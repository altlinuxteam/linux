Name: kernel-image-@kflavour@
Release: alt2
epoch:1 
%define kernel_base_version	5.10
%define kernel_sublevel .15
%define kernel_extra_version	%nil
Version: %kernel_base_version%kernel_sublevel%kernel_extra_version
# Numeric extra version scheme developed by Alexander Bokovoy:
# 0.0.X -- preX
# 0.X.0 -- rcX
# 1.0.0 -- release
%define kernel_extra_version_numeric 1.0.0

%define krelease	%release

%define flavour		%( s='%name'; printf %%s "${s#kernel-image-}" )
%define base_flavour	%( s='%flavour'; printf %%s "${s%%%%-*}" )
%define sub_flavour	%( s='%flavour'; printf %%s "${s#*-}" )

# Build options
# You can change compiler version by editing this line:
%define kgcc_version	%__gcc_version_base

# Enable/disable docs formatting
%if "%sub_flavour" == "def" && %kgcc_version > 5
%def_enable docs
%else
%def_disable docs
%endif

%ifarch %ix86 x86_64
%def_enable domU
%else
%def_disable domU
%endif

#Remove oss
%def_disable oss
## Don't edit below this line ##################################

%define kversion	%kernel_base_version%kernel_sublevel%kernel_extra_version
%define modules_dir	/lib/modules/%kversion-%flavour-%krelease

%define kheaders_dir	%_prefix/include/linux-%kversion-%flavour
%define kbuild_dir	%_prefix/src/linux-%kversion-%flavour-%krelease
%define old_kbuild_dir	%_prefix/src/linux-%kversion-%flavour

%brp_strip_none /boot/*
%add_verify_elf_skiplist %modules_dir/*

Summary: The Linux kernel (the core of the Linux operating system)
License: GPL-2.0-only
Group: System/Kernel and hardware
Url: http://www.kernel.org/
Packager: Kernel Maintainers Team <kernel@packages.altlinux.org>

Patch0: %name-%version-%release.patch

%if "%sub_flavour" == "pae"
ExclusiveArch: i586
%else
%if "%sub_flavour" == "debug"
ExclusiveArch: i586 x86_64 ppc64le
%else
ExclusiveArch: i586 x86_64 ppc64le aarch64 armh
%endif
%endif

%define make_target bzImage
%ifarch ppc64le
%define make_target vmlinux
%endif
%ifarch aarch64
%define make_target Image
%endif
%ifarch %arm
%define make_target zImage
%endif

%define image_path arch/%base_arch/boot/%make_target
%ifarch ppc64le
%define image_path %make_target
%endif

%define arch_dir %base_arch
%ifarch %ix86 x86_64
%define arch_dir x86
%endif

%define kvm_modules_dir arch/%arch_dir/kvm

%define qemu_pkg %_arch
%ifarch %ix86 x86_64
%define qemu_pkg x86
%endif
%ifarch ppc64le
%define qemu_pkg ppc
%endif
%ifarch %arm
%define qemu_pkg arm
%endif

ExclusiveOS: Linux

BuildRequires(pre): rpm-build-kernel
%ifarch %ix86 x86_64
BuildRequires: dev86
%endif
BuildRequires: flex
BuildRequires: libdb4-devel
BuildRequires: gcc%kgcc_version gcc%kgcc_version-c++
BuildRequires: gcc%kgcc_version-plugin-devel libgmp-devel libmpc-devel
BuildRequires: kernel-source-%kernel_base_version = %kernel_extra_version_numeric
BuildRequires: module-init-tools >= 3.16
BuildRequires: lzma-utils
BuildRequires: libelf-devel
BuildRequires: bc
BuildRequires: rsync
BuildRequires: openssl-devel openssl
# for check
%{?!_without_check:%{?!_disable_check:BuildRequires: qemu-system-%qemu_pkg-core ipxe-roms-qemu glibc-devel-static}}
Provides: kernel-modules-eeepc-%flavour = %version-%release
Provides: kernel-modules-drbd83-%flavour = %version-%release
Provides: kernel-modules-igb-%flavour = %version-%release
Provides:  kernel-modules-alsa = %version-%release
Provides: kernel-modules-kvm-%flavour = %version-%release
Provides: kernel-modules-kvm-%kversion-%flavour-%krelease = %version-%release

%if_enabled docs
BuildRequires: python3-module-sphinx /usr/bin/sphinx-build perl-Pod-Usage python3-module-sphinx_rtd_theme
BuildRequires: fontconfig
%endif

%if_enabled ccache
BuildRequires: ccache
%endif

%ifdef use_ccache
BuildRequires: ccache
%endif

Requires: bootloader-utils >= 0.4.24-alt1
Requires: module-init-tools >= 3.1
Requires: mkinitrd >= 1:2.9.9-alt1
Requires: startup >= 0.8.3-alt1

Provides: kernel = %kversion

Prereq: coreutils
Prereq: module-init-tools >= 3.1
Prereq: mkinitrd >= 1:2.9.9-alt1

%description
This package contains the Linux kernel that is used to boot and run
your system.

Most hardware drivers for this kernel are built as modules.  Some of
these drivers are built separately from the kernel; they are available
in separate packages (kernel-modules-*-%flavour).

There are some kernel variants in ALT systems:
* std-def: standard longterm kernel without preemption;
* std-pae: variant of std-def kernel for i686 with 64G memory support;
* std-debug: variant of std-def kernel kernel with some DEBUG options enabled;
* un-def: more modern then std-def and with voluntary (on ppc64le) and
  forced (on x86) preemption enabled.
* sn-def: insecure kernel for SecretNet only

%package -n kernel-image-domU-%flavour
Summary: Uncompressed linux kernel for XEN domU boot 
Group: System/Kernel and hardware
Prereq: coreutils
Prereq: module-init-tools >= 3.1

%description -n kernel-image-domU-%flavour
Most XEN virtualization system versions can not boot lzma-compressed
kernel images. This is an optional package with uncompressed linux
kernel image for this special case. If you do not know what is it XEN
it seems that you do not need this package.


%package -n kernel-modules-drm-%flavour
Summary: The Direct Rendering Infrastructure modules
Group: System/Kernel and hardware
Provides:  kernel-modules-drm-%kversion-%flavour-%krelease = %version-%release
Conflicts: kernel-modules-drm-%kversion-%flavour-%krelease < %version-%release
Conflicts: kernel-modules-drm-%kversion-%flavour-%krelease > %version-%release
Prereq: coreutils
Prereq: module-init-tools >= 3.1
Prereq: %name = %epoch:%version-%release
Requires(postun): %name = %epoch:%version-%release

%description -n kernel-modules-drm-%flavour
The Direct Rendering Infrastructure, also known as the DRI, is a framework
for allowing direct access to graphics hardware in a safe and efficient
manner.  It includes changes to the X server, to several client libraries,
and to the kernel.  The first major use for the DRI is to create fast
OpenGL implementations.

These are modules for your ALT Linux system

%package -n kernel-modules-drm-ancient-%flavour
Summary: The Direct Rendering modules for ancient cards
Group: System/Kernel and hardware
Provides:  kernel-modules-drm-ancient-%kversion-%flavour-%krelease = %version-%release
Conflicts: kernel-modules-drm-ancient-%kversion-%flavour-%krelease < %version-%release
Conflicts: kernel-modules-drm-ancient-%kversion-%flavour-%krelease > %version-%release
Prereq: coreutils
Prereq: %name = %epoch:%version-%release
Requires(postun): %name = %epoch:%version-%release

%description -n kernel-modules-drm-ancient-%flavour
The Direct Rendering Modules for ancient cards: mgag200.ko,
sis.ko, tdfx.ko, savage.ko, r128.ko, mga.ko, via.ko

These are modules for your ALT Linux system

%package -n kernel-modules-drm-nouveau-%flavour
Summary: The Direct Rendering Infrastructure modules for NVIDIA cards
Group: System/Kernel and hardware
Provides:  kernel-modules-drm-nouveau-%kversion-%flavour-%krelease = %version-%release
Conflicts: kernel-modules-drm-nouveau-%kversion-%flavour-%krelease < %version-%release
Conflicts: kernel-modules-drm-nouveau-%kversion-%flavour-%krelease > %version-%release
Requires: kernel-modules-drm-%kversion-%flavour-%krelease = %version-%release
Prereq: coreutils
Prereq: module-init-tools >= 3.1
Prereq: %name = %epoch:%version-%release
Requires(postun): %name = %epoch:%version-%release

%description -n kernel-modules-drm-nouveau-%flavour
The Direct Rendering Infrastructure, also known as the DRI, is a framework
for allowing direct access to graphics hardware in a safe and efficient
manner.  It includes changes to the X server, to several client libraries,
and to the kernel.  The first major use for the DRI is to create fast
OpenGL implementations.

These are modules for your ALT Linux system

%package -n kernel-modules-drm-radeon-%flavour
Summary: The Direct Rendering Infrastructure modules for ATI cards
Group: System/Kernel and hardware
Provides:  kernel-modules-drm-radeon-%kversion-%flavour-%krelease = %version-%release
Conflicts: kernel-modules-drm-radeon-%kversion-%flavour-%krelease < %version-%release
Conflicts: kernel-modules-drm-radeon-%kversion-%flavour-%krelease > %version-%release
Requires: kernel-modules-drm-%kversion-%flavour-%krelease = %version-%release
Prereq: coreutils
Prereq: module-init-tools >= 3.1
Prereq: %name = %epoch:%version-%release
Requires(postun): %name = %epoch:%version-%release

%description -n kernel-modules-drm-radeon-%flavour
The Direct Rendering Infrastructure, also known as the DRI, is a framework
for allowing direct access to graphics hardware in a safe and efficient
manner.  It includes changes to the X server, to several client libraries,
and to the kernel.  The first major use for the DRI is to create fast
OpenGL implementations.

These are modules for your ALT Linux system

%package -n kernel-modules-ide-%flavour
Summary: IDE  driver modules (obsolete by PATA)
Group: System/Kernel and hardware
Provides:  kernel-modules-ide-%kversion-%flavour-%krelease = %version-%release
Conflicts: kernel-modules-ide-%kversion-%flavour-%krelease < %version-%release
Conflicts: kernel-modules-ide-%kversion-%flavour-%krelease > %version-%release
Prereq: coreutils
Prereq: module-init-tools >= 3.1
Prereq: %name = %epoch:%version-%release
Requires(postun): %name = %epoch:%version-%release

%description -n kernel-modules-ide-%flavour
This package contains  IDE driver modules for the Linux kernel
package %name-%version-%release.

These drivers are declared obsolete by the kernel maintainers; PATA
drivers should be used instead.  However, the older IDE drivers may be
still useful for some hardware, if the corresponding PATA drivers do
not work well.

Install this package only if you really need it.

%package -n kernel-modules-v4l-%flavour
Summary: Video4Linux driver modules (obsolete)
Group: System/Kernel and hardware
Provides:  kernel-modules-v4l-%kversion-%flavour-%krelease = %version-%release
Conflicts: kernel-modules-v4l-%kversion-%flavour-%krelease < %version-%release
Conflicts: kernel-modules-v4l-%kversion-%flavour-%krelease > %version-%release
Provides:  kernel-modules-uvcvideo-%kversion-%flavour-%krelease = %version-%release
Provides:  kernel-modules-gspca-%kversion-%flavour-%krelease = %version-%release
Provides:  kernel-modules-lirc-%kversion-%flavour-%krelease = %version-%release
Provides:  kernel-modules-lirc-%flavour = %version-%release
Prereq: coreutils
Prereq: module-init-tools >= 3.1
Prereq: %name = %epoch:%version-%release
Requires(postun): %name = %epoch:%version-%release

%description -n kernel-modules-v4l-%flavour
Video for linux drivers

%package -n kernel-modules-staging-%flavour
Summary:  Kernel modules under development
Group: System/Kernel and hardware
Provides:  kernel-modules-staging-%kversion-%flavour-%krelease = %version-%release
Conflicts: kernel-modules-staging-%kversion-%flavour-%krelease < %version-%release
Conflicts: kernel-modules-staging-%kversion-%flavour-%krelease > %version-%release
Requires: kernel-modules-drm-%kversion-%flavour-%krelease = %version-%release
Requires: kernel-modules-v4l-%kversion-%flavour-%krelease = %version-%release
Prereq: coreutils
Prereq: module-init-tools >= 3.1
Prereq: %name = %epoch:%version-%release
Requires(postun): %name = %epoch:%version-%release

%description -n kernel-modules-staging-%flavour
Drivers and filesystems that are not ready to be merged into the main
portion of the Linux kernel tree at this point in time for various
technical reasons.

%package -n kernel-headers-%flavour
Summary: Header files for the Linux kernel
Group: Development/Kernel
Requires: kernel-headers-common >= 1.1.5
Provides: kernel-headers = %version
#Provides: kernel-headers-%base_flavour = %version-%release

%description -n kernel-headers-%flavour
This package makes Linux kernel headers corresponding to the Linux
kernel package %name-%version-%release available for building
userspace programs (if this version of headers is selected by
adjust_kernel_headers).

Since Linux 2.6.18 the kernel build system supports creation of
sanitized kernel headers for use in userspace (by deleting headers
which are not usable in userspace and removing #ifdef __KERNEL__
blocks from installed headers).  This package contains sanitized
headers instead of raw kernel headers which were present in some
previous versions of similar packages.

If possible, try to use glibc-kernheaders instead of this package.

%package -n kernel-headers-modules-%flavour
Summary: Headers and other files needed for building kernel modules
Group: Development/Kernel 
Requires: gcc%kgcc_version
Requires: libelf-devel

%description -n kernel-headers-modules-%flavour
This package contains header files, Makefiles and other parts of the
Linux kernel build system which are needed to build kernel modules for
the Linux kernel package %name-%version-%release.

If you need to compile a third-party kernel module for the Linux
kernel package %name-%version-%release, install this package
and specify %kbuild_dir as the kernel source
directory.

%package -n kernel-doc-%base_flavour
Summary: Linux kernel %kversion-%base_flavour documentation
Group: System/Kernel and hardware
BuildArch: noarch

%description -n kernel-doc-%base_flavour
This package contains documentation files for ALT Linux
kernel-image-%base_flavour-* kernel packages.

The documentation files contained in this package may be different
from the similar files in upstream kernel distributions, because some
patches applied to the corresponding kernel packages may change things
in the kernel and update the documentation to reflect these changes.

%prep
%setup -cT -n kernel-image-%flavour-%kversion-%krelease
rm -rf kernel-source-%kernel_base_version
tar -xf %kernel_src/kernel-source-%kernel_base_version.tar
%setup -D -T -n kernel-image-%flavour-%kversion-%krelease/kernel-source-%kernel_base_version
%patch0 -p1


# this file should be usable both with make and sh (for broken modules
# which do not use the kernel makefile system)
echo 'export GCC_VERSION=%kgcc_version' > gcc_version.inc

subst 's/EXTRAVERSION[[:space:]]*=.*/EXTRAVERSION = %kernel_extra_version-%flavour-%krelease/g' Makefile
subst 's/CC.*$(CROSS_COMPILE)gcc/CC         := $(shell echo $${GCC_USE_CCACHE:+ccache}) gcc-%kgcc_version/g' Makefile

# get rid of unwanted files resulting from patch fuzz
find . -name "*.orig" -delete -or -name "*~" -delete

chmod +x tools/objtool/sync-check.sh

%build
export ARCH=%base_arch
export NPROCS=%__nprocs
KernelVer=%kversion-%flavour-%krelease

echo "Building Kernel $KernelVer"

%make_build mrproper


#configuration construction

CONFIGS="config config-%_target_cpu"

%if "%base_flavour" == "std"
CONFIGS="$CONFIGS config-std"
%endif

%if "%sub_flavour" == "pae"
CONFIGS="$CONFIGS config-pae"
%endif

%if "%sub_flavour" == "debug"
CONFIGS="$CONFIGS config-debug"
%endif

scripts/kconfig/merge_config.sh -m $CONFIGS

%make_build oldconfig
#%make_build include/linux/version.h
%make_build %make_target
%make_build modules
%ifarch aarch64 %arm
%make_build dtbs
%endif

echo "Kernel built $KernelVer"

%if_enabled docs
# psdocs, pdfdocs don't work yet
%make_build SPHINXOPTS="-j $([ %__nprocs -ge 8 ] && echo 8 || echo %__nprocs)" htmldocs
%endif

%install
export ARCH=%base_arch
KernelVer=%kversion-%flavour-%krelease

install -Dp -m644 System.map %buildroot/boot/System.map-$KernelVer
install -Dp -m644 %image_path \
	%buildroot/boot/vmlinuz-$KernelVer
%if_enabled domU
install -Dp -m644 vmlinux %buildroot/boot/vmlinux-$KernelVer
%endif
install -Dp -m644 .config %buildroot/boot/config-$KernelVer

%make_build modules_install INSTALL_MOD_PATH=%buildroot

%ifarch aarch64 %arm
mkdir -p %buildroot/lib/devicetree/$KernelVer
find arch/%arch_dir/boot/dts -type f -name \*.dtb | xargs -iz install -pm0644 z %buildroot/lib/devicetree/$KernelVer
%endif

mkdir -p %buildroot%kbuild_dir/arch/%arch_dir
install -d %buildroot%kbuild_dir
cp -a include %buildroot%kbuild_dir/include
cp -a arch/%arch_dir/include %buildroot%kbuild_dir/arch/%arch_dir

# drivers-headers install
install -d %buildroot%kbuild_dir/drivers/scsi
install -d %buildroot%kbuild_dir/drivers/md
install -d %buildroot%kbuild_dir/drivers/usb/core
install -d %buildroot%kbuild_dir/drivers/net/wireless
install -d %buildroot%kbuild_dir/net/mac80211
install -d %buildroot%kbuild_dir/kernel
install -d %buildroot%kbuild_dir/lib
cp -a drivers/scsi/scsi.h \
	%buildroot%kbuild_dir/drivers/scsi/
cp -a drivers/md/dm*.h \
	%buildroot%kbuild_dir/drivers/md/
cp -a drivers/usb/core/*.h \
	%buildroot%kbuild_dir/drivers/usb/core/
cp -a drivers/net/wireless/Kconfig \
	%buildroot%kbuild_dir/drivers/net/wireless/
cp -a lib/hexdump.c %buildroot%kbuild_dir/lib/
cp -a kernel/workqueue.c %buildroot%kbuild_dir/kernel/
cp -a net/mac80211/ieee80211_i.h \
	%buildroot%kbuild_dir/net/mac80211/
cp -a net/mac80211/sta_info.h \
	%buildroot%kbuild_dir/net/mac80211/

# Install files required for building external modules (in addition to headers)
KbuildFiles="
	Makefile
	Module.symvers
	arch/%arch_dir/Makefile
%ifarch %ix86 x86_64
	arch/x86/Makefile_32
	arch/x86/Makefile_32.cpu
%ifarch x86_64
	arch/x86/Makefile_64
%endif
%endif

	scripts/pnmtologo
	scripts/mod/modpost
	scripts/mkmakefile
	scripts/mkversion
	scripts/link-vmlinux.sh
	scripts/mod/mk_elfconfig
	scripts/kconfig/conf
	scripts/mkcompile_h
	scripts/makelst
	scripts/Makefile.*
	scripts/Makefile
	scripts/Kbuild.include
	scripts/kallsyms
	scripts/genksyms/genksyms
	scripts/basic/fixdep
	scripts/basic/hash
	scripts/extract-ikconfig
	scripts/conmakehash
	scripts/checkversion.pl
	scripts/checkincludes.pl
	scripts/checkconfig.pl
	scripts/bin2c
	scripts/gcc-version.sh
	scripts/gcc-goto.sh
	scripts/module.lds
	scripts/recordmcount.pl
	scripts/recordmcount.h
	scripts/recordmcount.c
	scripts/recordmcount
	scripts/gcc-x86_*-has-stack-protector.sh
	scripts/module-common.lds
	scripts/subarch.include
	scripts/depmod.sh
	scripts/gcc-plugins/*.so
	scripts/ld-version.sh
	tools/objtool/objtool

	.config
	.kernelrelease
	gcc_version.inc
	System.map
%ifarch aarch64 ppc64le
       arch/%arch_dir/kernel/module.lds
%endif
"
for f in $KbuildFiles; do
	[ -e "$f" ] || continue
	[ -x "$f" ] && mode=755 || mode=644
	install -Dp -m$mode "$f" %buildroot%kbuild_dir/"$f"
done

# Fix symlinks to kernel sources in /lib/modules
rm -f %buildroot%modules_dir/{build,source}
ln -s %kbuild_dir %buildroot%modules_dir/build

# Provide kbuild directory with old name (without %%krelease)
ln -s "$(relative %kbuild_dir %old_kbuild_dir)" %buildroot%old_kbuild_dir

# Provide kernel headers for userspace
%make_build headers_install INSTALL_HDR_PATH=%buildroot%kheaders_dir

#provide symlink to autoconf.h for back compat
pushd %buildroot%old_kbuild_dir/include/linux
ln -s ../generated/autoconf.h
ln -s ../generated/utsrelease.h
ln -s ../generated/uapi/linux/version.h
popd

# remove *.bin files
rm -f %buildroot%modules_dir/modules.{alias,dep,symbols,builtin}.bin
touch %buildroot%modules_dir/modules.{alias,dep,symbols,builtin}.bin
touch %buildroot%modules_dir/modules.{alias,dep,devname,softdep,symbols}

# install documentation
%if_enabled docs
install -d %buildroot%_docdir/kernel-doc-%base_flavour-%version/
cp -a Documentation/* %buildroot%_docdir/kernel-doc-%base_flavour-%version/
%endif # if_enabled docs

# On some architectures (at least ppc64le) kernel image is ELF and
# eu-findtextrel will fail if it is not a DSO or PIE.
%add_verify_elf_skiplist /boot/vmlinuz-*


%check
KernelVer=%kversion-%flavour-%krelease
mkdir -p test
cd test
msg='Booted successfully'
%__cc %optflags -s -static -xc -o init - <<__EOF__
#include <unistd.h>
#include <sys/reboot.h>
int main()
{
	static const char msg[] = "$msg\n";
	write(2, msg, sizeof(msg) - 1);
	reboot(RB_POWER_OFF);
	pause();
}
__EOF__
echo init | cpio -H newc -o | gzip -9n > initrd.img
qemu_arch=%_arch
qemu_opts=""
console=ttyS0
%ifarch %ix86
qemu_arch=i386
%endif
%ifarch ppc64le
qemu_arch=ppc64
console=hvc0
%endif
%ifarch aarch64
qemu_opts="-machine accel=tcg,type=virt -cpu cortex-a57 -drive if=pflash,unit=0,format=raw,readonly,file=%_datadir/AAVMF/QEMU_EFI-pflash.raw"
%endif
%ifarch %arm
qemu_arch=arm
qemu_opts="-machine virt"
console=ttyAMA0
%endif
timeout --foreground 600 qemu-system-"$qemu_arch" -m 512 $qemu_opts -kernel %buildroot/boot/vmlinuz-$KernelVer -nographic -append console="$console no_timer_check" -initrd initrd.img > boot.log &&
grep -q "^$msg" boot.log &&
grep -qE '^(\[ *[0-9]+\.[0-9]+\] *)?reboot: Power down' boot.log || {
	cat >&2 boot.log
	echo >&2 'Marker not found'
	exit 1
}

%files
/boot/vmlinuz-%kversion-%flavour-%krelease
/boot/System.map-%kversion-%flavour-%krelease
/boot/config-%kversion-%flavour-%krelease
%dir %modules_dir/
%defattr(0600,root,root,0700)
%modules_dir/*
%exclude %modules_dir/build
%exclude %modules_dir/kernel/drivers/media/
%exclude %modules_dir/kernel/drivers/staging/
%exclude %modules_dir/kernel/drivers/gpu/drm
%ifnarch aarch64
%exclude %modules_dir/kernel/drivers/ide/
%endif
%ghost %modules_dir/modules.alias.bin
%ghost %modules_dir/modules.dep.bin
%ghost %modules_dir/modules.symbols.bin
%ghost %modules_dir/modules.builtin.bin
%ifarch aarch64 %arm
/lib/devicetree/%kversion-%flavour-%krelease
%endif

%if_enabled domU
%files -n kernel-image-domU-%flavour
/boot/vmlinux-%kversion-%flavour-%krelease
%endif

%files -n kernel-headers-%flavour
%kheaders_dir

%files -n kernel-headers-modules-%flavour
%kbuild_dir
%old_kbuild_dir
%dir %modules_dir/
%modules_dir/build

%if_enabled docs
%files -n kernel-doc-%base_flavour
%doc %_docdir/kernel-doc-%base_flavour-%version
%endif

%files -n kernel-modules-drm-%flavour
%modules_dir/kernel/drivers/gpu/drm
%modules_dir/kernel/drivers/media/cec
%dir %modules_dir/kernel/drivers/media/rc
%modules_dir/kernel/drivers/media/rc/rc-core.*
%exclude %modules_dir/kernel/drivers/gpu/drm/nouveau
%exclude %modules_dir/kernel/drivers/gpu/drm/radeon
%exclude %modules_dir/kernel/drivers/gpu/drm/mgag200
%ifnarch aarch64 armh
%exclude %modules_dir/kernel/drivers/gpu/drm/sis
%exclude %modules_dir/kernel/drivers/gpu/drm/savage
%exclude %modules_dir/kernel/drivers/gpu/drm/tdfx
%exclude %modules_dir/kernel/drivers/gpu/drm/r128
%exclude %modules_dir/kernel/drivers/gpu/drm/mga
%exclude %modules_dir/kernel/drivers/gpu/drm/via
%endif

%files -n kernel-modules-drm-ancient-%flavour
%modules_dir/kernel/drivers/gpu/drm/mgag200
%ifnarch aarch64 armh
%modules_dir/kernel/drivers/gpu/drm/sis
%modules_dir/kernel/drivers/gpu/drm/savage
%modules_dir/kernel/drivers/gpu/drm/tdfx
%modules_dir/kernel/drivers/gpu/drm/r128
%modules_dir/kernel/drivers/gpu/drm/mga
%modules_dir/kernel/drivers/gpu/drm/via

%files -n kernel-modules-ide-%flavour
%modules_dir/kernel/drivers/ide/
%endif

%files -n kernel-modules-drm-nouveau-%flavour
%modules_dir/kernel/drivers/gpu/drm/nouveau

%files -n kernel-modules-drm-radeon-%flavour
%modules_dir/kernel/drivers/gpu/drm/radeon

%files -n kernel-modules-v4l-%flavour
%modules_dir/kernel/drivers/media/

%files -n kernel-modules-staging-%flavour
%modules_dir/kernel/drivers/staging/

%changelog
<<<<<<< HEAD
* Wed Feb 10 2021 Kernel Bot <kernelbot@altlinux.org> 1:5.10.15-alt1
- v5.10.15
=======
* Tue Feb 09 2021 Alexey Sheplyakov <asheplyakov@altlinux.org> 1:5.10.14-alt2
- BE-M1000 (aka Baikal-M) support.  MBM1.0 boards with firmware from
  SDK-M version 4.4 and 4.3 are supported
>>>>>>> 54aea4da

* Mon Feb 08 2021 Kernel Bot <kernelbot@altlinux.org> 1:5.10.14-alt1
- v5.10.14

* Thu Feb 04 2021 Kernel Bot <kernelbot@altlinux.org> 1:5.10.13-alt1
- v5.10.13

* Mon Feb 01 2021 Kernel Bot <kernelbot@altlinux.org> 1:5.10.12-alt1
- v5.10.12

* Thu Jan 28 2021 Kernel Bot <kernelbot@altlinux.org> 1:5.10.11-alt1
- v5.10.11

* Sun Jan 24 2021 Kernel Bot <kernelbot@altlinux.org> 1:5.10.10-alt1
- v5.10.10

* Wed Jan 20 2021 Kernel Bot <kernelbot@altlinux.org> 1:5.10.9-alt2
- CONFIG_RMI4_* enabled

* Wed Jan 20 2021 Kernel Bot <kernelbot@altlinux.org> 1:5.10.9-alt1
- v5.10.9

* Mon Jan 18 2021 Kernel Bot <kernelbot@altlinux.org> 1:5.10.8-alt1
- v5.10.8

* Wed Jan 13 2021 Kernel Bot <kernelbot@altlinux.org> 1:5.10.7-alt1
- v5.10.7  (Fixes: CVE-2020-28374)

* Sat Jan 09 2021 Kernel Bot <kernelbot@altlinux.org> 1:5.10.6-alt1
- v5.10.6

* Thu Jan 07 2021 Kernel Bot <kernelbot@altlinux.org> 1:5.10.5-alt1
- v5.10.5

* Wed Dec 30 2020 Kernel Bot <kernelbot@altlinux.org> 1:5.10.3-alt1
- v5.10.3

* Fri Dec 25 2020 Kernel Bot <kernelbot@altlinux.org> 1:5.10.2-alt2
- ubuntu patch for NVIDIA drivers added

* Mon Dec 21 2020 Kernel Bot <kernelbot@altlinux.org> 1:5.10.2-alt1
- v5.10.2

* Fri Dec 18 2020 Kernel Bot <kernelbot@altlinux.org> 1:5.10.1-alt1
- v5.10.1

* Mon Dec 14 2020 Kernel Bot <kernelbot@altlinux.org> 1:5.10.0-alt1
- v5.10

* Fri Dec 11 2020 Kernel Bot <kernelbot@altlinux.org> 1:5.9.14-alt1
- v5.9.14  (Fixes: CVE-2020-28588)

* Tue Dec 08 2020 Kernel Bot <kernelbot@altlinux.org> 1:5.9.13-alt1
- v5.9.13

* Wed Dec 02 2020 Kernel Bot <kernelbot@altlinux.org> 1:5.9.12-alt1
- v5.9.12

* Tue Nov 24 2020 Kernel Bot <kernelbot@altlinux.org> 1:5.9.11-alt1
- v5.9.11

* Sun Nov 22 2020 Kernel Bot <kernelbot@altlinux.org> 1:5.9.10-alt1
- v5.9.10  (Fixes: CVE-2020-4788)

* Thu Nov 19 2020 Kernel Bot <kernelbot@altlinux.org> 1:5.9.9-alt1
- v5.9.9

* Thu Nov 12 2020 Kernel Bot <kernelbot@altlinux.org> 1:5.9.8-alt1
- v5.9.8

* Tue Nov 10 2020 Kernel Bot <kernelbot@altlinux.org> 1:5.9.7-alt1
- v5.9.7

* Fri Nov 06 2020 Kernel Bot <kernelbot@altlinux.org> 1:5.9.6-alt1
- v5.9.6  (Fixes: CVE-2020-25656)

* Mon Nov 02 2020 Kernel Bot <kernelbot@altlinux.org> 1:5.9.3-alt1
- v5.9.3

* Thu Oct 29 2020 Kernel Bot <kernelbot@altlinux.org> 1:5.9.2-alt1
- v5.9.2  (Fixes: CVE-2020-27152)

* Mon Oct 19 2020 Kernel Bot <kernelbot@altlinux.org> 1:5.9.1-alt1
- v5.9.1

* Mon Oct 12 2020 Kernel Bot <kernelbot@altlinux.org> 1:5.9.0-alt1
- v5.9

* Fri Oct 09 2020 Kernel Bot <kernelbot@altlinux.org> 1:5.8.14-alt1
- v5.8.14

* Sat Oct 03 2020 Kernel Bot <kernelbot@altlinux.org> 1:5.8.13-alt1
- v5.8.13

* Mon Sep 28 2020 Kernel Bot <kernelbot@altlinux.org> 1:5.8.12-alt1
- v5.8.12

* Wed Sep 23 2020 Kernel Bot <kernelbot@altlinux.org> 1:5.8.11-alt1
- v5.8.11

* Tue Sep 22 2020 Kernel Bot <kernelbot@altlinux.org> 1:5.8.10-alt1
- v5.8.10

* Wed Sep 16 2020 Kernel Bot <kernelbot@altlinux.org> 1:5.8.9-alt1
- v5.8.9

* Thu Sep 10 2020 Kernel Bot <kernelbot@altlinux.org> 1:5.8.8-alt1
- v5.8.8

* Thu Aug 27 2020 Kernel Bot <kernelbot@altlinux.org> 1:5.7.19-alt1
- v5.7.19

* Fri Aug 07 2020 Kernel Bot <kernelbot@altlinux.org> 1:5.8.0-alt1
- v5.8

* Fri Aug 07 2020 Kernel Bot <kernelbot@altlinux.org> 1:5.7.14-alt1
- v5.7.14

* Wed Aug 05 2020 Kernel Bot <kernelbot@altlinux.org> 1:5.7.13-alt1
- v5.7.13

* Fri Jul 31 2020 Kernel Bot <kernelbot@altlinux.org> 1:5.7.12-alt1
- v5.7.12

* Wed Jul 29 2020 Kernel Bot <kernelbot@altlinux.org> 1:5.7.11-alt1
- v5.7.11

* Fri Jul 24 2020 Kernel Bot <kernelbot@altlinux.org> 1:5.7.10-alt1
- v5.7.10

* Thu Jul 09 2020 Kernel Bot <kernelbot@altlinux.org> 1:5.7.8-alt1
- v5.7.8

* Thu Jul 02 2020 Kernel Bot <kernelbot@altlinux.org> 1:5.7.7-alt1
- v5.7.7

* Sat Jun 27 2020 Gleb F-Malinovskiy <glebfm@altlinux.org> 1:5.4.49-alt2
- Added armh support.
- Updated and cleaned up aarch64 and ppc64le configs.
- Built with numa balancing support (disabled by default).
- Disabled CONFIG_PAGE_OWNER.

* Thu Jun 25 2020 Kernel Bot <kernelbot@altlinux.org> 1:5.7.6-alt1
- v5.7.6

* Tue Jun 23 2020 Kernel Bot <kernelbot@altlinux.org> 1:5.7.5-alt1
- v5.7.5

* Thu Jun 18 2020 Kernel Bot <kernelbot@altlinux.org> 1:5.7.4-alt1
- v5.7.4

* Tue Jun 16 2020 Kernel Bot <kernelbot@altlinux.org> 1:5.7.2-alt2
- kiosk mode implemented by mcpain@

* Thu Jun 11 2020 Kernel Bot <kernelbot@altlinux.org> 1:5.7.2-alt1
- v5.7.2

* Mon Jun 08 2020 Kernel Bot <kernelbot@altlinux.org> 1:5.7.1-alt1
- v5.7.1  (Fixes: CVE-2020-10757)

* Tue Jun 03 2020 Kernel Bot <kernelbot@altlinux.org> 1:5.7.0-alt1
- v5.7.0

* Wed Jun 03 2020 Kernel Bot <kernelbot@altlinux.org> 1:5.6.16-alt1
- v5.6.16

* Wed May 27 2020 Kernel Bot <kernelbot@altlinux.org> 1:5.6.15-alt1
- v5.6.15

* Fri May 15 2020 Kernel Bot <kernelbot@altlinux.org> 1:5.6.13-alt1
- v5.6.13

* Sun May 10 2020 Kernel Bot <kernelbot@altlinux.org> 1:5.6.12-alt1
- v5.6.12

* Wed May 06 2020 Kernel Bot <kernelbot@altlinux.org> 1:5.6.11-alt1
- v5.6.11

* Thu Apr 30 2020 Kernel Bot <kernelbot@altlinux.org> 1:5.6.8-alt1
- v5.6.8
- config changes from rider@

* Fri Apr 24 2020 Kernel Bot <kernelbot@altlinux.org> 1:5.5.19-alt1
- v5.5.19  (Fixes: CVE-2019-19377)

* Thu Apr 02 2020 Kernel Bot <kernelbot@altlinux.org> 1:5.6.0-alt1
- v5.6.0

* Wed Mar 25 2020 Kernel Bot <kernelbot@altlinux.org> 1:5.5.13-alt1
- v5.5.13

* Wed Mar 25 2020 Kernel Bot <kernelbot@altlinux.org> 1:5.5.12-alt1
- v5.5.12  (Fixes: CVE-2019-19769)

* Sat Mar 21 2020 Kernel Bot <kernelbot@altlinux.org> 1:5.5.11-alt1
- v5.5.11

* Wed Mar 18 2020 Kernel Bot <kernelbot@altlinux.org> 1:5.5.10-alt1
- v5.5.10

* Thu Mar 12 2020 Kernel Bot <kernelbot@altlinux.org> 1:5.5.9-alt1
- v5.5.9  (Fixes: CVE-2020-8647, CVE-2020-8648, CVE-2020-8649)

* Fri Mar 06 2020 Kernel Bot <kernelbot@altlinux.org> 1:5.5.8-alt1
- v5.5.8

* Fri Mar 06 2020 Kernel Bot <kernelbot@altlinux.org> 1:5.4.24-alt1
- v5.4.24

* Sat Feb 29 2020 Kernel Bot <kernelbot@altlinux.org> 1:5.5.7-alt1
- v5.5.7

* Sat Feb 29 2020 Kernel Bot <kernelbot@altlinux.org> 1:5.4.23-alt1
- v5.4.23

* Tue Feb 25 2020 Kernel Bot <kernelbot@altlinux.org> 1:5.5.6-alt1
- v5.5.6  (Fixes: CVE-2019-19076)

* Tue Feb 25 2020 Kernel Bot <kernelbot@altlinux.org> 1:5.4.22-alt1
- v5.4.22  (Fixes: CVE-2019-19076)

* Thu Feb 20 2020 Kernel Bot <kernelbot@altlinux.org> 1:5.5.5-alt1
- v5.5.5

* Thu Feb 13 2020 Kernel Bot <kernelbot@altlinux.org> 1:5.5.3-alt1
- v5.5.3  (Fixes: CVE-2013-1798, CVE-2019-3016)

* Mon Feb 04 2020 Kernel Bot <kernelbot@altlinux.org> 1:5.5.1-alt1
- v5.5.1

* Tue Feb 04 2020 Kernel Bot <kernelbot@altlinux.org> 1:5.4.17-alt1
- v5.4.17(Fixes:_CVE-2019-14896,_CVE-2019-14897)

* Mon Jan 27 2020 Kernel Bot <kernelbot@altlinux.org> 1:5.4.15-alt1
- v5.4.15

* Thu Jan 23 2020 Kernel Bot <kernelbot@altlinux.org> 1:5.4.14-alt1
- v5.4.14

* Sat Jan 18 2020 Kernel Bot <kernelbot@altlinux.org> 1:5.4.13-alt1
- v5.4.13

* Wed Jan 15 2020 Kernel Bot <kernelbot@altlinux.org> 1:5.4.12-alt1
- v5.4.12(Fixes:_CVE-2019-14615,_CVE-2019-14895)

* Sun Jan 12 2020 Kernel Bot <kernelbot@altlinux.org> 1:5.4.11-alt1
- v5.4.11

* Thu Jan 09 2020 Kernel Bot <kernelbot@altlinux.org> 1:5.4.10-alt1
- v5.4.10

* Mon Jan 06 2020 Kernel Bot <kernelbot@altlinux.org> 1:5.4.8-alt1
- v5.4.8

* Wed Jan 01 2020 Kernel Bot <kernelbot@altlinux.org> 1:5.4.7-alt1
- v5.4.7  (Fixes: CVE-2019-19037)

* Sat Dec 21 2019 Kernel Bot <kernelbot@altlinux.org> 1:5.4.6-alt1
- v5.4.6

* Thu Dec 19 2019 Kernel Bot <kernelbot@altlinux.org> 1:5.4.5-alt1
- v5.4.5

* Wed Dec 18 2019 Kernel Bot <kernelbot@altlinux.org> 1:5.4.4-alt1
- v5.4.4

* Sat Dec 14 2019 Kernel Bot <kernelbot@altlinux.org> 1:5.4.3-alt1
- v5.4.3  (Fixes: CVE-2019-18660, CVE-2019-19332)

* Sat Dec 14 2019 Kernel Bot <kernelbot@altlinux.org> 1:5.4.0-alt1
- v5.4

* Thu Dec 05 2019 Kernel Bot <kernelbot@altlinux.org> 1:5.3.15-alt1
- v5.3.15
* Sun Nov 24 2019 Kernel Bot <kernelbot@altlinux.org> 1:5.3.13-alt1
- v5.3.13

* Thu Nov 21 2019 Kernel Bot <kernelbot@altlinux.org> 1:5.3.12-alt1
- v5.3.12

* Wed Nov 13 2019 Kernel Bot <kernelbot@altlinux.org> 1:5.3.11-alt1
- v5.3.11

* Sun Nov 10 2019 Kernel Bot <kernelbot@altlinux.org> 1:5.3.10-alt1
- v5.3.10

* Thu Nov 07 2019 Vitaly Chikunov <vt@altlinux.org> 1:5.3.8-alt2
- Merge kernel-modules-kvm into kernel-image.

* Tue Oct 29 2019 Kernel Bot <kernelbot@altlinux.org> 1:5.3.8-alt1
- v5.3.8

* Fri Oct 18 2019 Kernel Bot <kernelbot@altlinux.org> 1:5.3.7-alt1
- v5.3.7

* Sun Oct 13 2019 Kernel Bot <kernelbot@altlinux.org> 1:5.3.6-alt1
- v5.3.6

* Wed Oct 09 2019 Kernel Bot <kernelbot@altlinux.org> 1:5.3.5-alt1
- v5.3.5  (Fixes: CVE-2019-14821)

* Wed Oct 09 2019 Kernel Bot <kernelbot@altlinux.org> 1:5.3.0-alt1
- v5.3

* Mon Oct 07 2019 Kernel Bot <kernelbot@altlinux.org> 1:5.2.20-alt1
- v5.2.20

* Sat Oct 05 2019 Kernel Bot <kernelbot@altlinux.org> 1:5.2.19-alt1
- v5.2.19

* Mon Sep 16 2019 Kernel Bot <kernelbot@altlinux.org> 1:5.2.15-alt1
- v5.2.15  (Fixes: CVE-2019-15030, CVE-2019-15031)

* Tue Sep 10 2019 Kernel Bot <kernelbot@altlinux.org> 1:5.2.14-alt1
- v5.2.14

* Fri Sep 06 2019 Kernel Bot <kernelbot@altlinux.org> 1:5.2.12-alt1
- v5.2.12

* Thu Aug 29 2019 Kernel Bot <kernelbot@altlinux.org> 1:5.2.11-alt1
- v5.2.11

* Mon Aug 26 2019 Kernel Bot <kernelbot@altlinux.org> 1:5.2.10-alt1
- v5.2.10

* Thu Aug 22 2019 Kernel Bot <kernelbot@altlinux.org> 1:5.2.9-alt2
- aarch64 support added

* Fri Aug 16 2019 Kernel Bot <kernelbot@altlinux.org> 1:5.2.9-alt1
- v5.2.9

* Sun Aug 11 2019 Kernel Bot <kernelbot@altlinux.org> 1:5.2.8-alt1
- v5.2.8

* Tue Aug 06 2019 Kernel Bot <kernelbot@altlinux.org> 1:5.1.21-alt1
- v5.1.21  (Fixes: CVE-2019-11478)

* Tue Aug 06 2019 Kernel Bot <kernelbot@altlinux.org> 1:5.2.7-alt1
- v5.2.7

* Mon Aug 05 2019 Kernel Bot <kernelbot@altlinux.org> 1:5.2.6-alt1
- v5.2.6  (Fixes: CVE-2019-10207, CVE-2019-11478, CVE-2019-13648)

* Thu Jul 18 2019 Kernel Bot <kernelbot@altlinux.org> 1:5.2.1-alt1
- v5.2.1

* Tue Jul 16 2019 Kernel Bot <kernelbot@altlinux.org> 1:5.1.18-alt1
- v5.1.18  (Fixes: CVE-2019-3846)

* Fri Jul 12 2019 Kernel Bot <kernelbot@altlinux.org> 1:5.1.17-alt1
- v5.1.17

* Thu Jul 04 2019 Gleb F-Malinovskiy <glebfm@altlinux.org> 1:5.1.16-alt2
- Added ppc64le support.

* Wed Jul 03 2019 Kernel Bot <kernelbot@altlinux.org> 1:5.1.16-alt1
- v5.1.16

* Tue Jun 25 2019 Kernel Bot <kernelbot@altlinux.org> 1:5.1.15-alt1
- v5.1.15

* Mon Jun 24 2019 Kernel Bot <kernelbot@altlinux.org> 1:5.1.14-alt1
- v5.1.14

* Thu Jun 20 2019 Kernel Bot <kernelbot@altlinux.org> 1:5.1.12-alt1
- v5.1.12 (Fixes: CVE-2019-11477, CVE-2019-11478, CVE-2019-11479)

* Mon Jun 17 2019 Kernel Bot <kernelbot@altlinux.org> 1:5.0.21-alt2
- multiple kernel remote denial of service issues fixed

* Mon Jun 03 2019 Kernel Bot <kernelbot@altlinux.org> 1:5.1.9-alt1
- v5.1.9

* Sat May 11 2019 Kernel Bot <kernelbot@altlinux.org> 1:5.0.15-alt1
- v5.0.15  (Fixes: CVE-2011-1079)

* Wed May 08 2019 Kernel Bot <kernelbot@altlinux.org> 1:5.0.14-alt1
- v5.0.14

* Sun May 05 2019 Kernel Bot <kernelbot@altlinux.org> 1:5.0.13-alt1
- v5.0.13

* Sat May 04 2019 Kernel Bot <kernelbot@altlinux.org> 1:5.0.12-alt1
- v5.0.12  (Fixes: CVE-2019-3882)

* Mon Apr 22 2019 Kernel Bot <kernelbot@altlinux.org> 1:5.0.9-alt1
- v5.0.9

* Wed Apr 17 2019 Kernel Bot <kernelbot@altlinux.org> 1:5.0.8-alt2
- AltHa LSM added

* Wed Apr 17 2019 Kernel Bot <kernelbot@altlinux.org> 1:5.0.8-alt1
- v5.0.8  (Fixes: CVE-2019-3887)

* Mon Apr 08 2019 Kernel Bot <kernelbot@altlinux.org> 1:5.0.7-alt1
- v5.0.7

* Wed Apr 03 2019 Kernel Bot <kernelbot@altlinux.org> 1:5.0.6-alt1
- v5.0.6

* Sat Mar 30 2019 Kernel Bot <kernelbot@altlinux.org> 1:5.0.5-alt1
- v5.0.5

* Tue Mar 19 2019 Kernel Bot <kernelbot@altlinux.org> 1:5.0.1-alt1
- v5.0.1

* Tue Mar 19 2019 Kernel Bot <kernelbot@altlinux.org> 1:4.20.17-alt1
- v4.20.17

* Wed Mar 13 2019 Kernel Bot <kernelbot@altlinux.org> 1:4.20.15-alt1
- v4.20.15

* Wed Mar 06 2019 Kernel Bot <kernelbot@altlinux.org> 1:4.20.14-alt1
- 4.20.14

* Thu Feb 28 2019 Kernel Bot <kernelbot@altlinux.org> 1:4.19.26-alt1
- v4.19.26

* Tue Feb 26 2019 Kernel Bot <kernelbot@altlinux.org> 1:4.19.25-alt2
- SCSI_SMARTPQI set to m

* Tue Feb 26 2019 Kernel Bot <kernelbot@altlinux.org> 1:4.20.12-alt1
- 4.20.12

* Thu Feb 07 2019 Kernel Bot <kernelbot@altlinux.org> 1:4.20.7-alt1
- 4.20.7

* Fri Jan 11 2019 Kernel Bot <kernelbot@altlinux.org> 1:4.20.1-alt1
- 4.20.1

* Mon Dec 24 2018 Kernel Bot <kernelbot@altlinux.org> 1:4.20.0-alt1
- 4.20

* Sat Dec 22 2018 Kernel Bot <kernelbot@altlinux.org> 1:4.19.12-alt1
- v4.19.12

* Mon Dec 17 2018 Kernel Bot <kernelbot@altlinux.org> 1:4.19.10-alt1
- v4.19.10

* Thu Dec 13 2018 Kernel Bot <kernelbot@altlinux.org> 1:4.19.9-alt1
- v4.19.9  (Fixes: CVE-2018-14625)

* Tue Dec 11 2018 Kernel Bot <kernelbot@altlinux.org> 1:4.19.8-alt1
- v4.19.8

* Thu Dec 06 2018 Kernel Bot <kernelbot@altlinux.org> 1:4.19.7-alt1
- v4.19.7

* Sun Dec 02 2018 Kernel Bot <kernelbot@altlinux.org> 1:4.19.6-alt1
- v4.19.6

* Fri Nov 30 2018 Kernel Bot <kernelbot@altlinux.org> 1:4.19.5-alt2
- build iin old branches fixed

* Tue Nov 27 2018 Kernel Bot <kernelbot@altlinux.org> 1:4.19.5-alt1
- v4.19.5

* Fri Nov 23 2018 Kernel Bot <kernelbot@altlinux.org> 1:4.19.4-alt1
- v4.19.4

* Thu Nov 22 2018 Kernel Bot <kernelbot@altlinux.org> 1:4.19.3-alt1
- v4.19.3  (Fixes: CVE-2018-10940, CVE-2018-16658)

* Wed Nov 14 2018 Kernel Bot <kernelbot@altlinux.org> 1:4.19.2-alt1
- v4.19.2  (Fixes: CVE-2018-18955)

* Fri Nov 09 2018 Kernel Bot <kernelbot@altlinux.org> 1:4.19.1-alt1
- v4.19.1

* Mon Nov 05 2018 Kernel Bot <kernelbot@altlinux.org> 1:4.18.17-alt1
- v4.18.17

* Mon Oct 29 2018 Kernel Bot <kernelbot@altlinux.org> 1:4.19.0-alt1
- v4.19

* Sat Oct 20 2018 Kernel Bot <kernelbot@altlinux.org> 1:4.18.16-alt1
- v4.18.16

* Thu Oct 18 2018 Kernel Bot <kernelbot@altlinux.org> 1:4.18.15-alt1
- v4.18.15

* Mon Oct 15 2018 Kernel Bot <kernelbot@altlinux.org> 1:4.18.14-alt1
- v4.18.14  (Fixes: CVE-2018-15471)

* Thu Oct 04 2018 Kernel Bot <kernelbot@altlinux.org> 1:4.18.12-alt1
- v4.18.12  (Fixes: CVE-2018-7755)

* Mon Oct 01 2018 Kernel Bot <kernelbot@altlinux.org> 1:4.18.11-alt1
- v4.18.11  (Fixes: CVE-2018-14633)

* Wed Sep 26 2018 Kernel Bot <kernelbot@altlinux.org> 1:4.18.10-alt0.M80C.1
- v4.18.10

* Wed Sep 26 2018 Kernel Bot <kernelbot@altlinux.org> 1:4.18.10-alt1
- v4.18.10

* Thu Sep 20 2018 Kernel Bot <kernelbot@altlinux.org> 1:4.18.9-alt1
- v4.18.9

* Mon Sep 17 2018 Kernel Bot <kernelbot@altlinux.org> 1:4.18.8-alt1
- v4.18.8

* Mon Sep 10 2018 Kernel Bot <kernelbot@altlinux.org> 1:4.18.7-alt1
- v4.18.7

* Wed Sep 05 2018 Kernel Bot <kernelbot@altlinux.org> 1:4.18.6-alt1
- v4.18.6

* Wed Aug 29 2018 Kernel Bot <kernelbot@altlinux.org> 1:4.18.5-alt1
- v4.18.5

* Wed Aug 22 2018 Kernel Bot <kernelbot@altlinux.org> 1:4.18.4-alt1
- v4.18.4

* Tue Aug 21 2018 Kernel Bot <kernelbot@altlinux.org> 1:4.18.3-alt1
- v4.18.3  (Fixes: CVE-2018-9363)

* Fri Aug 17 2018 Kernel Bot <kernelbot@altlinux.org> 1:4.18.1-alt1
- 4.18.1

* Thu Aug 16 2018 Kernel Bot <kernelbot@altlinux.org> 1:4.17.15-alt1
- v4.17.15  (Fixes: CVE-2018-3620)

* Thu Aug 09 2018 Kernel Bot <kernelbot@altlinux.org> 1:4.17.14-alt1
- v4.17.14

* Tue Aug 07 2018 Kernel Bot <kernelbot@altlinux.org> 1:4.17.13-alt1
- v4.17.13

* Sat Aug 04 2018 Kernel Bot <kernelbot@altlinux.org> 1:4.17.12-alt1
- v4.17.12

* Sun Jul 22 2018 Kernel Bot <kernelbot@altlinux.org> 1:4.17.9-alt1
- v4.17.9

* Wed Jul 18 2018 Kernel Bot <kernelbot@altlinux.org> 1:4.17.8-alt1
- v4.17.8

* Tue Jul 17 2018 Kernel Bot <kernelbot@altlinux.org> 1:4.17.7-alt1
- v4.17.7

* Wed Jul 11 2018 Kernel Bot <kernelbot@altlinux.org> 1:4.17.6-alt1
- v4.17.6  (Fixes: CVE-2018-10876, CVE-2018-10877, CVE-2018-10879, CVE-2018-10880,
  CVE-2018-10881, CVE-2018-10882, CVE-2018-10883)

* Mon Jul 09 2018 Kernel Bot <kernelbot@altlinux.org> 1:4.17.5-alt1
- v4.17.5

* Tue Jul 03 2018 Kernel Bot <kernelbot@altlinux.org> 1:4.17.4-alt1
- v4.17.4

* Tue Jun 26 2018 Kernel Bot <kernelbot@altlinux.org> 1:4.16.18-alt1
- v4.16.18  (Fixes: CVE-2018-10840, CVE-2018-1118, CVE-2018-11412)

* Mon Jun 04 2018 Kernel Bot <kernelbot@altlinux.org> 1:4.17.0-alt1
- v4.17

* Wed May 30 2018 Kernel Bot <kernelbot@altlinux.org> 1:4.16.13-alt1
- v4.16.13

* Mon May 28 2018 Kernel Bot <kernelbot@altlinux.org> 1:4.16.12-alt1
- v4.16.12
- external modules build fixed
- experimantal AltHa LSM added

* Wed May 23 2018 Kernel Bot <kernelbot@altlinux.org> 1:4.16.11-alt1
- v4.16.11

* Mon May 21 2018 Kernel Bot <kernelbot@altlinux.org> 1:4.16.10-alt1
- v4.16.10  (Fixes: CVE-2018-1120)

* Wed May 16 2018 Kernel Bot <kernelbot@altlinux.org> 1:4.16.9-alt1
- v4.16.9  (Fixes: CVE-2018-1000200)

* Wed May 09 2018 Kernel Bot <kernelbot@altlinux.org> 1:4.16.8-alt1
- v4.16.8

* Sun May 06 2018 Kernel Bot <kernelbot@altlinux.org> 1:4.16.7-alt1
- v4.16.7  (Fixes: CVE-2018-1093, CVE-2018-1108)

* Thu Apr 26 2018 Kernel Bot <kernelbot@altlinux.org> 1:4.16.5-alt1
- v4.16.5

* Tue Apr 24 2018 Kernel Bot <kernelbot@altlinux.org> 1:4.16.4-alt1
- v4.16.4  (Fixes: CVE-2018-1092, CVE-2018-1094, CVE-2018-1095, CVE-2018-1108)

* Thu Apr 19 2018 Kernel Bot <kernelbot@altlinux.org> 1:4.16.3-alt1
- v4.16.3

* Thu Apr 12 2018 Kernel Bot <kernelbot@altlinux.org> 1:4.16.2-alt1
- v4.16.2

* Mon Apr 09 2018 Kernel Bot <kernelbot@altlinux.org> 1:4.16.1-alt1
- v4.16.1

* Tue Apr 03 2018 Kernel Bot <kernelbot@altlinux.org> 1:4.16.0-alt1
- v4.16.0

* Sun Apr 01 2018 Kernel Bot <kernelbot@altlinux.org> 1:4.14.32-alt1
- v4.14.32  (Fixes: CVE-2017-8824)

* Mon Feb 19 2018 Kernel Bot <kernelbot@altlinux.org> 1:4.15.4-alt1
- v4.15.4

* Mon Feb 05 2018 Kernel Bot <kernelbot@altlinux.org> 1:4.14.17-alt1
- v4.14.17

* Wed Jan 31 2018 Kernel Bot <kernelbot@altlinux.org> 1:4.14.16-alt1
- v4.14.16  (Fixes: CVE-2017-5715)

* Wed Jan 24 2018 Kernel Bot <kernelbot@altlinux.org> 1:4.14.15-alt1
- v4.14.15

* Wed Jan 17 2018 Kernel Bot <kernelbot@altlinux.org> 1:4.14.14-alt1
- v4.14.14  (Fixes: CVE-2017-1000410, CVE-2017-17741, CVE-2017-5753)

* Wed Jan 10 2018 Kernel Bot <kernelbot@altlinux.org> 1:4.14.13-alt1
- v4.14.13

* Tue Jan 09 2018 Kernel Bot <kernelbot@altlinux.org> 1:4.9.75-alt0.M80C.1
- v4.9.75

* Tue Jan 09 2018 Kernel Bot <kernelbot@altlinux.org> 1:4.14.12-alt1
- v4.14.12

* Fri Dec 29 2017 Kernel Bot <kernelbot@altlinux.org> 1:4.14.10-alt1
- v4.14.10

* Mon Dec 25 2017 Kernel Bot <kernelbot@altlinux.org> 1:4.14.9-alt1
- v4.14.9  (Fixes: CVE-2017-16995, CVE-2017-16996)

* Mon Dec 25 2017 Kernel Bot <kernelbot@altlinux.org> 1:4.14.8-alt1.1
- SMACK enabled
- kernel.unprivileged_bpf_disabled set by default  (Fixes: CVE-2017-16995, CVE-2017-16996)

* Wed Dec 20 2017 Kernel Bot <kernelbot@altlinux.org> 1:4.14.8-alt1
- v4.14.8

* Sun Dec 17 2017 Kernel Bot <kernelbot@altlinux.org> 1:4.14.7-alt1
- v4.14.7

* Fri Dec 15 2017 Kernel Bot <kernelbot@altlinux.org> 1:4.14.6-alt1
- v4.14.6   (Fixes: CVE-2017-0861, CVE-2017-1000407)

* Mon Dec 11 2017 Kernel Bot <kernelbot@altlinux.org> 1:4.14.5-alt1
- v4.14.5

* Wed Dec 06 2017 Kernel Bot <kernelbot@altlinux.org> 1:4.14.4-alt1
- v4.14.4   (Fixes: CVE-2011-1161, CVE-2017-8824)

* Tue Dec 05 2017 Kernel Bot <kernelbot@altlinux.org> 1:4.13.16-alt1.1
- temporary fix for HugeDirtyCowPOC (fixes CVE-2017-1000405)

* Mon Nov 13 2017 Kernel Bot <kernelbot@altlinux.org> 1:4.14.0-alt1
- v4.14.0

* Wed Nov 08 2017 Kernel Bot <kernelbot@altlinux.org> 1:4.13.12-alt1
- v4.13.12

* Thu Nov 02 2017 Kernel Bot <kernelbot@altlinux.org> 1:4.13.11-alt1
- v4.13.11   (Fixes: CVE-2017-12193)

* Fri Oct 27 2017 Kernel Bot <kernelbot@altlinux.org> 1:4.13.10-alt1.1
- v4.13.10

* Sun Oct 22 2017 Kernel Bot <kernelbot@altlinux.org> 1:4.13.9-alt1.1
- v4.13.9

* Wed Oct 18 2017 Kernel Bot <kernelbot@altlinux.org> 1:4.13.8-alt1.1
- v4.13.8   (Fixes: CVE-2017-12188, CVE-2017-15265)

* Tue Oct 17 2017 Kernel Bot <kernelbot@altlinux.org> 1:4.13.7-alt1.1
- Local root in alsa fixed (Fixes: CVE-2017-15265)

* Sun Oct 15 2017 Kernel Bot <kernelbot@altlinux.org> 1:4.13.7-alt1
- v4.13.7   (Fixes: CVE-2017-5123)

* Fri Oct 13 2017 Kernel Bot <kernelbot@altlinux.org> 1:4.13.6-alt1
- v4.13.6   (Fixes: CVE-2017-0786, CVE-2017-1000255)

* Thu Oct 05 2017 Kernel Bot <kernelbot@altlinux.org> 1:4.13.5-alt1
- v4.13.5   (Fixes: CVE-2017-1000252, CVE-2017-12153, CVE-2017-12154)

* Wed Sep 27 2017 Kernel Bot <kernelbot@altlinux.org> 1:4.13.4-alt1
- v4.13.4 

* Wed Sep 20 2017 Kernel Bot <kernelbot@altlinux.org> 1:4.13.3-alt1
- v4.13.3

* Thu Sep 14 2017 Kernel Bot <kernelbot@altlinux.org> 1:4.13.2-alt1
- v4.13.2

* Thu Sep 14 2017 Kernel Bot <kernelbot@altlinux.org> 1:4.13.0-alt1
- v4.13.0

* Tue Sep 12 2017 Kernel Bot <kernelbot@altlinux.org> 1:4.12.12-alt1
- v4.12.12

* Wed Aug 30 2017 Kernel Bot <kernelbot@altlinux.org> 1:4.12.10-alt1
- v4.12.10

* Fri Aug 25 2017 Kernel Bot <kernelbot@altlinux.org> 1:4.12.9-alt1
- v4.12.9

* Wed Aug 16 2017 Dmitry V. Levin <ldv@altlinux.org> 1:4.12.8-alt1
- v4.12.7 -> v4.12.8.
- Synced %%check with std-def.
- Changed kernel-doc to a noarch subpackage.
- Restricted access to %%modules_dir/ (see #5969).

* Sun Aug 13 2017 Kernel Bot <kernelbot@altlinux.org> 1:4.12.7-alt1
- v4.12.7

* Sat Aug 12 2017 Kernel Bot <kernelbot@altlinux.org> 1:4.12.6-alt1
- v4.12.6

* Sun Aug 06 2017 Kernel Bot <kernelbot@altlinux.org> 1:4.12.5-alt1
- v4.12.5

* Thu Jul 27 2017 Dmitry V. Levin <ldv@altlinux.org> 1:4.12.4-alt1
- v4.12.2 -> v4.12.4.

* Sat Jul 15 2017 Kernel Bot <kernelbot@altlinux.org> 1:4.12.2-alt1
- v4.12.2

* Thu Jul 13 2017 Kernel Bot <kernelbot@altlinux.org> 1:4.12.1-alt1
- v4.12.1

* Tue Jul 04 2017 Kernel Bot <kernelbot@altlinux.org> 1:4.12.0-alt1
- v4.12

* Thu Jun 22 2017 Kernel Bot <kernelbot@altlinux.org> 1:4.11.6-alt1
- 4.11.6

* Wed May 24 2017 Kernel Bot <kernelbot@altlinux.org> 1:4.11.2-alt1
- v4.11.2

* Mon May 22 2017 Kernel Bot <kernelbot@altlinux.org> 1:4.11.1-alt1
- v4.11.1

* Mon May 22 2017 Kernel Bot <kernelbot@altlinux.org> 1:4.10.17-alt1
- v4.10.17

* Mon May 15 2017 Kernel Bot <kernelbot@altlinux.org> 1:4.10.16-alt1
- v4.10.16

* Wed May 10 2017 Kernel Bot <kernelbot@altlinux.org> 1:4.10.15-alt1
- v4.10.15

* Sat Apr 22 2017 Kernel Bot <kernelbot@altlinux.org> 1:4.10.12-alt1
- v4.10.12

* Wed Apr 19 2017 Kernel Bot <kernelbot@altlinux.org> 1:4.10.11-alt1
- v4.10.11

* Thu Apr 13 2017 Kernel Bot <kernelbot@altlinux.org> 1:4.10.10-alt1
- v4.10.10

* Sun Apr 09 2017 Kernel Bot <kernelbot@altlinux.org> 1:4.10.9-alt1
- v4.10.9

* Fri Mar 31 2017 Kernel Bot <kernelbot@altlinux.org> 1:4.10.8-alt1
- v4.10.8

* Sun Mar 26 2017 Kernel Bot <kernelbot@altlinux.org> 1:4.10.6-alt1
- v4.10.6

* Wed Mar 22 2017 Anton V. Boyarshinov <boyarsh@altlinux.org> 1:4.10.5-alt1
- v4.10.5

* Sun Mar 19 2017 Anton V. Boyarshinov <boyarsh@altlinux.org> 1:4.10.4-alt1
- v4.10.4

* Fri Mar 17 2017 Anton V. Boyarshinov <boyarsh@altlinux.org> 1:4.10.3-alt1
- 4.10.3
- in-kernel ipset returned

* Sun Mar 12 2017 Anton V. Boyarshinov <boyarsh@altlinux.org> 1:4.10.2-alt1
- 4.10.2

* Sun Mar 12 2017 Anton V. Boyarshinov <boyarsh@altlinux.org> 1:4.9.14-alt1
- v4.9.14

* Mon Feb 27 2017 Anton V. Boyarshinov <boyarsh@altlinux.org> 1:4.10.1-alt1
- 4.10.1

* Mon Feb 27 2017 Anton V. Boyarshinov <boyarsh@altlinux.org> 1:4.9.13-alt1
- v4.9.13

* Fri Feb 24 2017 Anton V. Boyarshinov <boyarsh@altlinux.org> 1:4.9.12-alt1
- v4.9.12

* Mon Feb 20 2017 Anton V. Boyarshinov <boyarsh@altlinux.org> 1:4.9.11-alt1
- v4.9.11

* Wed Feb 15 2017 Anton V. Boyarshinov <boyarsh@altlinux.org> 1:4.9.10-alt1
- v4.9.10

* Thu Feb 09 2017 Anton V. Boyarshinov <boyarsh@altlinux.org> 1:4.9.9-alt1
- v4.9.9

* Sun Feb 05 2017 Anton V. Boyarshinov <boyarsh@altlinux.org> 1:4.9.8-alt1
- v4.9.8

* Wed Feb 01 2017 Anton V. Boyarshinov <boyarsh@altlinux.org> 1:4.9.7-alt1
- v4.9.7

* Thu Jan 26 2017 Anton V. Boyarshinov <boyarsh@altlinux.org> 1:4.9.6-alt1
- v4.9.6

* Fri Jan 20 2017 Anton V. Boyarshinov <boyarsh@altlinux.org> 1:4.9.5-alt1
- v4.9.5

* Wed Jan 18 2017 Anton V. Boyarshinov <boyarsh@altlinux.org> 1:4.9.4-alt1
- v4.9.4

* Thu Jan 12 2017 Anton V. Boyarshinov <boyarsh@altlinux.org> 1:4.9.3-alt1
- v4.9.3

* Tue Jan 10 2017 Anton V. Boyarshinov <boyarsh@altlinux.org> 1:4.8.17-alt1
- v4.8.17

* Sat Jan 07 2017 Anton V. Boyarshinov <boyarsh@altlinux.org> 1:4.8.16-alt1
- v4.8.16

* Fri Dec 16 2016 Anton V. Boyarshinov <boyarsh@altlinux.org> 1:4.8.15-alt1
- v4.8.15

* Sun Dec 11 2016 Anton V. Boyarshinov <boyarsh@altlinux.org> 1:4.8.14-alt1
- v4.8.14

* Fri Dec 09 2016 Anton V. Boyarshinov <boyarsh@altlinux.org> 1:4.8.13-alt1
- v4.8.13

* Fri Dec 02 2016 Anton V. Boyarshinov <boyarsh@altlinux.org> 1:4.8.12-alt1
- v4.8.12

* Sat Nov 26 2016 Anton V. Boyarshinov <boyarsh@altlinux.org> 1:4.8.11-alt1
- v4.8.11

* Mon Nov 21 2016 Anton V. Boyarshinov <boyarsh@altlinux.org> 1:4.8.10-alt1
- v4.8.10

* Sun Nov 20 2016 Anton V. Boyarshinov <boyarsh@altlinux.org> 1:4.8.9-alt1
- v4.8.9

* Tue Nov 15 2016 Anton V. Boyarshinov <boyarsh@altlinux.org> 1:4.8.8-alt1
- v4.8.8

* Thu Nov 10 2016 Anton V. Boyarshinov <boyarsh@altlinux.org> 1:4.8.7-alt1
- v4.8.7

* Tue Nov 01 2016 Anton V. Boyarshinov <boyarsh@altlinux.org> 1:4.8.6-alt1
- v4.8.6

* Fri Oct 28 2016 Anton V. Boyarshinov <boyarsh@altlinux.org> 1:4.8.5-alt1
- v4.8.5
- secured /proc/interrupts

* Tue Oct 25 2016 Anton V. Boyarshinov <boyarsh@altlinux.org> 1:4.8.4-alt1
- v4.8.4

* Sat Oct 22 2016 Anton V. Boyarshinov <boyarsh@altlinux.org> 1:4.7.10-alt1
- v4.7.10

* Mon Oct 10 2016 Anton V. Boyarshinov <boyarsh@altlinux.org> 1:4.8.1-alt1
- v4.8.1

* Thu Oct 06 2016 Anton V. Boyarshinov <boyarsh@altlinux.org> 1:4.8.0-alt1
- v4.8
- gcc5 as kgcc
- gcc plugin activated (uses gcc-c++, libgmp-devel, mpc-devel)

* Fri Sep 30 2016 Anton V. Boyarshinov <boyarsh@altlinux.org> 1:4.7.6-alt1
- v4.7.6

* Sat Sep 24 2016 Anton V. Boyarshinov <boyarsh@altlinux.org> 1:4.7.5-alt1
- v4.7.5

* Thu Sep 15 2016 Anton V. Boyarshinov <boyarsh@altlinux.org> 1:4.7.4-alt1
- v4.7.4

* Wed Sep 07 2016 Anton V. Boyarshinov <boyarsh@altlinux.org> 1:4.7.3-alt1
- v4.7.3

* Sat Aug 20 2016 Anton V. Boyarshinov <boyarsh@altlinux.org> 1:4.7.2-alt1
- v4.7.2

* Thu Aug 18 2016 Anton V. Boyarshinov <boyarsh@altlinux.org> 1:4.7.1-alt1
- v4.7.1

* Wed Aug 17 2016 Anton V. Boyarshinov <boyarsh@altlinux.org> 1:4.6.7-alt1
- v4.6.7

* Mon Jul 25 2016 Anton V. Boyarshinov <boyarsh@altlinux.org> 1:4.7.0-alt1
- v4.7

* Mon Jul 11 2016 Anton V. Boyarshinov <boyarsh@altlinux.org> 1:4.6.4-alt1
- v4.6.4

* Sat Jun 25 2016 Anton V. Boyarshinov <boyarsh@altlinux.org> 1:4.6.3-alt1
- v4.6.3

* Fri Jun 10 2016 Anton V. Boyarshinov <boyarsh@altlinux.org> 1:4.6.2-alt1
- 4.6.2

* Wed Jun 08 2016 Anton V. Boyarshinov <boyarsh@altlinux.org> 1:4.5.7-alt1
- v4.5.7

* Thu May 19 2016 Anton V. Boyarshinov <boyarsh@altlinux.org> 1:4.6.0-alt1
- 4.6.0

* Thu May 12 2016 Anton V. Boyarshinov <boyarsh@altlinux.org> 1:4.5.4-alt1
- 4.5.4

* Fri May 06 2016 Anton V. Boyarshinov <boyarsh@altlinux.org> 1:4.5.3-alt1
- 4.5.3

* Wed Apr 20 2016 Anton V. Boyarshinov <boyarsh@altlinux.org> 1:4.5.2-alt1
- 4.5.2

* Wed Apr 13 2016 Anton V. Boyarshinov <boyarsh@altlinux.org> 1:4.5.1-alt1
- 4.5.1

* Tue Mar 15 2016 Anton V. Boyarshinov <boyarsh@altlinux.org> 1:4.5.0-alt1
- 4.5

* Thu Mar 10 2016 Anton V. Boyarshinov <boyarsh@altlinux.org> 1:4.4.5-alt1
- 4.4.5

* Fri Mar 04 2016 Anton V. Boyarshinov <boyarsh@altlinux.org> 1:4.4.4-alt1
- 4.4.4

* Fri Feb 26 2016 Anton V. Boyarshinov <boyarsh@altlinux.org> 1:4.4.3-alt1
- 4.4.3

* Thu Feb 18 2016 Anton V. Boyarshinov <boyarsh@altlinux.org> 1:4.4.2-alt1
- 4.4.2

* Tue Feb 02 2016 Anton V. Boyarshinov <boyarsh@altlinux.org> 1:4.4.1-alt1
- 4.4.1

* Tue Jan 19 2016 Anton V. Boyarshinov <boyarsh@altlinux.org> 1:4.4.0-alt2
- CVE-2016-0728 fixed

* Mon Jan 11 2016 Anton V. Boyarshinov <boyarsh@altlinux.org> 1:4.4.0-alt1
- 4.4.0

* Tue Dec 15 2015 Anton V. Boyarshinov <boyarsh@altlinux.org> 1:4.3.3-alt1
- 4.3.3

* Fri Dec 11 2015 Anton V. Boyarshinov <boyarsh@altlinux.org> 1:4.3.2-alt1
- 4.3.2

* Thu Dec 10 2015 Anton V. Boyarshinov <boyarsh@altlinux.org> 1:4.3.1-alt1
- 4.3.1

* Tue Nov 17 2015 Anton V. Boyarshinov <boyarsh@altlinux.org> 1:4.3.0-alt1
- 4.3.0

* Tue Nov 10 2015 Anton V. Boyarshinov <boyarsh@altlinux.org> 1:4.2.6-alt1
- 4.2.6

* Tue Oct 27 2015 Anton V. Boyarshinov <boyarsh@altlinux.ru> 1:4.2.5-alt1
- 4.2.5

* Fri Oct 23 2015 Anton V. Boyarshinov <boyarsh@altlinux.ru> 1:4.2.4-alt1
- 4.2.4

* Thu Oct 08 2015 Anton V. Boyarshinov <boyarsh@altlinux.ru> 1:4.2.3-alt2
- CONFIG_NO_HZ_FULL disabled (closes: #31342)

* Mon Oct 05 2015 Anton V. Boyarshinov <boyarsh@altlinux.ru> 1:4.2.3-alt1
- 4.2.3

* Tue Sep 29 2015 Anton V. Boyarshinov <boyarsh@altlinux.ru> 1:4.2.1-alt1
- 4.2.1

* Tue Sep 08 2015 Anton V. Boyarshinov <boyarsh@altlinux.ru> 1:4.2.0-alt1
- 4.2

* Mon Aug 17 2015 Anton V. Boyarshinov <boyarsh@altlinux.ru> 1:4.1.6-alt1
- 4.1.6

* Tue Aug 11 2015 Anton V. Boyarshinov <boyarsh@altlinux.ru> 1:4.1.5-alt1
- 4.1.5

* Wed Aug 05 2015 Anton V. Boyarshinov <boyarsh@altlinux.ru> 1:4.1.4-alt1
- 4.1.4

* Tue Aug 04 2015 Anton V. Boyarshinov <boyarsh@altlinux.ru> 1:4.0.9-alt1
- 4.0.9

* Mon Jul 13 2015 Anton V. Boyarshinov <boyarsh@altlinux.ru> 1:4.0.8-alt1
- 4.0.8

* Tue Jun 23 2015 Anton V. Boyarshinov <boyarsh@altlinux.ru> 1:4.0.6-alt1
- 4.0.6
- dependence on bootloader-utils upgraded

* Tue Jun 09 2015 Anton V. Boyarshinov <boyarsh@altlinux.ru> 1:4.0.5-alt1
- 4.0.5

* Thu May 21 2015 Anton V. Boyarshinov <boyarsh@altlinux.ru> 1:4.0.4-alt1
- 4.0.4

* Mon May 18 2015 Anton V. Boyarshinov <boyarsh@altlinux.ru> 1:4.0.3-alt1
- 4.0.3

* Tue May 12 2015 Anton V. Boyarshinov <boyarsh@altlinux.ru> 1:3.19.8-alt1
- 3.19.8

* Mon Apr 27 2015 Anton V. Boyarshinov <boyarsh@altlinux.ru> 1:4.0.0-alt1
- 4.0.0

* Mon Apr 20 2015 Anton V. Boyarshinov <boyarsh@altlinux.ru> 1:3.19.5-alt1
- 3.19.5

* Mon Apr 13 2015 Anton V. Boyarshinov <boyarsh@altlinux.ru> 1:3.19.4-alt1
- 3.19.4

* Thu Mar 26 2015 Anton V. Boyarshinov <boyarsh@altlinux.ru> 1:3.19.3-alt1
- 3.19.3

* Wed Mar 18 2015 Anton V. Boyarshinov <boyarsh@altlinux.ru> 1:3.19.2-alt1
- 3.19.2

* Sun Mar 08 2015 Anton V. Boyarshinov <boyarsh@altlinux.ru> 1:3.19.1-alt1
- 3.19.1

* Tue Feb 17 2015 Anton V. Boyarshinov <boyarsh@altlinux.ru> 1:3.19.0-alt1
- 3.19

* Wed Feb 11 2015 Anton V. Boyarshinov <boyarsh@altlinux.ru> 1:3.18.7-alt1
- 3.18.7
- adjtimex on 32-bit fixed
- in-kernel ipset excluded
- netlabel patch updated

* Sat Feb 07 2015 Anton V. Boyarshinov <boyarsh@altlinux.ru> 1:3.18.6-alt1
- 3.18.6

* Fri Jan 30 2015 Anton V. Boyarshinov <boyarsh@altlinux.ru> 1:3.18.5-alt1
- 3.18.5

* Wed Jan 28 2015 Anton V. Boyarshinov <boyarsh@altlinux.ru> 1:3.18.4-alt1
- 3.18.4

* Sat Jan 17 2015 Anton V. Boyarshinov <boyarsh@altlinux.ru> 1:3.18.3-alt1
- 3.18.3

* Fri Jan 09 2015 Anton V. Boyarshinov <boyarsh@altlinux.ru> 1:3.18.2-alt1
- 3.18.2

* Wed Dec 17 2014 Anton V. Boyarshinov <boyarsh@altlinux.ru> 1:3.18.1-alt1
- 3.18.1

* Mon Dec 08 2014 Anton V. Boyarshinov <boyarsh@altlinux.ru> 1:3.18.0-alt1
- 3.18.0

* Mon Dec 08 2014 Anton V. Boyarshinov <boyarsh@altlinux.ru> 1:3.17.6-alt1
- 3.17.6

* Sun Dec 07 2014 Anton V. Boyarshinov <boyarsh@altlinux.ru> 1:3.17.5-alt1
- 3.17.5

* Sat Nov 22 2014 Anton V. Boyarshinov <boyarsh@altlinux.ru> 1:3.17.4-alt1
- 3.17.4
- set HZ=1000 on x86_64

* Sun Nov 16 2014 Anton V. Boyarshinov <boyarsh@altlinux.ru> 1:3.17.3-alt1
- 3.17.3

* Fri Oct 31 2014 Anton V. Boyarshinov <boyarsh@altlinux.ru> 1:3.17.2-alt1
- 3.17.2

* Fri Oct 17 2014 Anton V. Boyarshinov <boyarsh@altlinux.ru> 1:3.17.1-alt1
- 3.17.1

* Wed Oct 15 2014 Anton V. Boyarshinov <boyarsh@altlinux.ru> 1:3.16.6-alt1
- 3.16.6

* Fri Oct 10 2014 Anton V. Boyarshinov <boyarsh@altlinux.ru> 1:3.16.5-alt1
- 3.16.5

* Mon Oct 06 2014 Anton V. Boyarshinov <boyarsh@altlinux.ru> 1:3.16.4-alt1
- 3.16.4

* Thu Oct 02 2014 Anton V. Boyarshinov <boyarsh@altlinux.ru> 1:3.16.3-alt2
- ldv and sem patches added

* Thu Sep 18 2014 Anton V. Boyarshinov <boyarsh@altlinux.ru> 1:3.16.3-alt1
- 3.16.3

* Mon Sep 08 2014 Anton V. Boyarshinov <boyarsh@altlinux.ru> 1:3.16.2-alt1
- 3.16.2

* Wed Aug 20 2014 Anton V. Boyarshinov <boyarsh@altlinux.ru> 1:3.16.1-alt1
- 3.16.1

* Mon Aug 18 2014 Anton V. Boyarshinov <boyarsh@altlinux.ru> 1:3.16.0-alt1
- 3.16.0

* Mon Aug 18 2014 Anton V. Boyarshinov <boyarsh@altlinux.ru> 1:3.15.10-alt1
- 3.15.10

* Fri Aug 01 2014 Anton V. Boyarshinov <boyarsh@altlinux.ru> 1:3.15.8-alt1
- 3.15.8

* Thu Jul 31 2014 Anton V. Boyarshinov <boyarsh@altlinux.ru> 1:3.15.7-alt1
- 3.15.7

* Wed Jul 16 2014 Anton V. Boyarshinov <boyarsh@altlinux.ru> 1:3.15.5-alt2
- EFI_MIXED enabled

* Wed Jul 09 2014 Anton V. Boyarshinov <boyarsh@altlinux.ru> 1:3.15.5-alt1
- 3.15.5

* Mon Jul 07 2014 Anton V. Boyarshinov <boyarsh@altlinux.ru> 1:3.15.4-alt1
- 3.15.4

* Tue Jul 01 2014 Anton V. Boyarshinov <boyarsh@altlinux.ru> 1:3.15.3-alt1
- 3.15.3

* Fri Jun 27 2014 Anton V. Boyarshinov <boyarsh@altlinux.ru> 1:3.15.2-alt1
- 3.15.2
- LEGACY_PTYS disabled
- AUFS added

* Tue Jun 17 2014 Anton V. Boyarshinov <boyarsh@altlinux.ru> 1:3.15.1-alt1
- 3.15.1

* Tue Jun 17 2014 Anton V. Boyarshinov <boyarsh@altlinux.ru> 1:3.14.8-alt1
- 3.14.7

* Thu Jun 12 2014 Anton V. Boyarshinov <boyarsh@altlinux.ru> 1:3.14.7-alt1
- 3.14.7

* Sun Jun 08 2014 Anton V. Boyarshinov <boyarsh@altlinux.ru> 1:3.14.6-alt1
- 3.14.6

* Thu Jun 05 2014 Anton V. Boyarshinov <boyarsh@altlinux.ru> 1:3.14.5-alt2
- Fixes CVE-2014-3153

* Sun Jun 01 2014 Anton V. Boyarshinov <boyarsh@altlinux.ru> 1:3.14.5-alt1
- 3.14.5

* Wed May 14 2014 Anton V. Boyarshinov <boyarsh@altlinux.ru> 1:3.14.4-alt1
- 3.14.4

* Wed May 07 2014 Anton V. Boyarshinov <boyarsh@altlinux.ru> 1:3.14.3-alt1
- 3.14.3

* Mon Apr 28 2014 Anton V. Boyarshinov <boyarsh@altlinux.ru> 1:3.14.2-alt1
- 3.14.2

* Wed Apr 23 2014 Anton V. Boyarshinov <boyarsh@altlinux.ru> 1:3.13.11-alt1
- 3.13.11

* Tue Apr 15 2014 Anton V. Boyarshinov <boyarsh@altlinux.ru> 1:3.14.1-alt1
- 3.14.1

* Mon Apr 14 2014 Anton V. Boyarshinov <boyarsh@altlinux.ru> 1:3.14.0-alt1
- 3.14

* Fri Apr 04 2014 Anton V. Boyarshinov <boyarsh@altlinux.ru> 1:3.13.9-alt1
- 3.13.9

* Tue Apr 01 2014 Anton V. Boyarshinov <boyarsh@altlinux.ru> 1:3.13.8-alt1
- 3.13.8
- "usb: ehci: fix deadlock when threadirqs option is use" reverted

* Mon Mar 24 2014 Anton V. Boyarshinov <boyarsh@altlinux.ru> 1:3.13.7-alt1
- 3.13.7

* Thu Mar 20 2014 Anton V. Boyarshinov <boyarsh@altlinux.ru> 1:3.13.6-alt2
- CVE-2014-2523 fixed

* Tue Mar 11 2014 Anton V. Boyarshinov <boyarsh@altlinux.ru> 1:3.13.6-alt1
- 3.13.6

* Mon Feb 24 2014 Anton V. Boyarshinov <boyarsh@altlinux.ru> 1:3.13.5-alt1
- 3.13.5

* Fri Feb 21 2014 Anton V. Boyarshinov <boyarsh@altlinux.ru> 1:3.13.4-alt1
- 3.13.4

* Fri Feb 14 2014 Anton V. Boyarshinov <boyarsh@altlinux.ru> 1:3.13.3-alt1
- 3.13.3

* Fri Feb 07 2014 Anton V. Boyarshinov <boyarsh@altlinux.ru> 1:3.13.2-alt1
- 3.13.2

* Thu Jan 30 2014 Anton V. Boyarshinov <boyarsh@altlinux.ru> 1:3.13.1-alt1
- 3.13.1

* Wed Jan 22 2014 Anton V. Boyarshinov <boyarsh@altlinux.ru> 1:3.13.0-alt1
- 3.13.0

* Thu Jan 16 2014 Anton V. Boyarshinov <boyarsh@altlinux.ru> 1:3.12.8-alt1
- 3.12.8

* Fri Jan 10 2014 Anton V. Boyarshinov <boyarsh@altlinux.ru> 1:3.12.7-alt1
- 3.12.7
- "drm/radeon: 0x9649 is SUMO2 not SUMO" patch applied

* Fri Dec 20 2013 Anton V. Boyarshinov <boyarsh@altlinux.ru> 1:3.12.6-alt1
- 3.12.6

* Thu Dec 12 2013 Anton V. Boyarshinov <boyarsh@altlinux.ru> 1:3.12.5-alt1
- 3.12.5

* Mon Dec 09 2013 Anton V. Boyarshinov <boyarsh@altlinux.ru> 1:3.12.4-alt1
- 3.12.4

* Thu Dec 05 2013 Anton V. Boyarshinov <boyarsh@altlinux.ru> 1:3.12.3-alt1
- 3.12.3

* Tue Dec 03 2013 Anton V. Boyarshinov <boyarsh@altlinux.ru> 1:3.12.2-alt1
- 3.12.2

* Fri Nov 22 2013 Anton V. Boyarshinov <boyarsh@altlinux.ru> 1:3.12.1-alt1
- 3.12.1

* Thu Nov 21 2013 Anton V. Boyarshinov <boyarsh@altlinux.ru> 1:3.11.9-alt1
- 3.11.9

* Wed Nov 20 2013 Anton V. Boyarshinov <boyarsh@altlinux.ru> 1:3.12.0-alt1
- 3.12.0

* Wed Nov 13 2013 Anton V. Boyarshinov <boyarsh@altlinux.ru> 1:3.11.8-alt1
- 3.11.8

* Mon Nov 04 2013 Anton V. Boyarshinov <boyarsh@altlinux.ru> 1:3.11.7-alt1
- 3.11.7

* Sat Oct 19 2013 Anton V. Boyarshinov <boyarsh@altlinux.ru> 1:3.11.6-alt1
- 3.11.6

* Mon Oct 14 2013 Anton V. Boyarshinov <boyarsh@altlinux.ru> 1:3.11.5-alt1
- 3.11.5

* Sun Oct 06 2013 Anton V. Boyarshinov <boyarsh@altlinux.ru> 1:3.11.4-alt1
- 3.11.4

* Tue Oct 01 2013 Anton V. Boyarshinov <boyarsh@altlinux.ru> 1:3.11.3-alt1
- 3.11.3

* Fri Sep 27 2013 Anton V. Boyarshinov <boyarsh@altlinux.ru> 1:3.11.2-alt1
- 3.11.2

* Wed Sep 18 2013 Anton V. Boyarshinov <boyarsh@altlinux.ru> 1:3.11.1-alt2
- CONFIG_DEBUG_ATOMIC_SLEEP disabled
- aufs fixed

* Sun Sep 15 2013 Anton V. Boyarshinov <boyarsh@altlinux.ru> 1:3.11.1-alt1
- 3.11.1

* Fri Sep 13 2013 Anton V. Boyarshinov <boyarsh@altlinux.ru> 1:3.11.0-alt1
- 3.11

* Tue Sep 10 2013 Anton V. Boyarshinov <boyarsh@altlinux.ru> 1:3.10.11-alt1
- 3.10.11

* Thu Aug 29 2013 Anton V. Boyarshinov <boyarsh@altlinux.ru> 1:3.10.10-alt1
- 3.10.10

* Tue Aug 20 2013 Anton V. Boyarshinov <boyarsh@altlinux.ru> 1:3.10.8-alt1
- 3.10.8

* Fri Aug 16 2013 Anton V. Boyarshinov <boyarsh@altlinux.ru> 1:3.10.7-alt1.1
- bpp hack from Ulf Winkelvos in hope to fix #29219
- memory sanitizing patch added
- exfat driver from Samsung added

* Thu Aug 15 2013 Anton V. Boyarshinov <boyarsh@altlinux.ru> 1:3.10.7-alt1
- 3.10.7

* Mon Aug 12 2013 Anton V. Boyarshinov <boyarsh@altlinux.ru> 1:3.10.6-alt1
- 3.10.6
- CONFIG_GOLDFISH_* disabled (mike@)

* Wed Aug 07 2013 Anton V. Boyarshinov <boyarsh@altlinux.ru> 1:3.10.5-alt2
- "Add mark s0 flag for NetLabel subsystem" patch from stanv@ added

* Mon Aug 05 2013 Gleb F-Malinovskiy <glebfm@altlinux.org> 1:3.10.5-alt1
- 3.10.5

* Mon Jul 29 2013 Gleb F-Malinovskiy <glebfm@altlinux.org> 1:3.10.4-alt1
- 3.10.4

* Fri Jul 26 2013 Gleb F-Malinovskiy <glebfm@altlinux.org> 1:3.10.3-alt1
- 3.10.3

* Mon Jul 22 2013 Anton V. Boyarshinov <boyarsh@altlinux.ru> 1:3.10.2-alt1
- 3.10.2

* Tue Jul 16 2013 Anton V. Boyarshinov <boyarsh@altlinux.ru> 1:3.10.1-alt1
- 3.10.1

* Sun Jul 14 2013 Anton V. Boyarshinov <boyarsh@altlinux.ru> 1:3.9.10-alt1
- 3.9.10

* Thu Jun 27 2013 Anton V. Boyarshinov <boyarsh@altlinux.ru> 1:3.9.8-alt1
- 3.9.8
- ipset disabled for separate module

* Fri Jun 21 2013 Anton V. Boyarshinov <boyarsh@altlinux.ru> 1:3.9.7-alt1
- 3.9.7
- SWIOTLB on i586 set to y (closes #28911)

* Fri Jun 14 2013 Anton V. Boyarshinov <boyarsh@altlinux.ru> 1:3.9.6-alt1
- 3.9.6

* Mon Jun 10 2013 Anton V. Boyarshinov <boyarsh@altlinux.ru> 1:3.9.5-alt1
- 3.9.5

* Tue Jun 04 2013 Anton V. Boyarshinov <boyarsh@altlinux.ru> 1:3.9.4-alt2
- CVE-2013-2850 fixed

* Sat May 25 2013 Anton V. Boyarshinov <boyarsh@altlinux.ru> 1:3.9.4-alt1
- 3.9.4

* Mon May 20 2013 Anton V. Boyarshinov <boyarsh@altlinux.ru> 1:3.9.3-alt1
- 3.9.3

* Sun May 12 2013 Anton V. Boyarshinov <boyarsh@altlinux.ru> 1:3.9.2-alt1
- 3.9.2

* Sun May 12 2013 Anton V. Boyarshinov <boyarsh@altlinux.ru> 1:3.8.13-alt1
- 3.8.13

* Wed May 08 2013 Anton V. Boyarshinov <boyarsh@altlinux.ru> 1:3.9.1-alt1
- 3.9.1

* Mon May 06 2013 Anton V. Boyarshinov <boyarsh@altlinux.ru> 1:3.9.0-alt1
- 3.9.0

* Sun May 05 2013 Anton V. Boyarshinov <boyarsh@altlinux.ru> 1:3.8.11-alt1
- 3.8.11

* Mon Apr 29 2013 Anton V. Boyarshinov <boyarsh@altlinux.ru> 1:3.8.10-alt1
- 3.8.10

* Fri Apr 26 2013 Anton V. Boyarshinov <boyarsh@altlinux.ru> 1:3.8.9-alt1
- 3.8.9

* Mon Apr 22 2013 Anton V. Boyarshinov <boyarsh@altlinux.ru> 1:3.8.8-alt2
- EFI_VARS set back to m

* Wed Apr 17 2013 Anton V. Boyarshinov <boyarsh@altlinux.ru> 1:3.8.8-alt1
- 3.8.8
- EFI_VARS set to y

* Tue Apr 16 2013 Anton V. Boyarshinov <boyarsh@altlinux.ru> 1:3.8.7-alt2
- uefi boot record instalation fixed (closes #28827)

* Fri Apr 12 2013 Anton V. Boyarshinov <boyarsh@altlinux.ru> 1:3.8.7-alt1
- 3.8.7

* Fri Apr 05 2013 Anton V. Boyarshinov <boyarsh@altlinux.ru> 1:3.8.6-alt1
- 3.8.6
- evbug disabled

* Fri Mar 29 2013 Anton V. Boyarshinov <boyarsh@altlinux.ru> 1:3.8.5-alt1
- 3.8.5
- RTC_CMOS changed ot y (closes #28513)

* Thu Mar 21 2013 Anton V. Boyarshinov <boyarsh@altlinux.ru> 1:3.8.4-alt1
- 3.8.4

* Fri Mar 15 2013 Anton V. Boyarshinov <boyarsh@altlinux.ru> 1:3.8.3-alt1
- 3.8.3
- obsoleted postinstall scripts calls removed

* Thu Mar 14 2013 Anton V. Boyarshinov <boyarsh@altlinux.ru> 1:3.8.2-alt3
- Don't allow CLONE_NEWUSER | CLONE_FS (local root fixed)
- CVE-2013-1828 fixed

* Wed Mar 13 2013 Anton V. Boyarshinov <boyarsh@altlinux.ru> 1:3.8.2-alt2
- lost rtl8192ce enabled on i586
- default bpp on cirrus/qemu set to 16

* Mon Mar 04 2013 Anton V. Boyarshinov <boyarsh@altlinux.ru> 1:3.8.2-alt1
- 3.8.2

* Thu Feb 28 2013 Anton V. Boyarshinov <boyarsh@altlinux.ru> 1:3.8.1-alt1
- 3.8.1

* Thu Feb 28 2013 Anton V. Boyarshinov <boyarsh@altlinux.ru> 1:3.7.10-alt1
- 3.7.10

* Mon Feb 25 2013 Anton V. Boyarshinov <boyarsh@altlinux.ru> 1:3.8.0-alt2
- CVE-2013-1763 fixed

* Tue Feb 19 2013 Anton V. Boyarshinov <boyarsh@altlinux.ru> 1:3.8.0-alt1
- 3.8.0

* Mon Feb 18 2013 Anton V. Boyarshinov <boyarsh@altlinux.ru> 1:3.7.9-alt1
- 3.7.9
- patches for correct /proc permissions from ldv@ applied

* Fri Feb 15 2013 Anton V. Boyarshinov <boyarsh@altlinux.ru> 1:3.7.8-alt1
- 3.7.8

* Wed Feb 13 2013 Anton V. Boyarshinov <boyarsh@altlinux.ru> 1:3.7.7-alt1.1
- REGULATOR_DUMMY disabled (closes #27798)

* Mon Feb 11 2013 Anton V. Boyarshinov <boyarsh@altlinux.ru> 1:3.7.7-alt1
- 3.7.7

* Wed Feb 06 2013 Anton V. Boyarshinov <boyarsh@altlinux.ru> 1:3.7.6-alt1.1
- no OSS and some other config changes (closes: #28358) (closes: #28359)

* Mon Feb 04 2013 Anton V. Boyarshinov <boyarsh@altlinux.ru> 1:3.7.6-alt1
- 3.7.6

* Tue Jan 29 2013 Anton V. Boyarshinov <boyarsh@altlinux.ru> 1:3.7.5-alt1
- 3.7.5
- FANOTIFY and MMC_RICOH_MMC enabled

* Tue Jan 22 2013 Anton V. Boyarshinov <boyarsh@altlinux.ru> 1:3.7.4-alt1
- 3.7.4

* Thu Jan 17 2013 Anton V. Boyarshinov <boyarsh@altlinux.ru> 1:3.7.3-alt1
- 3.7.3

* Mon Jan 14 2013 Anton V. Boyarshinov <boyarsh@altlinux.ru> 1:3.7.2-alt1.2
- conditional docs building

* Mon Jan 14 2013 Anton V. Boyarshinov <boyarsh@altlinux.ru> 1:3.7.2-alt1.1
- changelog entries for std-def and std-pae added (hackaround)

* Mon Jan 14 2013 Anton V. Boyarshinov <boyarsh@altlinux.ru> 1:3.7.2-alt1
- std-def, std-pae and un-def from one tree via specsubst
- 3.7.2
- gcc 4.7

* Sat Dec 29 2012 Anton V. Boyarshinov <boyarsh@altlinux.ru> 1:3.7.1-alt2.1
- really do as written below

* Fri Dec 28 2012 Anton V. Boyarshinov <boyarsh@altlinux.ru> 1:3.7.1-alt2
- make sha256 module on i586

* Thu Dec 20 2012 Gleb F-Malinovskiy <glebfm@altlinux.org> 1:3.6.11-alt1
- 3.6.11 (closes: 28138)
- Build using std-def config with config diff from 3.5.7.

* Tue Dec 18 2012 Anton V. Boyarshinov <boyarsh@altlinux.ru> 1:3.7.1-alt1
- 3.7.1

* Tue Dec 18 2012 Anton V. Boyarshinov <boyarsh@altlinux.ru> 1:3.6.11-alt1
- 3.6.11

* Tue Dec 11 2012 Anton V. Boyarshinov <boyarsh@altlinux.ru> 1:3.7.0-alt1
- 3.7 release

* Tue Dec 04 2012 Anton V. Boyarshinov <boyarsh@altlinux.ru> 1:3.7.0-alt0.8
- 3.7-rc8

* Tue Nov 27 2012 Anton V. Boyarshinov <boyarsh@altlinux.ru> 1:3.7.0-alt0.7
- 3.7-rc7

* Tue Nov 27 2012 Anton V. Boyarshinov <boyarsh@altlinux.ru> 1:3.6.8-alt1
- 3.6.8

* Wed Nov 21 2012 Anton V. Boyarshinov <boyarsh@altlinux.ru> 1:3.6.7-alt2
- 32 bpp framebuffer on kvm's cirrus disabled back
- link-vmlinux.sh packaged (closes: #28016)

* Mon Nov 19 2012 Anton V. Boyarshinov <boyarsh@altlinux.ru> 1:3.6.7-alt1
- 3.6.7

* Thu Nov 15 2012 Anton V. Boyarshinov <boyarsh@altlinux.ru> 1:3.6.6-alt2
- some cirrus-related patches applied, 32 bpp mode enabled

* Tue Nov 06 2012 Anton V. Boyarshinov <boyarsh@altlinux.ru> 1:3.6.6-alt1
- 3.6.6

* Thu Nov 01 2012 Anton V. Boyarshinov <boyarsh@altlinux.ru> 1:3.6.5-alt1
- 3.6.5
- FB_EFI enabled

* Mon Oct 29 2012 Anton V. Boyarshinov <boyarsh@altlinux.ru> 1:3.6.4-alt2
- 3.6.4

* Thu Oct 25 2012 Anton V. Boyarshinov <boyarsh@altlinux.ru> 1:3.6.3-alt2
- fixed possible ex4 corruption (https://lkml.org/lkml/2012/10/23/690)
- ldv@ patchs to mountinfo added
- CONFIG_DEBUG_PREEMPT disabled

* Mon Oct 22 2012 Anton V. Boyarshinov <boyarsh@altlinux.ru> 1:3.6.3-alt1
- 3.6.3
- Borislav Petkovs test fix fo boot crash on nvidia ide

* Sat Oct 13 2012 Anton V. Boyarshinov <boyarsh@altlinux.ru> 1:3.6.2-alt1
- 3.6.2

* Thu Oct 11 2012 Anton V. Boyarshinov <boyarsh@altlinux.ru> 1:3.6.1-alt2.1
- POWER_AVS disabled

* Mon Oct 08 2012 Anton V. Boyarshinov <boyarsh@altlinux.ru> 1:3.6.1-alt2
- 3.6.1

* Thu Oct 04 2012 Anton V. Boyarshinov <boyarsh@altlinux.ru> 1:3.6.0-alt2
- wrong default hostname on x86_64 fixed
- drm-vgem driver added
- some config changes from std-def

* Mon Oct 01 2012 Anton V. Boyarshinov <boyarsh@altlinux.ru> 1:3.6.0-alt1
- 3.6

* Sat Sep 15 2012 Anton V. Boyarshinov <boyarsh@altlinux.ru> 1:3.5.4-alt1
- 3.5.4

* Sun Aug 26 2012 Anton V. Boyarshinov <boyarsh@altlinux.ru> 1:3.5.3-alt1
- 3.5.3
- kmod: pass -b option to /sbin/modprobe (by ldv@)

* Wed Aug 15 2012 Anton V. Boyarshinov <boyarsh@altlinux.ru> 1:3.5.2-alt1
- 3.5.2
- Applyed: fs: push rcu_barrier() from deactivate_locked_super()

* Fri Aug 10 2012 Anton V. Boyarshinov <boyarsh@altlinux.ru> 1:3.5.1-alt1
- 3.5.1

* Thu Aug 02 2012 Anton V. Boyarshinov <boyarsh@altlinux.ru> 1:3.5.0-alt2
- rebuild with right kernel-source

* Thu Jul 26 2012 Anton V. Boyarshinov <boyarsh@altlinux.ru> 1:3.5.0-alt1
- 3.5

* Fri Jul 20 2012 Anton V. Boyarshinov <boyarsh@altlinux.ru> 1:3.4.6-alt1
- 3.4.6

* Tue Jul 17 2012 Anton V. Boyarshinov <boyarsh@altlinux.ru> 1:3.4.5-alt1
- 3.4.5

* Mon Jun 25 2012 Anton V. Boyarshinov <boyarsh@altlinux.ru> 1:3.4.4-alt1
- 3.4.4

* Mon Jun 18 2012 Anton V. Boyarshinov <boyarsh@altlinux.ru> 1:3.4.3-alt1
- 3.4.3

* Fri Jun 15 2012 Anton V. Boyarshinov <boyarsh@altlinux.ru> 1:3.4.2-alt1
- 3.4.2

* Thu May 24 2012 Anton V. Boyarshinov <boyarsh@altlinux.ru> 1:3.4.0-alt1
- 3.4

* Tue May 22 2012 Anton V. Boyarshinov <boyarsh@altlinux.ru> 1:3.3.7-alt1
- 3.3.7

* Mon May 14 2012 Anton V. Boyarshinov <boyarsh@altlinux.ru> 1:3.3.6-alt1
- 3.3.6

* Thu May 10 2012 Anton V. Boyarshinov <boyarsh@altlinux.ru> 1:3.3.5-alt1
- 3.3.5

* Wed May 02 2012 Anton V. Boyarshinov <boyarsh@altlinux.ru> 1:3.3.4-alt1
- 3.3.4

* Mon Apr 23 2012 Anton V. Boyarshinov <boyarsh@altlinux.ru> 1:3.3.3-alt1
- 3.3.3

* Mon Apr 16 2012 Anton V. Boyarshinov <boyarsh@altlinux.ru> 1:3.3.2-alt1
- 3.3.2

* Fri Apr 13 2012 Anton V. Boyarshinov <boyarsh@altlinux.ru> 1:3.3.1-alt2
- kgcc set to 4.5
- AUDIT_LOGINUID_IMMUTABLE disabled

* Tue Apr 03 2012 Anton V. Boyarshinov <boyarsh@altlinux.ru> 1:3.3.1-alt1
- 3.3.1

* Tue Mar 20 2012 Anton V. Boyarshinov <boyarsh@altlinux.ru> 1:3.3.0-alt1
- 3.3

* Tue Mar 13 2012 Anton V. Boyarshinov <boyarsh@altlinux.ru> 1:3.2.10-alt1
- 3.2.10

* Mon Mar 05 2012 Anton V. Boyarshinov <boyarsh@altlinux.ru> 1:3.2.9-alt2
- HID_MULTITOUCH enabled for i586

* Thu Mar 01 2012 Anton V. Boyarshinov <boyarsh@altlinux.ru> 1:3.2.9-alt1
- 3.2.9

* Wed Feb 29 2012 Anton V. Boyarshinov <boyarsh@altlinux.ru> 1:3.2.8-alt1
- 3.2.8

* Tue Feb 21 2012 Anton V. Boyarshinov <boyarsh@altlinux.ru> 1:3.2.7-alt1
- 3.2.7

* Tue Feb 14 2012 Anton V. Boyarshinov <boyarsh@altlinux.ru> 1:3.2.6-alt1
- 3.2.6

* Tue Feb 07 2012 Anton V. Boyarshinov <boyarsh@altlinux.ru> 1:3.2.5-alt1
- 3.2.5

* Mon Feb 06 2012 Anton V. Boyarshinov <boyarsh@altlinux.ru> 1:3.2.4-alt1
- 3.2.4

* Thu Jan 26 2012 Anton V. Boyarshinov <boyarsh@altlinux.ru> 1:3.2.2-alt1
- 3.2.2

* Thu Jan 19 2012 Anton V. Boyarshinov <boyarsh@altlinux.ru> 1:3.2.1-alt2
- CVE-2012-0056 fixed

* Fri Jan 13 2012 Anton V. Boyarshinov <boyarsh@altlinux.ru> 1:3.2.1-alt1
- 3.2.1

* Wed Jan 11 2012 Anton V. Boyarshinov <boyarsh@altlinux.ru> 1:3.2.0-alt1
- 3.2

* Tue Jan 10 2012 Anton V. Boyarshinov <boyarsh@altlinux.ru> 1:3.1.8-alt1
- 3.1.8

* Mon Dec 26 2011 Anton V. Boyarshinov <boyarsh@altlinux.ru> 1:3.1.6-alt1
- 3.1.6

* Mon Dec 12 2011 Anton V. Boyarshinov <boyarsh@altlinux.ru> 1:3.1.5-alt1
- 3.1.5

* Wed Nov 30 2011 Anton V. Boyarshinov <boyarsh@altlinux.ru> 1:3.1.4-alt1
- 3.1.4

* Mon Nov 28 2011 Anton V. Boyarshinov <boyarsh@altlinux.ru> 1:3.1.3-alt1
- 3.1.3

* Wed Nov 23 2011 Anton V. Boyarshinov <boyarsh@altlinux.ru> 1:3.1.2-alt1
- 3.1.2

* Sat Nov 12 2011 Anton V. Boyarshinov <boyarsh@altlinux.ru> 1:3.1.1-alt1
- 3.1.1

* Thu Oct 27 2011 Anton V. Boyarshinov <boyarsh@altlinux.ru> 1:3.1.0-alt1
- 3.1

* Wed Oct 26 2011 Anton V. Boyarshinov <boyarsh@altlinux.ru> 1:3.0.8-alt1
- 3.0.8
- *bin files are %%ghost now (aspsk@)
- feat-pegatron (silicium@)

* Wed Oct 19 2011 Anton V. Boyarshinov <boyarsh@altlinux.ru> 1:3.0.7-alt1
- 3.0.7
- dependence on module-init-tools updated

* Fri Oct 07 2011 Anton V. Boyarshinov <boyarsh@altlinux.ru> 1:3.0.6-alt2
- NULL dereference in nouveau fixed (cherry-pick from 3.1-rc4)

* Tue Oct 04 2011 Anton V. Boyarshinov <boyarsh@altlinux.ru> 1:3.0.6-alt1
- 3.0.6

* Tue Aug 30 2011 Anton V. Boyarshinov <boyarsh@altlinux.ru> 1:3.0.4-alt1
- 3.0.4

* Fri Aug 19 2011 Anton V. Boyarshinov <boyarsh@altlinux.ru> 1:3.0.3-alt1
- 3.0.3

* Fri Aug 05 2011 Anton V. Boyarshinov <boyarsh@altlinux.ru> 1:3.0.1-alt1
- 3.0.1
- modules provides fixed

* Wed Jul 27 2011 Anton V. Boyarshinov <boyarsh@altlinux.ru> 1:3.0.0-alt2
- dependence on bootloader-utils 0.4.13 added

* Fri Jul 22 2011 Anton V. Boyarshinov <boyarsh@altlinux.ru> 1:3.0.0-alt1
- 3.0.0

* Mon Jul 11 2011 Anton V. Boyarshinov <boyarsh@altlinux.ru> 1:2.6.39-alt3
- 2.6.39.3

* Fri Jun 17 2011 Anton V. Boyarshinov <boyarsh@altlinux.ru> 1:2.6.39-alt2
- 2.6.39.2
- xz squashfs compression enabled on i586
- usb gadget disabled

* Wed Jun 01 2011 Anton V. Boyarshinov <boyarsh@altlinux.ru> 1:2.6.39-alt1
- 2.6.39.1

* Mon May 30 2011 Anton V. Boyarshinov <boyarsh@altlinux.ru> 1:2.6.39-alt0.2
- cirrus kms enabled
- possible fix for scsi workqueue

* Tue May 24 2011 Anton V. Boyarshinov <boyarsh@altlinux.ru> 1:2.6.39-alt0.1
- 2.6.39

* Sun May 22 2011 Anton V. Boyarshinov <boyarsh@altlinux.ru> 1:2.6.38-alt7
- 2.6.38.7
- cirrus kms limited to 1024x768

* Tue May 10 2011 Anton V. Boyarshinov <boyarsh@altlinux.ru> 1:2.6.38-alt6
- 2.6.38.6
- KMS on kvm emulated cirrus fixed

* Fri May 06 2011 Anton V. Boyarshinov <boyarsh@altlinux.ru> 1:2.6.38-alt5.1
- KMS for kvm emulated cirrus

* Tue May 03 2011 Anton V. Boyarshinov <boyarsh@altlinux.ru> 1:2.6.38-alt5
- 2.6.38.5
- epoch added to modules requires

* Fri Apr 22 2011 Anton V. Boyarshinov <boyarsh@altlinux.ru> 1:2.6.38-alt4
- 2.6.38.4

* Fri Apr 15 2011 Anton V. Boyarshinov <boyarsh@altlinux.ru> 1:2.6.38-alt3
- 2.6.38.3

* Wed Mar 30 2011 Anton V. Boyarshinov <boyarsh@altlinux.ru> 1:2.6.38-alt2
- 2.6.38.2

* Fri Mar 25 2011 Anton V. Boyarshinov <boyarsh@altlinux.ru> 1:2.6.38-alt1
- 2.6.38.1

* Tue Mar 15 2011 Anton V. Boyarshinov <boyarsh@altlinux.ru> 1:2.6.37-alt4
- 2.6.37.4
- scripts/gcc-goto.sh packed into headers-modules

* Mon Mar 14 2011 Anton V. Boyarshinov <boyarsh@altlinux.ru> 1:2.6.37-alt3
- 2.6.37.3

* Sun Feb 27 2011 Anton V. Boyarshinov <boyarsh@altlinux.ru> 1:2.6.37-alt2
- 2.6.37.2
- in-kernel HDAPS enabled (#25127)
- igb and drbd provides fixed

* Thu Feb 17 2011 Anton V. Boyarshinov <boyarsh@altlinux.ru> 1:2.6.37-alt1
- new version (2.6.37.1)

* Wed Feb 02 2011 Anton V. Boyarshinov <boyarsh@altlinux.ru> 1:2.6.36-alt3.2
- r8712u added
- nvidia backlight added

* Tue Jan 25 2011 Anton V. Boyarshinov <boyarsh@altlinux.ru> 1:2.6.36-alt3.1
- fix boot on i586

* Tue Jan 11 2011 Anton V. Boyarshinov <boyarsh@altlinux.ru> 1:2.6.36-alt3
- 2.6.36.3

* Fri Dec 17 2010 Anton V. Boyarshinov <boyarsh@altlinux.ru> 1:2.6.36-alt2
- 2.6.36.2

* Tue Nov 23 2010 Anton V. Boyarshinov <boyarsh@altlinux.ru> 1:2.6.35-alt9
- 2.6.35.9
- default io sched set to deadline

* Fri Oct 29 2010 Anton V. Boyarshinov <boyarsh@altlinux.ru> 1:2.6.35-alt8
- 2.6.35.8

* Tue Oct 12 2010 Anton V. Boyarshinov <boyarsh@altlinux.ru> 1:2.6.35-alt7.1
- CVE-2010-2962 fixed
- netflow added (closes #24244)

* Tue Oct 05 2010 Anton V. Boyarshinov <boyarsh@altlinux.ru> 1:2.6.35-alt7
- 2.6.35.7
- aufs2 really included (closes #24137)

* Mon Sep 27 2010 Anton V. Boyarshinov <boyarsh@altlinux.ru> 1:2.6.35-alt6
- 2.6.35.6
- aufs2 included
- CONFIG_DEVTMPFS enabled
- legacy BSD ptys turned off

* Tue Sep 21 2010 Anton V. Boyarshinov <boyarsh@altlinux.ru> 1:2.6.35-alt5
- 2.6.35.5

* Thu Sep 16 2010 Anton V. Boyarshinov <boyarsh@altlinux.ru> 1:2.6.35-alt4.2
- CVE-2010-3301
- mountpoint for cgroup in /sys

* Tue Sep 14 2010 Anton V. Boyarshinov <boyarsh@altlinux.ru> 1:2.6.35-alt4.1
- obsoleted RAMZSWAP changed to ZRAM from 2.6.36

* Thu Sep 02 2010 Anton V. Boyarshinov <boyarsh@altlinux.ru> 1:2.6.35-alt4
- 2.6.35.4

* Thu Aug 26 2010 Anton V. Boyarshinov <boyarsh@altlinux.ru> 1:2.6.35-alt3
- 2.6.35.3: run, rabbit, run!

* Sat Aug 21 2010 Anton V. Boyarshinov <boyarsh@altlinux.ru> 1:2.6.32-alt20
- 2.6.32.20
- should fix local root

* Thu Aug 05 2010 Anton V. Boyarshinov <boyarsh@altlinux.ru> 1:2.6.32-alt17
- 2.6.32.17

* Tue Jul 06 2010 Anton V. Boyarshinov <boyarsh@altlinux.ru> 1:2.6.32-alt16
- 2.6.32.16
- Resume on intel should be fixed:
  see https://bugzilla.kernel.org/show_bug.cgi?id=13811

* Tue Jun 01 2010 Anton V. Boyarshinov <boyarsh@altlinux.ru> 1:2.6.32-alt15
- 2.6.32.15

* Thu May 27 2010 Anton V. Boyarshinov <boyarsh@altlinux.ru> 1:2.6.32-alt14
- 2.6.32.14

* Thu May 13 2010 Anton V. Boyarshinov <boyarsh@altlinux.ru> 1:2.6.32-alt13
- 2.6.32.13

* Mon Apr 26 2010 Anton V. Boyarshinov <boyarsh@altlinux.ru> 1:2.6.32-alt12
- 2.6.32.12

* Fri Apr 02 2010 Anton V. Boyarshinov <boyarsh@altlinux.ru> 1:2.6.32-alt11
- 2.6.32.11

* Mon Mar 15 2010 Anton V. Boyarshinov <boyarsh@altlinux.ru> 1:2.6.32-alt10
- 2.6.32.10
- drm-next merged

* Tue Feb 23 2010 Anton V. Boyarshinov <boyarsh@altlinux.ru> 1:2.6.32-alt9
- 2.6.32.9
- NETFLOW activated

* Tue Feb 16 2010 Anton V. Boyarshinov <boyarsh@altlinux.ru> 1:2.6.32-alt8.1
- kms enabled by default
- radeon and nouveau drm separated to subpackages
- netfilter: add NETFLOW target

* Tue Feb 09 2010 Anton V. Boyarshinov <boyarsh@altlinux.ru> 1:2.6.32-alt8
- 2.6.32.8
- ide separated to subpackage
- additional -domU package with uncompressed vmlinux
- CONFIG_CGROUP_MEM_RES_CTLR enabled

* Thu Jan 28 2010 Anton V. Boyarshinov <boyarsh@altlinux.ru> 1:2.6.32-alt7
- 2.6.32.7
- OSS disabled
- preemption enabled

* Mon Jan 25 2010 Anton V. Boyarshinov <boyarsh@altlinux.ru> 1:2.6.32-alt6
- 2.6.32.6
- move aufs to module
- merge feat-gpu-drm-intel-kms-overlay from shrek@
- staging modules are separated to subpackage
- paravirtualization enabled

* Thu Jan 21 2010 Anton V. Boyarshinov <boyarsh@altlinux.ru> 1:2.6.32-alt5
- aufs updated

* Fri Jan 15 2010 Anton V. Boyarshinov <boyarsh@altlinux.ru> 1:2.6.32-alt4
- bootsplash patch added

* Wed Jan 13 2010 Anton V. Boyarshinov <boyarsh@altlinux.ru> 1:2.6.32-alt3
- kvm enabled
- aufs enabled

* Tue Jan 12 2010 Anton V. Boyarshinov <boyarsh@altlinux.ru> 1:2.6.32-alt2
- 2.6.32.3

* Fri Dec 25 2009 Anton V. Boyarshinov <boyarsh@altlinux.ru> 1:2.6.32-alt1
- try to run before of locomotive

* Tue Oct 06 2009 Michail Yakushin <silicium@altlinux.ru> 1:2.6.30-alt14
- 2.6.30.9

* Mon Sep 28 2009 Michail Yakushin <silicium@altlinux.ru> 1:2.6.30-alt13
- 2.6.30.8

* Thu Sep 17 2009 Michail Yakushin <silicium@altlinux.ru> 1:2.6.30-alt12
- 2.6.30.7

* Fri Sep 11 2009 Michail Yakushin <silicium@altlinux.ru> 1:2.6.30-alt11
- 2.6.30.6 
- Echo canceler module moved to zaptel package
- Add CUSE support

* Mon Aug 17 2009 Michail Yakushin <silicium@altlinux.ru> 1:2.6.30-alt10
- 2.6.30.5 

* Mon Aug 17 2009 Michail Yakushin <silicium@altlinux.ru> 1:2.6.30-alt9
- [SECURITY] Fix CVE-2009-2692

* Wed Aug 12 2009 Michail Yakushin <silicium@altlinux.ru> 1:2.6.30-alt8
- Add Samsung SWC-U200 WiMax dongle support.

* Fri Jul 31 2009 Michail Yakushin <silicium@altlinux.ru> 1:2.6.30-alt7
- 2.6.30.4
- add wacom intuos4 support (tnx shrek@)
- fix pulseaudio support (tnx shrek@)

* Wed Jul 22 2009 Valery Inozemtsev <shrek@altlinux.ru> 1:2.6.30-alt6
- drm/intel: merged Intel 2009Q2

* Mon Jul 20 2009 Valery Inozemtsev <shrek@altlinux.ru> 1:2.6.30-alt5
- 2.6.30.2

* Tue Jul 14 2009 Valery Inozemtsev <shrek@altlinux.ru> 1:2.6.30-alt4
- CVE-2009-1895: personality: fix PER_CLEAR_ON_SETID

* Fri Jul 03 2009 Valery Inozemtsev <shrek@altlinux.ru> 1:2.6.30-alt3
- 2.6.30.1
- drm/radeon: added support RV740/RV790

* Thu Jun 25 2009 Michail Yakushin <silicium@altlinux.ru> 1:2.6.30-alt2
- add perfcounter support

* Tue Jun 16 2009 Michail Yakushin <silicium@altlinux.ru> 1:2.6.30-alt1
- 2.6.30 
- missed perfcounter patch
- vanilla ALSA
- missed DSDT from initrd patch.
- Infiniband support from kernel source

* Sun Jun 07 2009 Michail Yakushin <silicium@altlinux.ru> 1:2.6.29-alt3
- fix i915 support(shrek@) (closes #20239):
	+disable GEM on i8xx 
	+disable KMS by default
	+allow tiled front buffers on 965+
- add Usb-serial driver for Moxa NP1240/1220/1220I
- update aufs patch. Replaced by aufs-standalone (closes: #20344)

* Thu May 28 2009 Michail Yakushin <silicium@altlinux.ru> 1:2.6.29-alt2
- add missed bootsplash patch 

* Mon Apr 27 2009 Michail Yakushin <silicium@altlinux.ru> 1:2.6.29-alt1
- 2.6.29.4

* Wed Apr 01 2009 Michail Yakushin <silicium@altlinux.ru> 1:2.6.27-alt16
- alsa: alsa 1.0.19 repleaced by vanilla alsa with patches
- alsa: turn off pcspeeker support (closes: 19653)
- v4l: add AverMedia CardBus Plus  support (tnx week@) 
- udf: add dmode and mode mount options (tnx mutab0r@)

* Tue Mar 24 2009 Michail Yakushin <silicium@altlinux.ru> 1:2.6.27-alt15
- 2.6.27.21
- disable GEM on Intel 8xx 

* Tue Mar 17 2009 Michail Yakushin <silicium@altlinux.ru> 1:2.6.27-alt14
- 2.6.27.20

* Tue Feb 24 2009 Michail Yakushin <silicium@altlinux.ru> 1:2.6.27-alt13
- 2.6.27.19 

* Thu Jan 29 2009 Michail Yakushin <silicium@altlinux.ru> 1:2.6.27-alt12
- 2.6.27.14
- move eeepc modules to kernel  

* Sun Jan 25 2009 Michail Yakushin <silicium@altlinux.ru> 1:2.6.27-alt11
- 2.6.27.13 
- alsa 1.0.19
- replaced unionfs by aufs

* Thu Jan 15 2009 Michail Yakushin <silicium@altlinux.ru> 1:2.6.27-alt10
- 2.6.27.12 
- add eeepc rfkill support
- config:
+	turn on PRINTK_TIME
+	build-in kernel config
+	turn off CONFIG_USB_OHCI_HCD_SSB

* Sun Jan 11 2009 Michail Yakushin <silicium@altlinux.ru> 1:2.6.27-alt9
- add GEM support
- update config on x86_64: turn off CONFIG_SYSFS_DEPRECATED 
- fix thinkpad and prism54 aliases
- add conntrack RTSP support
- add AUFS

* Thu Dec 18 2008 Michail Yakushin <silicium@altlinux.ru> 1:2.6.27-alt8
- 2.6.27.10 
- update v4l to snapshot 2008-12-19
- config: Turn off WAN_ROUTER. 

* Tue Dec 16 2008 Michail Yakushin <silicium@altlinux.ru> 2.6.27-alt7
- 2.6.27.9
- turn on SND_HDA_POWER_SAVE on x86_64 
* Mon Dec 08 2008 Michail Yakushin <silicium@altlinux.ru> 2.6.27-alt6
- 2.6.27.8 
- fix rtc-cmos autoloading

* Thu Dec 04 2008 Michail Yakushin <silicium@altlinux.ru> 2.6.27-alt5
- Build in MD raid support. Fix boot from MD. 

* Tue Dec 02 2008 Michail Yakushin <silicium@altlinux.ru> 2.6.27-alt4
- Add elantech touchpad dirver
- Add missing evms-nodm patch
- Move KVM modules to separated package 
- USB: update unusual dev: (thank to vsu@)
	- add Nokia 6270, 5300, 6300, 7610 Supernova, 5310
	- add Nikon D300
	- add Kyocera / Contax SL300R T*
	- add Mio moov 330 gps
- Update r8169 driver (thank to vsu@)
- config changes:
    + Builded as module, what before was compiled in:
    	- IKCONFIG - /proc/config.gz  - How need it, can load it.
    	- IOSCHED_DEADLINE IOSCHED_DEADLINE - not default IO schedulers
    	- BLK_DEV_MD - SoftRAID support aka MD. (MAY BREAK BOOT ON MD,  TESTING NEEDED)
    	- FIREWIRE - new experemental firewire stack. Need testing.
    	- ULTRA32 - ISA network card.
    	- CRYPTO_HASH, CRYPTO_MANAGER, CRYPTO_HMAC, CRYPTO_DES(x86_64), CRYPTO_DEV_HIFN_795X(x86_64 )
    
    +Builded as module, what before was not build:
    	- LTPC ,COPS, COPS_DAYNA, COPS_TANGENT - some additional network features.
    	- NET_TCPPROBE - TCP network probber
    	- MTD_OOPS - save kernel oops to MTD
    	- SCSI_SRP - SCSI RDMA Protocol helper library
    	- ISDN_DRV_AVMB1_B1ISA, ISDN_DRV_AVMB1_T1ISA - Missed ISDN cards
    	- INPUT_WISTRON_BTNS - x86 Wistron laptop button interface -
    	- HP_WATCHDOG - HP Proliant watchdog driver
    	- SCx200_WDT - National Semiconductor SCx200 Watchdog
    	- VIDEO_SAA7134_DVB -  DVB on SAA7134 support
    	- RADIO_CADET, RADIO_RTRACK, RADIO_RTRACK2,CONFIG_RADIO_AZTECH,
    	 RADIO_GEMTEK,RADIO_GEMTEK_PCI,RADIO_MAXIRADIO, RADIO_MAESTRO, RADIO_SF16FMI, CONFIG_RADIO_SF16FMR2,
    	 CONFIG_RADIO_TERRATEC, RADIO_TRUST,RADIO_TYPHOON,
    	 RADIO_ZOLTRIX, USB_DSBR, USB_SI470X - missed radio drives
    	- MDA_CONSOLE - Monochrome console support
    	- USB_SERIAL_DEBUG - USB serial debug support
    	- USB_MIDI_GADGET -
    	- BACKTRACE_SELF_TEST, LKDTM, DEBUG_NX_TEST  - for debug perpouse
    
* Thu Nov 13 2008 Michail Yakushin <silicium@altlinux.ru> 2.6.27-alt3
- 2.6.27.7
- Add custom DSDT support.
- Add to v4l subpackage gspca and uvcvideo provides

* Fri Nov 07 2008 Michail Yakushin <silicium@altlinux.ru> 2.6.27-alt2
- 2.6.27.5
- turn on KVM
- rollback alsa to 2.6.27

* Fri Oct 24 2008 Michail Yakushin <silicium@altlinux.ru> 2.6.27-alt1
- 2.6.27.4
- alsa 1.0.18
- Cramfs and ROMFS builded as module
- Alsa, V4l and DRM moved to subpackages
* Wed Sep 17 2008 Michail Yakushin <silicium@altlinux.ru> 2.6.25-alt10
- 2.6.25.18
- add alsa 1.0.17 to this package
- add v4l 20081001 to tihs package
- turn on network flow classifer(CONFIG_NET_CLS_FLOW)
- turn off kvm. It is in separated package now.
- update to squashfs 3.4
- turn on CONFIG_LATENCYTOP

* Mon Sep 08 2008 Michail Yakushin <silicium@altlinux.ru> 2.6.25-alt9
- 2.6.25.17
- add atl1e network card support (stanv@)
- Allow recursion in binfmt_script and binfmt_misc. (kas@)
- merge kernel-modules-e1000 into kernel-image

* Thu Jul 25 2008 Michail Yakushin <silicium@altlinux.ru> 2.6.25-alt8
- 2.6.25.16
- add Intel AMT support 
- revert squashfs lzma patch, it`s full of bugs
- update unionfs

* Mon Jul 07 2008 Michail Yakushin <silicium@altlinux.ru> 2.6.25-alt7
-2.6.25.11:
	+x86: fix ldt limit for 64 bit
- add lzma support to squashfs (stanv@)
- compile-in cramfs support (#9019)
- Merged changes from FC:
	+ add atl2 support
	+ add at76 support
	+ add e1000e network card on ich9 chipset support
	+ update wireless support
	+ fix tehuti driver
	+ fix eeepc sata driver (now it must should faster)
	+ fix rt2x00
	+ fix libata sleep mode
	+ fix serial port support
	+ add verbosity (print sizeof main structs at startup)
	+ fix ehci (now it respects nousb)
	+ fix MS wireless receiver support


* Thu Jul 03 2008 Michail Yakushin <silicium@altlinux.ru> 2.6.25-alt6
- 2.6.25.10
- moved e1000 drivers to kernel-image-e1000

* Fri Jun 27 2008 Michail Yakushin <silicium@altlinux.ru> 2.6.25-alt5
- 2.6.25.9 

* Mon Jun 23 2008 Michail Yakushin <silicium@altlinux.ru> 2.6.25-alt4
- Security related fixes:
	+ l2tp: Fix potential memory corruption in pppol2tp_recvmsg()
	+ Reinstate ZERO_PAGE optimization in 'get_user_pages()' and fix XIP
	+ sctp: Make sure N * sizeof(union sctp_addr) does not overflow.
- 2.6.25.8
- intel_agp: Add support for Intel 4 series chipsets
- config-i586:
  + turn off Voluntary Preemption
  + turn on EISA and EISA drivers for hardware
  + flat memory model
  + some cleanups

* Mon Jun 16 2008 Michail Yakushin <silicium@altlinux.ru> 2.6.25-alt3
- 2.6.25.7
- 2.6.25.6 

* Sat Jun 07 2008 Michail Yakushin <silicium@altlinux.ru> 2.6.25-alt2
- 2.6.25.5:
  - fix CVE-2008-1673

* Wed May 07 2008 Michail Yakushin <silicium@altlinux.ru> 2.6.25-alt1
- 2.6.25.4
- 2.6.25.2
  + CVE-2008-1669: fix SMP ordering hole in fcntl_setlk()
  + CVE-2008-1375: fix dnotify/close race

* Mon Mar 31 2008 Michail Yanushin <silicium@altlinux.ru> 2.6.24-alt7
-turn off v4l (moved to separate package)
-turn on many partition table support(i.e mac partion and amiga patition (bug #1599))
-turn off support ucb1400_ts to turn off ac97_bus.ko
-exclude alsa headers from kernel-headers-modules

* Mon Mar 24 2008 Michail Yakushin <silicium@altlinux.ru> 2.6.24-alt6
- 2.6.24.4
- fixes support prism wifi cards
- add support of Atmel at76c503/at76c505/at76c505a
- add support of Realtek 8180/8185 PCI
- add bootsplash support
- turn on USB_DEVICE_CLASS(adds /dev/usb devices, fix bug  #15053)

* Mon Mar 17 2008 Michail Yakushin <silicium@altlinux.ru> 2.6.24-alt5
-fix bug 14843
-add support for some Apple hardware
-turn on NUMA support on x86_64
-add some missed drives
-config cleanups

* Wed Feb 27 2008 Michail Yakushin <silicium@altlinux.ru> 2.6.24-alt4
- 2.6.24.3
- add unionfs

* Mon Feb 11 2008 Michail Yakushin <silicium@altlinux.ru> 2.6.24-alt3
- fix CVE-2008-0009/10

* Tue Feb 05 2008 Michail Yakushin <silicium@altlinux.ru> 2.6.24-alt2
- added sqashfs patch
- added evms-nodm patch
- added altlinux init patch
- added some bugfix patches
- config fixup

* Thu Jan 31 2008 Michail Yakushin <silicium@altlinux.ru> 2.6.24-alt1
- 2.6.24 fixes for sisyphus


* Fri Jan 18 2008 Michail Yakushin <silicium@altlinux.ru> 2.6.23-alt0
- 2.6.23

* Mon Jan 14 2008 Sergey Vlasov <vsu@altlinux.ru> 2.6.18-alt11
- Security-related changes:
  + CVE-2008-0001: fix access mode check for directories and RO filesystems

- x86-specific changes:
  + i386: retrieve CLFLUSH size from CPUID (needed for new drm modules)
- Header changes: 
  + <linux/kernel.h>: add upper_32_bits macro (needed for new drm modules)
- Filesystem updates:
  + squashfs: Updated to version 3.3.
- Network driver updates:
  + e1000e: New driver for Intel PCI Express network controllers; currently
    supports ICH9 LOM (8086:{10C0,10C2,10C3,10BD,294C}); backported from
    2.6.24-rc5.
  + forcedeth: fix long boot delay due to management unit handshake
    (lakostis@).
- Hardware monitor driver updates:
  + coretemp: New driver for builtin temperature sensors of Intel Core CPUs
    (backported from 2.6.24-rc1)
  + abituguru3: New driver for Abit uGuru revision 3 chips (found on recent
    Abit motherboards; uGuru revision 1 and 2 are handled by the older
    abituguru driver); backported from 2.6.24-rc3.
  + abituguru3: add AUX4 fan input for Abit IP35 Pro

* Wed Dec 12 2007 Sergey Vlasov <vsu@altlinux.ru> 2.6.18-alt10
- AGP driver changes:
  + *-agp: fix unbalanced ioremap/iounmap calls
  + agpgart: remove unnecessary flushes when inserting and removing pages
  + agpgart: add compat ioctl support
  + agpgart: const'ify the agpgart driver version
  + agpgart: don't lock pages
  + agpgart, *-agp: allow drm-populated agp memory types
  + ali-agp: add missing calls to global_flush_tlb()
  + amd-k7-agp: fix use after free in amd create gatt pages
  + amd64-agp, x86_64: fix off-by-two errors in aperture size checking
  + ati-agp: fix "use after free" / "double free" bug
  + efficeon-agp: fix 'struct agp_bridge_data' leaks in error paths
  + intel-agp: fix detection of aperture size versus GTT size on G965
  + intel-agp: fix PCI-posting flush typo
  + intel-agp: fix G965 GTT size detect
  + intel-agp: fix __free_pages() calls and error path handling
  + intel-agp: cleanup private data
  + intel-agp: use table for device probe
  + intel-agp: add support for 965GME/GLE (8086:2a12)
  + intel-agp: add support for 945GME (8086:27ae)
  + intel-agp: add support for G33, Q33 and Q35 (8086:29[bcd][02])
  + intel-agp: fix device probe for non-integrated video and multiple submodels
  + intel-agp: don't load if no IGD and AGP port
  + intel-agp: fix GTT map size on G33
  + intel-agp: fix i830 mask variable that changed with G33 support
  + sis-agp, amd64-agp: fix probe collisions due to overlapping PCI IDs
  + via-agp: fix wrong PCI ID for CX700/VT3324 (1106:0324)
  + via-agp: add support for P4M900 (VT3364) (1106:0364)
- Input driver fixes:
  + i8042: fix AUX port detection with some chips (fixes builtin touchpad
    detection on HP500/HP510 notebooks) (lakostis@)
- SD/MMC driver updates (lakostis@):
  + sdhci: high speed support
  + sdhci: change SDHCI iomem error to a warning
  + sdhci: power quirk for ENE controllers
  + sdhci: fix ENE CB712/4 card readers support
- SATA driver updates:
  + libata core:
    + blacklisted lots of drives with broken NCQ (backport from 2.6.24-rc2):
      - HDT722516DLA380 / V43OA96A
      - HITACHI HDS7225SBSUN250G* (all firmware versions)
      - HITACHI HDS7250SASUN500G* (all firmware versions)
      - Hitachi HTS542525K9SA00 / BBFOC31P
      - Maxtor * / BANC* (wildcard match for lots of buggy devices)
      - Maxtor 7V300F0 / VA111630
      - Maxtor 7V300F0 / VA111900
      - SAMSUNG HD401LJ / ZZ100-15
      - ST3160812AS / 3.ADJ
      - ST380817AS / 3.42
      - ST9120822AS / 3.CLF
      - ST9160821AS / 3.ALD
      - ST9160821AS / 3.CCD
      - ST9160821AS / 3.CLF
      - ST980813AS / 3.ADB
      - WDC WD3200AAJS-00RYA0 / 12.01B01
    + libata: prevent devices with blank model names from being DMA blacklisted
    + libata: fix reported task file values in sense data
    + passthru: update protocol numbers for new spec
    + passthru: map the ATA passthru UDMA protocols to ATA_PROT_DMA
  + ahci: add ATI SB700 support in AHCI/RAID modes (1002:{4391,4392,4393})
  + ahci: add ATI SB800 support (1002:{4394,4395})
  + ahci: add Intel Tolapai support (8086:{502a,502b})
  + ahci: add nVidia MCP79 support (10de:0ab[89a-f])
  + ata_piix: update map 10b for ich8m
  + pata_marvell: add more device ids (11ab:{6121,6123})
  + sata_mv: add Hightpoint RocketRaid 1740/1742 support (1103:{1740,1742})
  + sata_promise: mark FastTrack TX4200 as a second-generation chip
  + sata_sil24: fix IRQ clearing race when PCIX_IRQ_WOC is used
  + sata_sis: use correct S/G table size
- Network subsystem updates:
  + netpoll: fix UDP checksum issue in net poll rx
  + fix race condition in network device name allocation (lakostis@)
- Network driver updates:
  + forcedeth: backported changes from 2.6.23-rc2 (lakostis@):
    + bugfixes (including MAC address fixes for some boards)
    + added MCP67, MCP73 chip support
    + added NAPI support
  + forcedeth: backported changes from 2.6.24-rc2:
    + bugfixes
    + added MCP77 chip support
  + r8169: backported changes from 2.6.23
  + skge: backported bugfixes from 2.6.22-rc1 (lakostis@)
  + tg3: backported bugfixes from 2.6.23 (lakostis@)
- Config updates:
  + enabled NAPI support in forcedeth driver (CONFIG_FORCEDETH_NAPI=y)
  + disabled NTFS write support (CONFIG_NTFS_RW) due to reported hangs during
    mount (this write support was very limited anyway; use ntfs-3g instead)
  + enabled RTC IRQ emulation through HPET (CONFIG_HPET_EMULATE_RTC=y) - fixes
    periodic RTC IRQ when HPET is enabled on recent motherboards (tested on
    Gigabyte GA-P35-DS3R, ASUS P5B Plus); this also requires non-modular RTC
    driver (CONFIG_RTC=y).  If the RTC IRQ is still broken, try the "nohpet"
    boot option on x86_64, or the "hpet=disable" boot option on i586.

* Sat Nov 24 2007 Sergey Vlasov <vsu@altlinux.ru> 2.6.18-alt9
- Security-related changes:
  + CVE-2006-6058: minix: limit printks on corrupted dir i_size
  + CVE-2007-2875: cpuset: fix information leak through /dev/cpuset/tasks
  + CVE-2007-2878: vfat: fix compat ioctls memory corruption on 64-bit systems
  + CVE-2007-3105: random: fix bound check ordering
  + CVE-2007-3513: usblcd: limit memory consumption during write
  + CVE-2007-3731 [1/2]: ptrace: handle bogus %%cs in single-step decoding
  + CVE-2007-3731 [2/2]: i386: fix TRACE_IRQS_ON without proper segment setup
  + CVE-2007-3740: cifs: respect umask when unix extensions are enabled
  + CVE-2007-3843: cifs: fail mount if signing is requested but not supported
  + CVE-2007-3848: reset current->pdeath_signal on SUID binary execution
  + CVE-2007-4133: don't allow the stack to grow into hugetlb reserved regions
  + CVE-2007-4133: hugetlbfs: fix prio_tree unit
  + CVE-2007-4308: aacraid: require CAP_SYS_ADMIN for configuration ioctls
  + CVE-2007-4997: ieee80211: avoid integer underflow for runt rx frames
  + CVE-2007-5500: wait_task_stopped: Check p->exit_state, not TASK_TRACED

- Filesystem fixes:
  + locks: fix possible infinite loop in posix deadlock detection

- Updated BuildRequires (kernel-build-tools changed to rpm-build-kernel).
- Added BuildRequires(pre): rpm-build-kernel to get clean build in hasher.

* Sun Sep 23 2007 Sergey Vlasov <vsu@altlinux.ru> 2.6.18-alt8
- CVE-2007-4573 (x86_64 only): Zero extend all registers after ptrace in 32bit
  entry path.

* Thu Aug 02 2007 Sergey Vlasov <vsu@altlinux.ru> 2.6.18-alt7
- Security-related changes:
  + CVE-2007-1353: bluetooth: fix L2CAP and HCI setsockopt() information leaks
  + CVE-2007-1496: netfilter: nfnetlink_log: fix NULL pointer dereferences
  + CVE-2007-2453: random: fix error in entropy extraction, fix seeding with
    zero entropy
  + CVE-2007-2525: pppoe: fix leak when socket is closed before PPPIOCGCHAN
  + CVE-2007-2876: netfilter: {ip,nf}_conntrack_sctp: fix remotely triggerable
    NULL ptr dereference
  + CVE-2007-3642: netfilter: nf_conntrack_h323: check range of choices' index
    values

- Added internal USB core header files to kernel-headers-modules (needed to
  compile external USB host controller drivers) (#12451).
- Added aic94xx driver (v1.0.2, from RHEL5 kernel-2.6.18-8.1.6.el5) for
  Adaptec SAS/SATA AIC94xx chip based host adapters (no HostRAID support).

- Core fixes:
  + audit/accounting: fix tty locking
  + audit: do not accept arch filter lists with < or >
  + audit: fix PPID filtering
  + audit: fix name_count array overrun
  + audit: fix kstrdup() error check
  + audit: fix audit_filter_user_rules() initialization bug
  + audit: fix deadlock in audit_log_task_context()
  + audit: fix oops removing watch if audit disabled
- Character driver fixes:
  + random: fix error in entropy extraction (CVE-2007-2453 1/2)
  + random: fix seeding with zero entropy (CVE-2007-2453 2/2)
- IDE driver updates:
  + amd74xx: add NVIDIA MCP73/MCP77 support (10de:{056c,0759})
  + atiixp: add ATI SB700 support (1002:439c)
  + ide-cd: remove ugly messages when opening CD drive without media
  + ide-core: unregister idepnp driver on unload
  + ide-core: update DMA blacklist (sync with v2.6.22-rc3)
  + ide-cs: add new device ids (sync with v2.6.22-rc1)
  + piix, ide-core: clear bmdma status in ide_intr() for Intel ICHx controllers
  + serverworks: fix corruption/timeouts with MegaIDE
  + sis5513: add support for SiS966 in IDE emulation mode (1039:1180)
  + via82cxxx: add VIA CX700 and VT8237S support (1106:{8324,3372})
  + via82cxxx: add support for VIA SATA in EIDE mode (1106:5324)
- SATA driver updates:
  + libata core fixes:
    + clear TF before IDENTIFY (fixes problems with some weird devices)
    + fix decoding of 6-byte SCSI commands
    + fix upper LBA bits copying in HDIO_DRIVE_TASK
    + improve handling of diagnostic fail
    + passthru: always enforce correct DEV bit
    + update device blacklist (sync with v2.6.22 and later updates)
  + ahci: add ATI SB700 support (1002:4390)
  + ahci: add NVIDIA MCP73/MCP77 support (10de:{07f[0-9ab],0ad[0-9ab]})
  + ahci: add another PCI ID for Intel ICH9M in RAID mode (8086:292c)
  + ahci: add another VIA PCI ID (1106:6287)
  + ahci: disable 64bit DMA on ATI SB600 (also affects SB700)
  + ahci: remove nonexistent PCI ID for SB600 (1002:4381)
  + ata_piix: kill incorrect invalid map value warning
  + sata_mv: add Adaptec 1430SA support (9005:0243)
  + sata_mv: add PCI ID for Marvell 7042 (11ab:7042)
  + sata_nv: remove wildcard IDs for all NVIDIA chips with IDE and RAID class
    (newer chips are AHCI-based and not compatible with sata_nv)
  + sata_promise: add TX2plus PATA channel support (backport from v2.6.20-rc1)
  + sata_promise: chip setup fixes backported from v2.6.20-rc1
  + sata_sil24: add Adaptec 1220SA support (1095:0242)
  + sata_via: add more PCI IDs (1106:{5287,5372,7372})
- Network driver fixes:
  + e1000: fix watchdog timeout panics
  + pppoe: fix leak when socket is closed before PPPIOCGCHAN (CVE-2007-2525)
  + ppp: fix "osize too small" errors when decoding mppe (#12081)
- Network subsystem fixes:
  + bluetooth: fix L2CAP and HCI setsockopt() information leaks (CVE-2007-1353)
  + netfilter: nf_conntrack_ipv6: fix incorrect classification of IPv6
    fragments as ESTABLISHED (CVE-2007-1497)
  + netfilter: nfnetlink_log: fix NULL pointer dereferences on multiple packets
    per netlink message (CVE-2007-1496 1/3)
  + netfilter: nfnetlink_log: fix possible NULL pointer dereferences in
    nfulnl_recv_config() (CVE-2007-1496 2/3)
  + netfilter: nfnetlink_log: fix crash on bridged packet (CVE-2007-1496 3/3)
  + netfilter: nf_conntrack_h323: check range of choices' index values
    (CVE-2007-3642)
  + netfilter: {ip,nf}_conntrack_sctp: fix remotely triggerable NULL ptr
    dereference (CVE-2007-2876)
  + tipc: add missing unlock in port timeout code
  + tipc: fix NULL dereference in tipc_publish()
  + tipc: fix infinite loop in netlink handler
- PCI subsystem fixes:
  + disable MSI on ATI RS400-200 and RS480, Serverworks HT1000, VIA VT3351
- Filesystem fixes:
  + ext3: fix inode number overflows
  + ext3: fix block number overflows on 16 TB filesystems
  + ext3: jbd: journal_dirty_data re-check for unmapped buffers
  + ext3: return ENOENT from ext3_link when racing with unlink
  + ext3: fix lost brelse in ext3_read_inode()

* Sat Apr 28 2007 Sergey Vlasov <vsu@altlinux.ru> 2.6.18-alt6
- Added a separate IDE driver module "jmicron" for JMicron IDE controllers
  (backported from 2.6.21-rc1, partially by lakostis@).  In previous releases
  these devices were supported by the "generic" module; be careful during
  upgrade if you have such controllers.
- Added bootsplash support (from SUSE 10.2 kernel-source-2.6.18.8-0.1).
- Removed framebuffer console rotation support due to incompatibility with
  bootsplash.
- Increased number of supported processors to 32 for i586 kernels and to 64
  for x86_64 kernels (#11068).
- Added dvb-core, cx88 and saa7134 headers to kernel-headers-modules (#10626).

- Security-related changes:
  + CVE-2007-0005: cm4040_cs: fix buffer overflow
  + CVE-2007-1357: appletalk: fix a remotely triggerable crash
  + CVE-2007-1388: ipv6: fix ipv6_setsockopt NULL dereference
  + CVE-2007-1592: ipv6: avoid ipv6_fl_socklist sharing
  + CVE-2007-1861: ipv4: Fix infinite recursion in nl_fib_lookup()
  + ipv6: disallow source routing by default (can be enabled again with the
    net.ipv6.accept_source_route sysctl, or with per-interface settings).

- Core fixes:
  + x86_64: swsusp: avoid memory holes and reserved memory regions
  + x86_64: fix page align in e820 allocator
  + fix reboot on Dell OptiPlex 745
  + x86: restore i8259A eoi status on resume
  + apm: default to "power_off" when SMP kernel is used on single CPU machines
  + swiotlb: fix panic on sg list sync (affected Intel EM64T with > 3G RAM)
  + cpu-hotplug: release workqueue_mutex properly on CPU hot-remove
  + cpu-hotplug: fix locking races
  + mm: fix wrong pgsteal counters in /proc/vmstat
  + mm: hugetlb: fix absurd HugePages_Rsvd
  + mm: reject corrupt swapfiles earlier
  + mm: catch swap write failure instead of losing page data
  + mm: fix possible madvise(MADV_REMOVE) infinite loop
- ACPI fixes:
  + acpi-pnp: fix DMA resource allocation
  + processor: fix bounds checking from the value returned from _PPC method
  + processor: delete some spurious ACPI messages
  + processor: do not query _PPC at startup (fixes missing frequencies in
    acpi-cpufreq on some laptops)
  + processor: fix not waking up from C2 for Banias and Dothan Pentium M
- Block driver fixes:
  + cciss: bugfixes from RHEL5/CentOS kernel-2.6.18-8.1.1.el5:
     + fix "fifo full" errors on E200 family controllers
     + fix subsystem ID for E500
     + disable DMA prefetch on P600 due to hardware bug
     + don't try to start a queue on a disk which is configuring
     + cciss_interrupt_mode() cleanup
     + remove pci_disable_device() (fixes reloading after rmmod)
  + cciss: fixes for previously applied >= 2TB volume support patch
  + cpqarray: add pci_set_master() to fix detection failure on some systems
- Character driver changes:
  + agpgart: fix up misprogrammed bridges with incorrect AGPv2 rates
  + agpgart: amd-k7-agp: Prevent memory leak in amd_create_gatt_pages()
  + agpgart: amd64-agp: add VIA VT3336 support
  + agpgart: intel-agp: fix Intel 965 AGP memory mapping function
  + agpgart: intel-agp: restore graphics device's pci space early in resume
  + agpgart: intel-agp: don't try to remap i810 registers on resume
  + agpgart: intel-agp: add Intel 965GM chipset support
  + agpgart: via-agp: add CX700, VT3336, P4M890 support
  + cm4000_cs: fix return value check in init
  + cm4040_cs: fix buffer overflow (CVE-2007-0005)
- EDAC driver fixes:
  + i82875p_edac: fix /proc/bus/pci/devices mismatch with the rest of
    /proc/bus/pci/* tree (from RHEL5/CentOS kernel-2.6.18-8.1.1.el5)
  + edac_mc: fix error handling during init
  + e752x_edac: fix fatal vs. non-fatal error mask
  + e752x_edac: use byte access for DRA registers instead of dword
  + e752x_edac: read error offset properly
- IDE driver fixes:
  + ide-floppy: fix crash on unformatted media
- Infiniband driver fixes:
  + IB/mthca: fix off-by-one in FMR handling on memfree
- MD driver fixes:
  + linear: fix read past end of array
- DVB driver fixes:
  + dvb-core: fix illegal reuse of file_operations struct
  + dvb-core: fix locking problems
- Network driver fixes:
  + 3c589_cs: fix SMP bugs
  + 8139too: fix netpoll deadlock
  + atm drivers: fix wrong __init usage and error handling
  + e1000: sync with RHEL5/CentOS kernel-2.6.18-8.1.1.el5:
     + add support for Intel Kirkwood adapters: 8086:{10a4,10bc}
     + add support for newer ICH8 LOM devices: 8086:{10c4,10c5}
     + fix TSO hangs on 82544 chips
  + ppp: fix possible sk_buff leak on interface destruction
  + ppp: fix skbuff.c:BUG() on garbage input
  + sis190: fix MAC address reading from EEPROM
  + sis190: fix RTNL and flush_scheduled_work deadlock
  + sis190: add Broadcom PHY AC131 support (WinFast 761GXK8MB-RS motherboard)
  + r8169: revert bogus BMCR reset
  + r8169: fix a race between PCI probe and dev_open
- PCI subsystem fixes:
  + fix JMicron PCI quirk handling (should fix IDE/AHCI subdevice confusion on
    some controllers leading to double disk detection)
- SCSI subsystem fixes:
  + don't add scsi_device for devices that return PQ=1, PDT=0x1f
- SCSI driver fixes:
  + sym53c8xx: fix PCI ID conflict with cpqarray
- SATA driver fixes:
  + ahci: ignore SERR_INTERNAL on ATI SB600 (lakostis@)
  + ahci: use PCI class matching for JMicron devices
  + ahci: remove JMicron fixup (now performed by the PCI quirk code)
- USB driver fixes:
  + rtl8150: new device ID (1557:8150)
  + rtl8150: fix write_mii_word()
- Filesystem fixes:
  + xfs: fix sub-block zeroing for buffered writes into unwritten extents
- Network subsystem fixes:
  + appletalk: fix potential OOPS in atalk_sendmsg()
  + appletalk: fix a remotely triggerable crash (CVE-2007-1357)
  + bluetooth: fix endian swapping for L2CAP socket list
  + bluetooth: fix wrong put_user() in HIDP compat ioctl handling
  + bluetooth: fix socket locking in hci_sock_dev_event()
  + copy mac_len in skb_clone()
  + ifb: fix packet double-counting
  + ifb: fix crash on input device removal
  + cls_basic: fix NULL pointer dereference
  + cls_basic: fix memory leak in basic_destroy
  + decnet: handle neigh_parms_alloc() failure
  + decnet: fib: Fix out of bound access of dn_fib_props[]
  + ipv4/ipv6 multicast: check add_grhead() return value
  + ip: fix twcal_jiffie size
  + tcp: fix freeing of used skb when using IPV6_RECVPKTINFO
  + tcp: fix sorting of SACK blocks
  + tcp: don't apply FIN exception to full TSO segments
  + tcp: prevent pseudo garbage in SYN's advertized window
  + udp: reread uh pointer after pskb_trim
  + tcp: fix minisock tcp_create_openreq_child() typo
  + ipv4: fib: Fix out of bound access of fib_props[]
  + ipv4: fib: Fix infinite recursion in nl_fib_lookup() (CVE-2007-1861)
  + ipv6: fix anycast address refcounting
  + ipv6: fix /proc/net/anycast6 unbalanced inet6_dev refcnt
  + ipv6: fix ipv6_setsockopt NULL dereference (CVE-2007-1388)
  + ipv6: fix ipv6_getsockopt_sticky copy_to_user leak
  + ipv6: avoid ipv6_fl_socklist sharing (CVE-2007-1592)
  + ipv6: use appropriate seed for calculating ehash index
  + ipv6: fix incorrect length check in rawv6_sendmsg()
  + ipv6: disallow source routing by default
  + packet: check device down state before hard header callbacks

* Fri Mar 09 2007 Sergey Vlasov <vsu@altlinux.ru> 2.6.18-alt5
- Security-related fixes:
  + CVE-2007-0006: security: keys: fix key serial number collision handling
  + CVE-2007-0772: knfsd: fix a free-wrong-pointer bug in nfs/acl server
  + CVE-2007-1000: ipv6: handle np->opt being NULL in ipv6_getsockopt_sticky()
- Applied changes from 2.6.18.7 and 2.6.18.8 stable releases:
  + bcm43xx: Fix for oops on resume
  + bcm43xx: Fix for oops on ampdu status
  + IB/mad: Fix race between cancel and receive completion
  + dvb-core: fix bug in CRC-32 checking on 64-bit systems
  + v4l: fix cx2341x audio_properties
  + v4l: cx88: Fix leadtek_eeprom tagging
  + v4l: fix quickcam communicator driver for big endian architectures
  + v4l: fix ks0127 status flags
  + v4l: tveeprom: autodetect LG TAPC G701D as tuner type 37
  + v4l: video-buf: fix videobuf_queue->stream corruption and lockup
  + x86_64: fix 2.6.18 regression - PTRACE_OLDSETOPTIONS should be accepted
  + mm: fix msync error on unmapped area
  + ext2, ext3: fix umask when noACL kernel meets extN tuned for ACLs
- PCI driver changes:
  + pcieport-driver: remove wrong warning message about invalid IRQ (lakostis)
- SCSI driver changes:
  + pata_marvell: New driver for Marvell 88SE6101/88SE6145 ATA in legacy mode
    (lakostis; backport from 2.6.21-rc1)
- Network driver changes:
  + r8169: updated to version from 2.6.16-rc1 (lakostis)
- EDAC driver changes:
  + EDAC: turn off debug messages by default
- USB driver changes:
  + rndis_host: fix bind failure handling bugs leading to oopses (#9996)
- Filesystem changes:
  + knfsd: ratelimit some nfsd messages that are triggered by external events

* Fri Feb 16 2007 Sergey Vlasov <vsu@altlinux.ru> 2.6.18-alt4
- Security-related fixes:
  + CVE-2004-1073: do not dump core for unreadable binaries via PT_INTERP
  + CVE-2006-4814: fix incorrect user space access locking in mincore()
  + CVE-2006-5749: ISDN: call init_timer() for ISDN PPP CCP reset state timer
  + CVE-2006-5753: fix memory corruption due to wrong bad_inode method types
  + CVE-2006-6054: ext2: skip pages past number of blocks in ext2_find_entry
  + CVE-2006-4572: netfilter: fix ip6_tables protocol bypass bug
  + CVE-2006-4572: netfilter: fix ip6_tables extension header bypass bug
- Core MM fixes:
  + fix BUG_ON() in shmem_truncate_range()
  + fix locking bug in read_zero_pagealigned()
- PCI subsystem changes:
  + add ICH9 IRQ router support
- Block layer changes:
  + Reenabled bd_claim() check between whole devices and partitions.
    Disabling this check is too dangerous - e.g., it allows simultaneous
    mounting of a whole device and a partition on some bootable USB-Flash
    drives.  Support for EVMS coexistence with the in-kernel partitioning
    code is now provided by a patch to the device mapper driver.
- Crypto subsystem changes:
  + sha512: fix sha384 block size
- CD-ROM driver changes:
  + cdrom: set default timeout to 7 seconds
- Character driver fixes:
  + rio: fix typo in bitwise AND expression
- I2C driver changes:
  + ds1337: fix broken initialization
  + i2c-i801: add Intel ICH9 SMBus support
  + i2c-i801: enable PEC support on ICH6, ICH7, ICH8, ICH9 and ESB2
- IDE driver changes:
  + atiixp: fix hang on error handling due to wrong ide_lock usage
  + atiixp: SB600 IDE/PATA controller has only one channel
  + atiixp: add cable detection support for ATI IDE (guess from BIOS modes)
- Device mapper changes:
  + dm: allow DM to use whole devices even when some partitions are in use
    (allows EVMS coexistence with the in-kernel partitioning code without
    allowing other types of concurrent usage)
  + dm: fix alloc_dev error path (free minor on blk_alloc_queue() failure)
  + dm snapshot: fix invalidation ENOMEM
  + dm snapshot: fix metadata writing when suspending
  + dm raid1: remove trailing space from 'dmsetup table' output
  + dm: add uevent change event on resume
  + dm: fix find_device race
  + dm suspend: fix error path
  + dm raid1: fix waiting for I/O on suspend
- MD driver changes:
  + send "change" uevent on array start
  + pass down BIO_RW_SYNC in raid{1,10} (fixes large latency in some cases)
  + make 'repair' actually work for raid1
  + make sure the events count in an md array never returns to zero
- DVB driver changes:
  + dvb-core: fix uninitialised variable in dvb_frontend_swzigzag
  + flexcop-usb: fix debug printk
- MTD driver changes:
  + mtd_dataflash: DataFlash is not bit writable
  + mtd_dataflash: prevent oops when MISO has a pulldown instead of pullup
- Network driver changes:
  + tg3: update version from 3.65 to 3.72 (as included in 2.6.20)
  + tg3: avoid an expensive divide in tg3_poll()
  + tulip: disable support for Davicom cards by default (the driver claims
    to support them, but does not really work; the dmfe driver should be
    used with these cards)
- SCSI driver changes:
  + advansys: add PCI ID table for module autoloading
  + gdth: fix && typos
  + qla1280: fix command timeout setting
  + qla1280: fix bus reset
  + qla1280: set residual correctly
  + qla2xxx: add MODULE_FIRMWARE tags for use by mkinitrd
- SATA driver changes:
  + (ahci) PCI quirk: switch ATI SB600 SATA from IDE to AHCI mode
  + ahci: ignore PORT_IRQ_IF_ERR on JMB and ULi M5288 controllers
  + ahci: match PCI class code for AHCI
  + ahci: preserve PORTS_IMPL over host resets
  + ahci: do not mangle saved HOST_CAP while resetting controller
  + ahci: use 0x80 as wait stat value instead of 0xff
  + ahci, sata_nv: move NVIDIA MCP65/67 PCI IDs from sata_nv to ahci
  + sata_mv: add HighPoint 2310 support (88SX7042)
  + sata_nv: SRST sometimes fails after hotplug, use hard reset to resume
  + sata_svw: disable ATAPI DMA on current boards (errata workaround)
  + sata_via: add PCI ID 1106:5337 (VT8237 in IDE mode)
- USB driver changes:
  + ati_remote: fix wrong buffer freeing on disconnect
  + usb-storage: unusual_devs list update:
     + 0421:0433 (Nokia E70): IGNORE_RESIDUE, FIX_CAPACITY
     + 0421:0492 (Nokia 6233): MAX_SECTORS_64
     + 046b:ff40 (AMI Virtual Floppy): NO_WP_DETECT
     + 054c:002c (Sony USB Floppy Drive)
     + 05ac:1204 (Apple iPod): +NOT_LOCKABLE (was FIX_CAPACITY)
     + 08ca:3103 (Aiptek USB Keychain MP3 Player): IGNORE_RESIDUE
     + 0fce:e030 (Sony Ericsson P990i): +IGNORE_RESIDUE (was FIX_CAPACITY)
     + 1019:0c55 (Desknote UCR-61S2B): extend to bcdDevice 0.00 to 1.10
     + 1210:0003 (DigiTech Mass Storage [GNX4]): IGNORE_RESIDUE
     + 12d1:1003 (HUAWEI E220 USB-UMTS Install): IGNORE_DEVICE
     + 14cd:6600 (Super Top IDE DEVICE): IGNORE_RESIDUE
     + 1652:6600 (Teac HD-35PUK-B): IGNORE_RESIDUE
- Filesystem changes:
  + adfs: fix handling of filenames with 8-bit characters
  + ext2: fix error behavior (errors=... options and default stored in SB)
  + ext2: protect ioctl modifying append_only immutable etc with i_mutex
  + ext3: fix wrong error behavior
  + fuse: backported updates from 2.6.20 (adds fuseblk support required
    for recent ntfs-3g versions)
  + nfs: fix SUNRPC wakeup/execute race condition
  + reiserfs: make fsync only use barriers when they are enabled
  + reiserfs: fix missing parameter in warning message
  + reiserfs: fix bad path release panic
  + squashfs: updated to version 3.2 (important bugfixes, NFS export support)
- Network subsystem changes:
  + Bluetooth:
     + handle command complete event for exit periodic inquiry
     + return EINPROGRESS for non-blocking socket calls
     + fix compat ioctl for BNEP, CMTP and HIDP
     + add locking for bt_proto array manipulation
     + check if RFCOMM session is still attached to the TTY
     + more checks if DLC is still attached to the TTY
     + fix uninitialized return value for RFCOMM sendmsg()
  + ipv4/ipv6: fix inet{,6} device initialization order
  + ipv4: IGMP: fix IGMPV3_EXP() normalization bit shift value
  + ipx: fix IPX checksum calculation (0xffff means checksum disabled)
  + ipx: fix NULL pointer dereference on ipx unload
  + netfilter: ebtables: don't compute gap before checking struct type
- Config updates:
  - disabled hdaps driver (CONFIG_SENSORS_HDAPS): #10734 (full version will
    be built in a separate kernel-modules-tp_smapi-* package)

* Fri Dec 22 2006 Sergey Vlasov <vsu@altlinux.ru> 2.6.18-alt3
- Applied remaining changes from 2.6.18.5 stable release:
  + bluetooth: Fix unaligned access in hci_send_to_sock.
  + ia64: bte_unaligned_copy() transfers one extra cache line.
  + alpha: Fix ALPHA_EV56 dependencies typo
  + v4l: Do not enable VIDEO_V4L2 unconditionally
  + netfilter: xt_CONNSECMARK: fix Kconfig dependencies
  + netfilter: Kconfig: fix xt_physdev dependencies
  (the rest of 2.6.18.5 changes were already applied earlier)
- Applied changes from 2.6.18.6 stable release:
  + x86_64: Mark rdtsc as sync only for netburst, not for core2
  + bluetooth: Add packet size checks for CAPI messages (CVE-2006-6106)
  + forcedeth: Disable INTx when enabling MSI in forcedeth
  + m32r: Make userspace headers platform-independent
  + softirq: Remove BUG_ONs which can incorrectly trigger
  + mount: skip data conversion in compat_sys_mount when data_page is NULL
  + ARM: Add sys_*at syscalls
  + ieee1394: ohci1394: Add PPC_PMAC platform code to driver probe
  + v4l: Fix broken TUNER_LG_NTSC_TAPE radio support
  + dvb: lgdt330x: Fix signal/lock status detection bug
  + bonding: Fix incorrect bonding state reported via ioctl
  + irda: Fix incorrect TTP header reservation
  + ipsec: Fix inetpeer leak in ipv4 xfrm dst entries.
  + dm snapshot: Fix freeing pending exception
  + xfrm: Use output device disable_xfrm for forwarded packets
  + sunhme: Fix for sunhme failures on x86
  + pkt_sched: act_gact: Fix division by zero
  + netfilter: ip_tables: Revision support for compat code
  + dm crypt: Fix data corruption with dm-crypt over RAID5
  + net_sched: policer: Restore compatibility with old iproute binaries
  + ebtables: Prevent wraparounds in checks for entry components' sizes.
  + ebtables: Deal with the worst-case behaviour in loop checks.
  + ebtables: Verify that ebt_entries have zero ->distinguisher.
  + ebtables: Fix wraparounds in ebt_entries verification.
  + ieee80211: softmac: Remove netif_tx_disable when scanning
- SCSI subsystem fixes:
  + Add missing cdb clearing in scsi_execute()
- Infiniband driver fixes:
  + IB/srp: Fix FMR mapping for 32-bit kernels and addresses above 4G
- Network driver fixes:
  + bonding: Fixes from 2.6.20-rc1:
     + Fix oops when slave device does not provide get_stats
     + Add lockdep annotation
     + Fix deadlock on high loads in bond_alb_monitor()
     + Update version number
     + Fix primary selection error at enslavement time
     + Don't mangle LACPDUs
     + Validate probe replies in ARP monitor
     + Don't release slaves when master is admin down
     + Add priv_flag to avoid event mishandling (fixes oops when bonding is
       used together with VLANs: #10410)
     + Handle large hard_header_len
     + Remove unneeded NULL test
     + Format fix in seq_printf call
     + Convert delay value from s16 to int
     + Allow bonding to enslave a 10 Gig adapter
- SATA driver changes:
  + libata: Use new PCI_VDEVICE() macro to dramatically shorten ID lists
  + ahci, sata_nv: Reformat PCI ID table to match upstream
  + ata_piix: Add Intel ICH9 support (IDE mode)
  + ahci: Add Intel ICH9 support (enhanced AHCI/RAID mode)
  + libata: Use kmap_atomic(KM_IRQ0) in SCSI simulator
- PCI subsystem changes:
  + MSI: Cleanup existing MSI quirks
  + MSI: Factorize common code in pci_msi_supported()
  + MSI: Export the PCI_BUS_FLAGS_NO_MSI flag in sysfs
  + MSI: Rename PCI_CAP_ID_HT_IRQCONF into PCI_CAP_ID_HT
  + MSI: Blacklist PCI-E chipsets depending on Hypertransport MSI capability
  + PCIE: Restore PCI Express capability registers after PM event
  + quirks: Switch quirks code offender to use pci_get API
- Enabled build of the kernel-doc-%%base_flavour subpackage (it was lost when
  moving from 2.6.16 to 2.6.18, because the documentation was built only with
  the -up subflavour, which was removed).
- Removed duplicate provides from the kernel-headers-%%flavour subpackage.
- Fixed mkinitrd version requirements (2.9.9 is needed for swsusp support).
- Replaced modutils with module-init-tools in package dependencies.

* Thu Nov 30 2006 Sergey Vlasov <vsu@altlinux.ru> 2.6.18-alt2
- Applied changes from 2.6.18.4 stable release:
  + bridge: fix possible overflow in get_fdb_entries (CVE-2006-5751)
- x86-specific fixes:
  + x86 microcode: don't check the size (fixes problems with some microcode
    updates which are less than 2048 bytes)
- Character driver fixes:
  + agpgart: Allocate AGP pages with GFP_DMA32 by default
- Network driver fixes:
  + tg3: Add missing unlock in tg3_open() error path
  + r8169: Fix iteration variable sign
- Network subsystem fixes:
  + ieee80211 softmac: fix slab corruption in WEP restricted key association
  + ipv4: UDP: Make udp_encap_rcv use pskb_may_pull
  + ipv6: Fix address/interface handling in UDP and DCCP
  + netfilter fixes:
     + add missing check for CAP_NET_ADMIN in iptables compat layer
     + ip_tables: fix error handling in compat code
     + ip_tables: fix module refcount leaks in compat error paths
     + {arp,ip,ip6}_tables: fix missed and reordered checks
     + arp_tables: fix missing unregistration on module unload
     + honour source routing for LVS-NAT
     + H.323 conntrack: fix crash with CONFIG_IP_NF_CT_ACCT
- PCMCIA driver fixes:
  + pcmcia: fix 'rmmod pcmcia' with unbound devices
- SCSI driver fixes:
  + clear garbage after CDBs on SG_IO (fixes problems with ATAPI devices)
- Filesystem fixes:
  + fuse: fix Oops in lookup

* Sun Nov 26 2006 Sergey Vlasov <vsu@altlinux.ru> 2.6.18-alt1
- Version 2.6.18.
- Renamed kernel variant from std26 to std.
- Spec file reworked for use with gear (removed macros from Name, Version,
  Release fields, now using %%name, %%version, %%release values to define other
  macros instead).
- Moved to git - removed everything related to separate patch packages; now
  src.rpm contains only a single combined patch between the vanilla release and
  the packaged version.
- Removed %%set_kernel_arches and %%get_kernel_config macros - config files are
  now included in the combined patch instead of separate source files.
- Switched to gcc 4.1.
- Updated %%install for new location of internal bttv headers (some files were
  moved from drivers/media/video/ to drivers/media/video/bt8xx/).
- Removed audio.ko and usb-midi.ko modules from kernel-modules-oss-%%flavour
  (these OSS drivers were declared obsolete and removed from the kernel).
- Removed all %%__* macro abuse from spec.
- Reworked kernel-headers-%%flavour subpackage: now it contains headers
  sanitized for userspace (by "make headers_install") instead of raw kernel
  headers which were there in previous releases.
- Moved kernel header files to /usr/src instead of symlinking include directory
  from /usr/include (should fix problems with broken build systems of
  proprietary modules).
- Moved kernel sources to /usr/src/linux-%%kversion-%%flavour-%%krelease
  instead of /usr/src/linux-%%kversion-%%flavour; old directory name is still
  available as symlink.
- Added information about SMP alternatives to %%description.
- i586: Switched from CONFIG_HIGHMEM64G to CONFIG_HIGMMEM4G to avoid PAE
  requirement; a separate kernel variant with CONFIG_HIGHMEM64G will be made.
  Added notes about PAE and maximum addressable RAM to %%description.
- Applied changes from 2.6.18.3 stable release:
  + cifs: fix POSIX locking return code when server does not have support
  + cifs: report rename failure when target file is locked by Windows
  + cciss: fix iostat
  + cpqarray: fix iostat
  + Char: isicom, fix close bug
  + block: Fix bad data direction in SG_IO
  + pci: don't try to remove sysfs files before they are setup.
  + Patch for nvidia divide by zero error for 7600 pci-express card
  + CPUFREQ: Make acpi-cpufreq unsticky again.
  + security/seclvl.c: fix time wrap (CVE-2005-4352)
  + fix via586 irq routing for pirq 5
  + NET: Set truesize in pskb_copy
  + TCP: Don't use highmem in tcp hash size calculation.
  + correct keymapping on Powerbook built-in USB ISO keyboards
  + x86_64: Fix FPU corruption
  + Input: psmouse - fix attribute access on 64-bit systems
  + NET: __alloc_pages() failures reported due to fragmentation
  + e1000: Fix regression: garbled stats and irq allocation during swsusp
  + usbtouchscreen: use endpoint address from endpoint descriptor
  + USB: failure in usblp's error path
  + init_reap_node() initialization fix
  + ipmi_si_intf.c sets bad class_mask with PCI_DEVICE_CLASS
  + fix UFS superblock alignment issues
  + SPARC: Fix missed bump of NR_SYSCALLS.
  + Fix sys_move_pages when a NULL node list is passed.
  + SPARC64: Fix futex_atomic_cmpxchg_inatomic implementation.
  + POWERPC: Make alignment exception always check exception table
  + S390: user readable uninitialised kernel memory, take 2.
  + usbfs: private mutex for open, release, and remove
  + md: check bio address after mapping through partitions.
  + IPV6: fix lockup via /proc/net/ip6_flowlabel [CVE-2006-5619]
  + tcp: cubic scaling error
  + JMB 368 PATA detection
  + fill_tgid: fix task_struct leak and possible oops
  + Use min of two prio settings in calculating distress for reclaim
  + vmscan: Fix temp_priority race
  + NFS: nfs_lookup - don't hash dentry when optimising away the lookup
  + Reintroduce NODES_SPAN_OTHER_NODES for powerpc
  + PCI: Remove quirk_via_abnormal_poweroff
  + SPARC64: Fix PCI memory space root resource on Hummingbird.
  + ISDN: fix drivers, by handling errors thrown by ->readstat()
  + ISDN: check for userspace copy faults
  + rtc-max6902: month conversion fix
  + posix-cpu-timers: prevent signal delivery starvation
  + fix Intel RNG detection
  + Watchdog: sc1200wdt - fix missing pnp_unregister_driver()
  + ALSA: snd_rtctimer: handle RTC interrupts with a tasklet
  + uml: remove warnings added by previous -stable patch
  + uml: make Uml compile on FC6 kernel headers
  + x86-64: Fix C3 timer test
  + SCTP: Always linearise packet on input
  + NET: Fix skb_segment() handling of fully linear SKBs
  + fix missing ifdefs in syscall classes hookup for generic targets
  + SCSI: aic7xxx: pause sequencer before touching SBLKCTL
  + sky2: 88E803X transmit lockup (2.6.18)
  + Fix potential interrupts during alternative patching
  + fuse: fix hang on SMP
  + IB/mthca: Use mmiowb after doorbell ring
  + IPoIB: Rejoin all multicast groups after a port event
  + SCSI: aic7xxx: avoid checking SBLKCTL register for certain cards
  + knfsd: Fix race that can disable NFS server.
  + md: Fix calculation of ->degraded for multipath and raid10
  + md: Fix bug where spares don't always get rebuilt properly when they become
    live.
  + ALSA: Fix re-use of va_list
  + DVB: fix dvb_pll_attach for mt352/zl10353 in cx88-dvb, and nxt200x
  + bcm43xx: fix watchdog timeouts.
  + SPARC64: Fix memory corruption in pci_4u_free_consistent().
  + SPARC64: Fix central/FHC bus handling on Ex000 systems.
  + JFS: pageno needs to be long
  + Bluetooth: Check if DLC is still attached to the TTY
  + SERIAL: Fix oops when removing suspended serial port
  + SERIAL: Fix resume handling bug
  + Fix uninitialised spinlock in via-pmu-backlight code.
  + SCSI: DAC960: PCI id table fixup
  + uml: fix processor selection to exclude unsupported processors and features
  + sky2: GMAC pause frame
  + sky2: accept multicast pause frames
  + ALSA: Repair snd-usb-usx2y for usb 2.6.18
  + ALSA: Fix bug in snd-usb-usx2y's usX2Y_pcms_lock_check()
  + ALSA: Dereference after free in snd_hwdep_release()
  + sound/pci/au88x0/au88x0.c: ioremap balanced with iounmap
  + ALSA: powermac - Fix Oops when conflicting with aoa driver
  + ALSA: emu10k1: Fix outl() in snd_emu10k1_resume_regs()
  + sky2: turn off PHY IRQ on shutdown
  + sky2: pause parameter adjustment
  + sky2: MSI test race and message
  + mm: fix a race condition under SMC + COW
  + __div64_32 for 31 bit.
  + splice: fix pipe_to_file() ->prepare_write() error path
  + Fix sfuzz hanging on 2.6.18
  + add utsrelease.h to the dontdiff file
  + V4L: copy-paste bug in videodev.c
  + block layer: elv_iosched_show should get elv_list_lock
  + NETFILTER: NAT: fix NOTRACK checksum handling
  + bcm43xx: fix regressions in 2.6.18
  + x86-64: Calgary IOMMU: Fix off by one when calculating register space
    location
  + ide-generic: jmicron fix
  + scx200_hrt: fix precedence bug manifesting as 27x clock in 1 MHz mode
  + invalidate_inode_pages2(): ignore page refcounts
  + rtc driver rtc-pcf8563 century bit inversed
  + fbdev: correct buffer size limit in fbmem_read_proc()
  + mm: bug in set_page_dirty_buffers
  + TCP: Fix and simplify microsecond rtt sampling
  + MD: Fix problem where hot-added drives are not resynced.
  + IPV6: Disable SG for GSO unless we have checksum
  + PKT_SCHED: cls_basic: Use unsigned int when generating handle
  + sata_mv: fix oops
  + SPARC64: Fix sparc64 ramdisk handling
  + IPV6: bh_lock_sock_nested on tcp_v6_rcv
  + CPUFREQ: Fix some more CPU hotplug locking.
  + SPARC64: Fix serious bug in sched_clock() on sparc64
  + Fix VIDIOC_ENUMSTD bug
  + load_module: no BUG if module_subsys uninitialized
  + i386: fix flat mode numa on a real numa system
  + cpu to node relationship fixup: map cpu to node
  + cpu to node relationship fixup: acpi_map_cpu2node
  + backlight: fix oops in __mutex_lock_slowpath during head
    /sys/class/graphics/fb0/*
  + do not free non slab allocated per_cpu_pageset
  + rtc: lockdep fix/workaround
  + i386 bootioremap / kexec fix
  + powerpc: Fix ohare IDE irq workaround on old powermacs
  + sysfs: remove duplicated dput in sysfs_update_file
  + powerpc: fix building gdb against asm/ptrace.h
  + Remove offsetof() from user-visible <linux/stddef.h>
  + Clean up exported headers on CRIS
  + Fix v850 exported headers
  + Don't advertise (or allow) headers_{install,check} where inappropriate.
  + Remove UML header export
  + Remove ARM26 header export.
  + Fix H8300 exported headers.
  + Fix m68knommu exported headers
  + Fix exported headers for SPARC, SPARC64
  + Fix 'make headers_check' on m32r
  + Fix 'make headers_check' on sh64
  + Fix 'make headers_check' on sh
  + Fix ARM 'make headers_check'
  + One line per header in Kbuild files to reduce conflicts
  + sky2 network driver device ids
  + sky2: tx pause bug fix
  + netdrvr: lp486e: fix typo
  + mv643xx_eth: fix obvious typo, which caused build breakage
  + zone_reclaim: dynamic slab reclaim
  + Fix longstanding load balancing bug in the scheduler
  + jbd: fix commit of ordered data buffers
  + ALSA: Fix initiailization of user-space controls
  + USB: Allow compile in g_ether, fix typo
  + IB/mthca: Fix lid used for sending traps
  + S390: user readable uninitialised kernel memory (CVE-2006-5174)
  + zd1211rw: ZD1211B ASIC/FWT, not jointly decoder
  + V4L: pvrusb2: Limit hor res for 24xxx devices
  + V4L: pvrusb2: Suppress compiler warning
  + V4L: pvrusb2: improve 24XXX config option description
  + V4L: pvrusb2: Solve mutex deadlock
  + DVB: cx24123: fix PLL divisor setup
  + V4L: Fix msp343xG handling regression
  + UML: Fix UML build failure
  + uml: use DEFCONFIG_LIST to avoid reading host's config
  + uml: allow using again x86/x86_64 crypto code
  + NET_SCHED: Fix fallout from dev->qdisc RCU change
- Other security-related fixes:
  + moxa: sanity check dltmp.len size before all copy_from_user() calls
  + x86_64: fix local DoS due to NT/AC flags leak through sysenter
- Build fixes:
  + add and use in-kernel unifdef utility for "make headers_install"
- Core changes:
  + run_init_process: Print init program name before trying to run it
  + Change list of executables which the kernel tries to run as init
  + sys_syslog: check open permission for reading and getting unread count
  + security: allow reads from an open /proc/kmsg fd by unprivileged processes
  + add ServerWorks LE chipset to the PM timer graylist
  + make dev_printk usable from non-GPL modules again
  + x86: Add acpi_user_timer_override option for Asus boards (workaround for
    ALT bug #9888)
  + x86_64: stack unwinder crash fix
  + i386/x86_64: ACPI cpu_idle_wait() fix
- ACPI changes:
  + Add support for DSDT override through initramfs; patch from
    http://gaugusch.at/kernel.shtml
  + Show device attributes in sysfs under /sys/firmware/acpi/namespace
  + i386 blacklist: IBM ThinkPad 600E needs acpi=noirq
  + fix oops on processor module unload when ACPI is disabled
  + fix incorrect handling of PCI Express Root Bridge _HID
  + remove deferred execution from global lock acquire wakeup path
  + fix potential oops in power driver
  + fix acpi_pci_link_set() using GFP_KERNEL with interrupts off during resume
  + fix printk format warnings
  + asus_acpi: add W3000 (W3V) support
  + asus_acpi: fix proc files parsing
  + asus_acpi: don't printk on writing garbage to proc files
  + battery: check battery status on resume for un/plug events during sleep
  + sbs: check for NULL device pointer
- Block driver changes:
  + block/scsi_ioctl.c: fix bad data direction in SG_IO
  + cciss: add support for >2TB logical volumes
  + cciss: remove unneeded spaces in output for attached volumes
  + cciss: fix warnings (and bug on 1TB discs)
- Bluetooth driver changes:
  + hci_usb: add support for Canyon CN-BTU1 dongle
  + hci_usb: add support for newer ANYCOM USB dongles (USB-200 and USB-250)
  + dtl1_cs: add missing entry for Nokia DTL-4 PCMCIA card
- Character driver changes:
  + ipmi: clean up the waiting message queue properly on unload
  + ipmi: retry messages on certain error returns
  + ipmi_si_intf: fix uninitialized data bug
  + ipmi_si_intf: fix return codes in failure case
  + ipmi_si_intf: fix "&& 0xff" typos
  + AGPGART changes:
    + Intel 965 Express support
    + Rework AGPv3 modesetting fallback
    + Apply errata workarounds in all cases
- Hardware monitor driver fixes:
  + atxp1: Signed/unsigned char bug fix
  + hdaps: Handle errors from input_register_device
  + hdaps: support Lenovo ThinkPad T60
  + i2c-isa: Restore driver owner
  + smsc47m1: List the SMSC LPC47M112 as supported
  + smsc47m1: dev_warn fix
- Hardware monitor driver updates:
  + it87: Add support for the IT8716F
  + it87: Add support for the IT8718F
  + it87: No sysfs files for disabled fans
  + it87: Prevent overflow on fan clock divider write
  + it87: in8 has no limit registers
  + it87: Overwrite broken default limits
  + k8temp: New driver for builtin temperature sensors of AMD K8 CPUs
  + vt1211: New driver for the VIA VT1211 Super-IO chip (an older version of
    this driver was available in kernel-modules-vt1211-* packages)
- I2C driver changes:
  + i2c-viapro: add support for VT8237A and VT8251
- IDE driver changes:
  + amd74xx: Add NVIDIA MCP67 support (10de:0560)
  + generic: Allow ide_generic_all to be used modular and built in
  + ide-cs: Add new device IDs
  + ide-io: IDE error handling fixes
- MD driver fixes:
  + md: fix up maintenance of ->degraded in multipath
  + md: fix /proc/mdstat refcounting
  + md: make messages about resync/recovery etc more specific
- MMC/SD driver fixes:
  + mmc: use own work queue
  + mmc: fix MMIO vs memory races in sdhci
  + mmc: avoid some resets without card
- MMC/SD driver updates:
  + tifm: New driver for TI Flash Media card readers (although these readers
    support multiple card types, this driver supports only MMC/SD cards)
- Networking changes:
  + ieee80211: Update to version 1.2.15 from ieee80211.sf.net (mostly the same
    code as included in 2.6.19-rc1)
  + ieee80211: don't flood log with errors from buggy APs
- Network driver fixes:
  + PPP MPPE: do not accept unsupported MPPE options
  + PPPOE: Advertise PPPoE MTU
  + bcm43xx: Drain TX status before starting IRQs
- Network driver updates:
  + r8169: updated to the newer version from 2.16.19-rc5 (adds support for new
    devices and fixes several bugs, including hang with PCMCIA cards)
- Network config changes:
  + sk98lin: no longer built together with the kernel (the in-kernel version is
    obsolete); use skge/sky2, or install a separately built
    kernel-modules-sk98lin-* package with the vendor driver
- PCI subsystem changes:
  + Add 'unhide_smbus' boot option to unhide SMBus controllers
  + VIA IRQ quirk behaviour change (should fix regression since 2.6.16.17)
  + reset pci device state to unknown state for resume
  + add ICH7/8 ACPI/GPIO io resource quirks
- SATA driver changes:
  + ide/libata: fix SCSI_SATA_INTEL_COMBINED setting with modular IDE
  + ahci: add SiS PCI IDs (1039:{1184,1185,0186})
  + sata_sil: remove unaffected drives from m15w blacklist
  + Fix libata resource conflict for legacy mode
  + libata: return sense data in HDIO_DRIVE_CMD ioctl
  + sata_promise: add PCI ID (105a:3577)
  + libata: refuse to register IRQless ports
  + libata: Print out Status register, if a BSY-sleep takes too long
  + libata: turn off NCQ if queue depth is adjusted to 1
  + ata_piix: use correct map_db values for ICH8
  + ata_piix: allow 01b MAP for both ICH6M and ICH7M
  + ahci: fix status register check in ahci_softreset
  + sata_nv: Add PCI IDs for MCP67 (10de:{0550,0551,0552,0553)
  + ahci: Add support for AHCI controllers of MCP67 (10de:{0554-055b})
  + sata_via: fix broken test for ATA_PFLAG_LOADING
  + libata: fix double-completion on error
- SCSI driver changes:
  + add new devices to the quirk list:
     + EMC Invista (supports sparse LUNs and large LUNs)
     + Tornado F4 (disable report LUN support)
     + NEC iStorage (support the report LUNs opcode)
     + several HP and Hitachi devices which support sparse LUNs and large LUNs
  + megaraid_mbox: add support for change_queue_depth
  + megaraid_mbox, megaraid_mm: 64-bit DMA capability fix
- SCSI/RAID driver updates:
  + 3w-9xxx: Updated driver to version 2.26.02.008:
     + free irq handler in __twa_shutdown()
     + serialize reset code
     + add support for 9650SE controllers
  + arcmsr: New driver for Areca SATA RAID controllers (version 1.20.00.13);
    previously this driver was available in kernel-modules-areca-* packages
  + stex: New driver for Promise SuperTrak EX8350/8300/16350/16300 controllers
- USB driver fixes:
  + usb: deal with broken config descriptors
  + usb-storage: unusual_devs entry for Lacie DVD+-RW
  + usb-storage: unusual_dev entry for Sony P990i
  + usb-storage: add rio karma eject support
  + usb-storage: fix for UFI LUN detection
  + usb-storage: unusual-devs entry for Nokia E60
  + usb-storage: unusual_devs entry for Nokia 6131
  + usb-storage: Mitsumi USB FDD 061M: UNUSUAL_DEV multilun fix
  + usb-storage: unusual_devs entry for Nokia 6234
  + usb-storage: fix unusual_devs entry for Cowon iAUDIO M5
- Filesystem changes:
  + fs/buffer.c: fix grow_buffers() infinite loop on out-of-range block number
  + cifs: support deep tree mounts (e.g. mounts to //server/share/path)
  + cifs: fix readdir breakage when blocksize set too small
  + cifs: allow null user connections with "username="
  + cifs: avoid flood of "close with pending write" messages
  + cifs: fix mount failure when domain not specified
  + cramfs: add a sanity check to avoid oops on corrupted filesystem
  + cramfs: fix error checking during initialization
  + ext3: handle directory corruption better (fix log spew and infinite loop)
  + hfs: fix oops on attempt to mount a corrupted filesystem
- Block layer changes:
  + Disable bd_claim check between whole devices and partitions (for using EVMS
    together with the kernel partition support)
- Added SquashFS 3.1 filesystem support.
- Added Unionfs 1.4 filesystem support.

* Wed Oct 25 2006 Sergey Vlasov <vsu@altlinux.ru> 2.6.16-alt13
- Patches updated up to 2.6.16.30-rc1.
- Updated kernel-fix-build:
  + add -fno-stack-protector for new gcc
  + build vDSO with -Wl,--hash-style=sysv for compatibility with older glibc
- Updated kernel-fix-core:
  + textsearch: ts_bm: fix initialization bug
- Updated kernel-fix-drivers-i2c:
  + i2c: fix 'ignore' module parameter handling
- Updated kernel-fix-drivers-ide:
  + amd74xx: AMD756 does not support host side cable detection
  + amd74xx: add NVIDIA MCP61 IDE support: 10de:03ec
  + amd74xx: add NVIDIA MCP65 IDE support: 10de:0448
  + atiixp: add ATI SB600 IDE support: 1002:438c
  + generic: add all_generic_ide module parameter
  + ide-cd: quiet down GPCMD_READ_CDVD_CAPACITY failure
  + ide: fix /proc/ide/*/media reporting for optical (MO) devices
  + ide: if the id fields looks screwy, disable DMA
  + ide_cs: add IBM microdrive to known IDs
  + ide_cs: add new device IDs
  + it821x: fix ATAPI DMA problem
  + it821x: only enable DMA for a valid speed setting
  + sis5513: add SiS 966 and 968 IDE support: 1039:{0966,0968}
  + sis5513: add SiS5517 ATA16 chipset support: 1039:5517
  + sis5513: fix broken timing setup
- Updated kernel-fix-drivers-media:
  + added drivers/media patches from 2.6.16.30-rc1:
    + Backport the budget driver DISEQC instability fix
    + Backport fix to artec USB DVB devices
    + Fix budget-av frontend detection
    + TDA8290 update
    + TDA10046 Driver update
    + Add drivers/media/video/saa7134/saa7134-input.c:flydvb_codes
    + Added support for the new Lifeview hybrid cardbus modules
    + Corrected CVBS input for the AVERMEDIA 777 DVB-T
    + Added PCI IDs of 2 LifeView Cards
    + Saa7134: select FW_LOADER
    + Medion 7134: Autodetect second bridge chip
    + Saa7134: make unsupported secondary decoder message generic
    + Saa7134: add support for AVerMedia A169 Dual Analog tuner card
    + Saa7134: document that there's also a 220RF from KWorld
    + ELSA EX-VISION 700TV: fix incorrect PCI subsystem ID
    + Kworld ATSC110: initialize the tuner for analog mode on module load
    + Kworld ATSC110: cleanups
    + Kworld ATSC110: enable composite and svideo inputs
    + KWorld ATSC110: implement set_pll_input
    + Add support for Kworld ATSC110
    + Add saa713x card: ELSA EX-VISION 700TV (saa7130)
    + Added support for the Tevion DVB-T 220RF card
    + Added support for the ADS Instant TV DUO Cardbus PTV331
    + Added support for the LifeView FlyDVB-T LR301 card
    + Add support for the Avermedia 777 DVB-T card
- Added kernel-fix-drivers-mmc:
  + mmc_block: always use a sector size of 512 bytes even for cards >= 2G
- Updated kernel-fix-drivers-net:
  + winbond-840: fix bad calls to pci_map_single (#10177)
  + via-velocity: fix link detection
  + via-velocity: fix speed and link status reported by ethtool
  + sky2: use dev_alloc_skb for receive buffers
  + sky2: fix fiber support
  + pppoe: advertise correct MTU for PPP channel
- Updated kernel-fix-drivers-scsi:
  + megaraid_{mm,mbox}: fix a bug in reset handler
  + megaraid_mbox: fix section mismatch warnings
  + megaraid_{mm,mbox}: 64-bit DMA capability checker
  + megaraid_{mm,mbox}: fix INQUIRY with EVPD
  + megaraid_mbox: sdd support for change_queue_depth
  + megaraid_{mm,mbox}: 64-bit DMA capability fix
  + ahci: add ATI SB600 support: 1002:{4380,4381}
  + ahci: add NVIDIA MCP65 support: 10de:{044c,044d,044e,044f}
  + ahci: add SiS 966 and 968 support: 1039:{1184,1185,0186}
  + ahci: add VIA VT8251 support (restore lost patch from 2.6.14): 1106:3349
  + sata_nv: add NVIDIA MCP61 support: 10de:{03e7,03f6,03f7}
  + sata_nv: add more PCI IDs: 10de:{045c,045d,045e,045f}
  + sata_promise: add FastTrak TX4300/TX4310 (PDC40719) support: 105a:3515
  + sata_sil24: add PCI ID for another SiI3124 variant: 8086:3124
  + sata_via: add VIA VT8237A support: 1106:0591
- Updated kernel-fix-drivers-usb:
  + yealink: fix unload oops and memory leak
  + usbhid: ignore Yealink devices which should be handled by the yealink
    driver
- Updated kernel-fix-drivers-video:
  + fbdev: add modeline for 1680x1050@60
- Updated kernel-fix-fs:
  + fix fdset leakage due to freeing fdsets of wrong size
  + cifs: fix possible NULL dereference
  + cifs: fix unlink oops in rename error path
  + cifs: add another NULL check in the unlink path
  + cifs: allow cifsd to suspend if connection is lost
- Updated kernel-fix-net:
  + pfkeyv2: fix inconsistent typing in struct sadb_x_kmprivate
  + ipv6: Sum real space for RTAs (fixes RTNLGRP_IPV6_IFINFO netlink
    notifications)
  + pkt_sched: cls_basic: use unsigned int when generating handle
- Updated kernel-fix-security:
  + CVE-2006-4623: dvb-core: handle ULE SNDU length of 0 properly
  + CVE-2006-4997: atm: clip: fix use-after-free in clip_mkip()

* Tue Oct 10 2006 Sergey Vlasov <vsu@altlinux.ru> 2.6.16-alt12
- Updated kernel-fix-security:
  + fixed broken eflags-save-restore patch for x86_64

* Sun Oct 08 2006 Sergey Vlasov <vsu@altlinux.ru> 2.6.16-alt11
- Updated kernel-fix-acpi:
  + blacklist IBM ThinkPad 600E which needs acpi=noirq (#9859)
- Updated kernel-fix-core:
  + idr: convert internal locking to _irqsave variant
  + fix race in usermodehelper
  - removed old (2.6.9) headers-fix patch which actually was breaking use of
    kernel headers for userspace compilation (ldv, see #5409)
- Updated kernel-fix-drivers-char:
  + n_tty: update tty->receive_room _before_ calling the driver unthrottle
    routine that prevents stalling PPP connections over ptys (lakostis)
  + via-agp: add VIA PT880 Ultra support
- Updated kernel-fix-drivers-net:
  + update e1000 driver to the version from linux-2.6.17 (#10053, adds
    631xESB/632xESB (ESB2) support)
- Updated kernel-fix-security:
  + x86, x86_64: fix local DoS due to NT flag leak through sysenter
- kernel-headers-%%flavour: add provides for compatibility with old
  kernel-headers-std-* packages (ldv).
- Add "export ARCH=%%base_arch" to %%build and %%install (#9808).

* Tue Sep 12 2006 Sergey Vlasov <vsu@altlinux.ru> 2.6.16-alt10
- Patches updated up to 2.6.16.29-rc2.
- Updated kernel-fix-core:
  + pdflush: handle resume wakeups
  + futex: fix misoptimization in unqueue_me()
  + idr: fix race in idr code
- Updated kernel-fix-drivers-block:
  + block: fix bounce limit address check (fixes some OOMs on 64-bit systems)
- Updated kernel-fix-drivers-char:
  + tty: serialize flush_to_ldisc() to fix buffer list corruption on SMP
  + amd64-agp: fix nforce3 suspend/resume on amd64
  + intel-agp: add support for Intel 946GZ, 965G, 965Q
  + intel-agp: fix number of aperture sizes in 830 gart structs
- Updated kernel-fix-drivers-ide:
  + ide-io: increase timeout value to allow for slave wakeup
  + pci_ids.h: add some VIA IDE identifiers
  + via82cxxx: add VT8237A support
  + alim15x3: add ULI M5229 (rev c8) support
- Updated kernel-fix-drivers-ieee1394:
  + ohci1394: fix broken suspend/resume
  + sbp2: enable auto spin-up for Maxtor disks
- Added kernel-fix-drivers-infiniband:
  + IB/mthca: restore missing PCI registers after reset
- Updated kernel-fix-drivers-md:
  + md: raid1: fix a potential NULL dereference
- Updated kernel-fix-drivers-scsi
  + aic79xx: use BIOS settings
- Updated kernel-fix-fs:
  + fix missing ret assignment in __bio_map_user() error path
  + debugfs: fix inode leak
  + fs/namei.c: fix struct file leak due to unreleased open intent data
- Updated kernel-fix-net:
  + ipv6: fix source address selection
  + ipv6 addrconf: fix default source address selection without
    CONFIG_IPV6_PRIVACY
  + sctp: reject packets with broadcast addresses
  + sctp: fix persistent slowdown when a gap ack consumes rx buffer
  + sctp: limit association max_retrans setting in setsockopt
  + sctp: reset rtt_in_progress for the chunk when processing its sack
  + sctp: send only 1 window update SACK per message
  + ulog: fix panic on SMP kernels
  + ip_tables: fix locking in ipt_do_table
  + ethtool: fix ETHTOOL_GUFO typo
  + ethtool: fix oops in ethtool_set_pauseparam()
  + ipv6: fix kernel oops when setting sticky socket options
  + pktgen: fix oops when used with balance-tlb bonding due to uninitialized
    skb->{nh,h}
  + pktgen: make sure skb->{nh,h} are initialized in fill_packet_ipv6() too
- Updated kernel-fix-security:
  + CVE-2006-2936: USB serial ftdi_sio: prevent userspace DoS
  + CVE-2006-2935: cdrom: fix bad cgc.buflen assignment
  + CVE-2006-4145: udf: fix possible deadlock and memory corruption.  Warning:
    the fix will limit maximum size of files written to UDF filesystems to 1GB;
    existing files bigger than 1GB still can be read.
  + CVE-2006-3745: sctp: fix privilege elevation through abort handling
  + CVE-2006-3745: sctp: fix bug in the previous patch
  + CVE-2006-3468: ext3: avoid triggering ext3_error on bad NFS file handle
  + CVE-2006-3468: ext3: reject file handles with bad inode numbers early
  + ext2: reject file handles with bad inode numbers early (like CVE-2006-3468,
    but for ext2)

* Sun Jul 16 2006 Sergey Vlasov <vsu@altlinux.ru> 2.6.16-alt9
- Patches updated up to 2.6.16.26.
- Updated kernel-fix-security:
  + CVE-2006-3626: fix local privilege escalation through /proc race

* Fri Jul 07 2006 Sergey Vlasov <vsu@altlinux.ru> 2.6.16-alt8
- Patches updated up to 2.6.16.24.
- Updated kernel-fix-core:
  + check_process_timers: fix possible lockup
- Updated kernel-fix-drivers-scsi:
  + scsi_lib.c: properly count the number of pages in scsi_req_map_sg()
  + I2O: bugfixes to get I2O working again
- Updated kernel-fix-drivers-usb:
  + whiteheat: fix firmware spurious errors
- Updated kernel-fix-fs:
  + add missing error checking for intent's filp in open_namei()
  + fix call to file_permission() under a spinlock in do_lookup_path()
  + jfs: fix multiple errors in metapage_releasepage
- Updated kernel-fix-security:
  + CVE-2006-2445: run_posix_cpu_timers: remove a bogus BUG_ON()
  + CVE-2006-3085: netfilter: xt_sctp: fix endless loop caused by 0 chunk
    length
  + CVE-2006-2934: netfilter: sctp conntrack: fix crash triggered by packet
    without chunks
  + CVE-2006-2451: fix prctl privilege escalation and suid_dumpable

* Sun Jun 18 2006 Sergey Vlasov <vsu@altlinux.ru> 2.6.16-alt7
- Patches updated up to 2.6.16.20.
- Moved kernel-fix-security to the start of patch list.
- Updated kernel-feat-net-ieee80211:
  + fix wrong value for 802.11a channel count
- Updated kernel-fix-acpi:
  + processor: work around oops on powernow-k8 unload
- Updated kernel-fix-core:
  + fix swsusp resume triggered from old-style initrd
  + cpuset: might sleep checking zones allowed fix
  + x86_64: add crashdump trigger points
  + x86_64: don't do syscall exit tracing twice
- Added kernel-fix-drivers-input:
  + psmouse: fix new device detection logic
- Updated kernel-fix-drivers-ieee1394:
  + ohci1394, sbp2: fix "scsi_add_device failed" with PL-3507 based devices
  + sbp2: backport read_capacity workaround for iPod
  + sbp2: fix check of return value of hpsb_allocate_and_register_addrspace
- Updated kernel-fix-drivers-net:
  + b44: initialize the chip earlier, so that changing the MAC address before
    the interface is up will work (bug #9672)
  + b44: check that the MAC address from EEPROM or user input is valid
  + b44: disable tx pause frame support by default due to hardware bug
  + b44: x86_64: check for bad dma address in 1GB DMA workaround
- Updated kernel-fix-drivers-pci:
  - removed broken VIA IRQ fixup patches
- Updated kernel-fix-drivers-scsi:
  + fix libata resume lockup on some machines
- Updated kernel-fix-fs:
  + tmpfs: time granularity fix for inode times going backwards
- Updated kernel-fix-security:
  + CVE-2006-1343: netfilter: fix small information leak in SO_ORIGINAL_DST

* Fri May 26 2006 Sergey Vlasov <vsu@altlinux.ru> 2.6.16-alt6
- Patches updated up to 2.6.16.18.
- Updated kernel-fix-security:
  + CVE-2006-1858: SCTP: respect the real chunk length when walking parameters
  + CVE-2006-1857: SCTP: validate the parameter length in HB-ACK chunk
  + CVE-2006-2444: netfilter: SNMP NAT: fix memory corruption

* Sat May 20 2006 Sergey Vlasov <vsu@altlinux.ru> 2.6.16-alt5
- Patches updated up to 2.6.16.16 + 2.6.16-stable queue.
- Updated kernel-fix-core:
  + make vm86 call audit_syscall_exit()
  + clean up broken asm in vm86 syscall audit code
  + remove cond_resched in gather_stats()
  + add migratepage address space op to shmem
  + page migration: fix fallback behavior for dirty pages
  + fix ptrace_attach()/ptrace_traceme()/de_thread() race
  + ptrace_attach: fix possible deadlock schenario with irqs
- Updated kernel-fix-drivers-block:
  + ub: fix oops in block_uevent()
  + block layer: limit request_fn recursion
- Updated kernel-fix-drivers-char:
  + tipar: fix oops when compiled into the kernel
- Updated kernel-fix-drivers-i2c:
  + scx200_acb: fix resource name use after free
- Updated kernel-fix-drivers-md:
  + md: avoid oops when attempting to fix read errors on raid10
- Updated kernel-fix-drivers-net:
  + via-rhine: zero pad short packets on Rhine I ethernet cards
  + tg3: fix ethtool always reporting port is TP
- Updated kernel-fix-drivers-pci:
  + PCI quirk: do not unhide Intel SMBus controller if ACPI suspend is enabled
    (unhiding SMBus kills thermal management after suspend on many laptops)
  + PCI quirk: run VIA IRQ fixup only for VIA southbridges
  + PCI quirk: fix the previous VIA IRQ fixup fix (add VIA 82C586 PCI IDs)
  + PCI ACPI: correctly allocate return buffers for _OSC calls
  + PCI quirk: add 'unhide_smbus' boot option to unhide SMBus controllers
    disabled by BIOS
- Updated kernel-fix-drivers-pcmcia:
  + cardman 40x0: fix udev device creation
- Updated kernel-fix-fs:
  + fix sys_flock() race which could result in double free
  + tmpfs: decrement i_nlink correctly in shmem_rmdir()
  + smbfs: fix slab corruption in samba error path
  + fix typo in compat_sys_ppoll()
- Updated kernel-fix-security:
  + CVE-2006-1527: netfilter: sctp conntrack: fix infinite loop
  + CVE-2006-1864: smbfs: fix chroot issue
  + CVE-2006-2272: SCTP: fix panic when receiving fragmented SCTP control
    chunks
  + CVE-2006-2271: SCTP: fix state table entries for chunks received in CLOSED
    state
  + CVE-2006-2275: SCTP: allow spillover of receive buffer to avoid deadlock
  + CVE-2006-2274: SCTP: prevent possible infinite recursion with multiple
    bundled DATA
  + CVE-2006-1860: fs/locks.c: fix lease_init
  + CVE-2006-0039: netfilter: fix do_add_counters race

* Sun Apr 30 2006 Sergey Vlasov <vsu@altlinux.ru> 2.6.16-alt4
- Patches updated up to 2.6.16.11 + 2.6.16-stable queue.
- Added kernel-feat-net-ieee80211: update IEEE 802.11 subsystem to version
  1.1.13 (required for newer version of Intel wireless drivers).
- Updated kernel-fix-core:
  + x86_64: pass -32 to the assembler when compiling the 32bit vsyscall pages
  + x86_64: fix a race in the free_iommu path
  + backport for_each_possible_cpu() into 2.6.16
  + x86/PAE: fix pte_clear for the >4GB RAM case
- Updated kernel-fix-drivers-char:
  + cs5535_gpio: call cdev_del() during module_exit
  + sonypi: correct detection of new ICH7-based laptops
- Updated kernel-fix-drivers-md:
  + dm snapshot: fix kcopyd destructor
  + dm: fix dm_suspend() cancellation
- Updated kernel-fix-drivers-media:
  + get_dvb_firmware: download nxt2002 firmware from new driver location
  + fix saa7129 support in saa7127 module for pvr350 tv out
  + cxusb-bluebird: power down corrupts frontend
- Updated kernel-fix-drivers-net:
  + e1000: update truesize with the length of the packet for packet split
- Updated kernel-fix-drivers-usb:
  + fix array overrun in drivers/usb/serial/option.c
- Updated kernel-fix-fs:
  + simplify /proc/devices and fix early termination regression
  + reiserfs: fix acl-related deadlock
  + LSM: add missing hook to do_compat_readv_writev()
- Updated kernel-fix-security:
  + CVE-2006-1863: cifs: don't allow a backslash in a path component
  + fix FP exception handling broken by the CVE-2006-1056 fix

* Sun Apr 23 2006 Sergey Vlasov <vsu@altlinux.ru> 2.6.16-alt3
- Patches updated up to 2.6.16.9 + 2.6.16-stable queue.
- Updated kernel-fix-core:
  + fix buddy list race that could lead to page lru list corruptions
  + RLIMIT_CPU: fix handling of a zero limit
  + fix suspend with traced tasks
  + fix non-leader exec under ptrace
  + ipc: fix access to unmapped vmalloc area in grow_ary()
  + apm: fix the "apm: set display: Interface not engaged" error on Armada
    laptops again
  + add more prevent_tail_call() to fix userspace register corruption
- Updated kernel-fix-drivers-block:
  + cciss: fix crash when running hpacucli
- Updated kernel-fix-drivers-char
  + efficeon-agp: add missing memory mask
  + ipmi: fix buffer overflow in BT code
- Updated kernel-fix-drivers-i2c:
  + i2c-i801: fix resume when PEC is used
  + m41t00: fix bitmasks when writing to chip
- Updated kernel-fix-drivers-ide:
  + alim15x3: fix ULI M1573 southbridge support
- Added kernel-fix-drivers-mtd:
  + MTD_NAND_SHARPSL and MTD_NAND_NANDSIM should be tristate's
- Updated kernel-fix-drivers-scsi:
  + 3w-xxxx: disable local IRQs around kmap_atomic() calls
  + 3w-9xxx: disable local IRQs around kmap_atomic() calls
- Updated kernel-fix-drivers-usb:
  + remove __init from usb_console_setup
- Updated kernel-fix-drivers-video:
  + fbdev: fix return error of fb_write
- Updated kernel-fix-fs:
  + fuse: fix oops in fuse_send_readpages()
  + fix block device symlink name for devices with a '/' in their name
  + ext3: fix missed mutex unlock in error path
  + xfs: fix utime(2) in the case that no times parameter was passed in
  + cifs: fix incorrect signature sent on SMB Read (Samba bug 3621, kernel.org
    bug 6147)
  + x86: don't allow tail-calls in sys_ftruncate[64]() to avoid userspace
    register corruption
  + x86: be careful about tailcall breakage for sys_open[at] too
  + fix file lookup without ref
- Updated kernel-fix-net:
  + atm: clip causes unregister hang
  + tcp: fix truesize underflow with TSO
  + ipv6: ensure to have hop-by-hop options in our header of sk_buff
  + ipv6: xfrm: don't use old copy of pointer after pskb_may_pull()
  + ipv6: xfrm: fix decoding session with preceding extension header(s)
- Updated kernel-fix-security:
  + CVE-2006-0744: x86_64: always call IRET in execve; when user could have
    changed RIP always force IRET
  + shmat: stop mprotect from giving write permission to a readonly attachment
  + CVE-2006-1524: check file and mmap protections for MADV_REMOVE
  + CVE-2006-1525: ipv4: ip_route_input panic fix
  + CVE-2006-1056: i386/x86-64: fix x87 information leak between processes
  + selinux: fix MLS compatibility off-by-one bug

* Wed Apr 12 2006 Sergey Vlasov <vsu@altlinux.ru> 2.6.16-alt2
- Patches updated up to 2.6.16.4.
- Updated kernel-fix-core:
  + fix wrong error path in dup_fd() leading to oopses in RCU
  + cpufreq: mark longhaul driver as broken
  + cpufreq: fix the p4-clockmod N60 errata workaround
  + fix module refcount leak in __set_personality()
  + fix NULL pointer dereference in node_read_numastat()
- Updated kernel-fix-drivers-char:
  + isicom must select FW_LOADER
  + tlclk: fix sysfs permissions
- Added kernel-fix-drivers-ieee1394:
  + sbp2: fix spinlock recursion
- Updated kernel-fix-drivers-media:
  + saa7134: fix oops with disable_ir=1
- Updated kernel-fix-drivers-net:
  + PCMCIA_SPECTRUM must select FW_LOADER
  + ipw2200: fix an array overrun
  + AIRO and AIRO_CS must select CRYPTO
  + hostap: fix EAPOL frame encryption
  + sky2: fix oops on dual port cards
  + PPP MPPE: do not accept unsupported MPPE options
- Added kernel-fix-drivers-pcmcia:
  + pcmcia: permit single-character-identifiers
- Updated kernel-fix-drivers-usb:
  + EHCI full speed ISO bugfixes
  + usbcore: usb_set_configuration oops (NULL ptr dereference)
  + isd200: limit to BLK_DEV_IDE
- Updated kernel-fix-drivers-video:
  + fbcon: fix big-endian bogosity in slow_imageblit()
- Updated kernel-fix-fs:
  + knfsd: correct reserved reply space for read requests
  + kdump proc vmcore size overflow fix
- Updated kernel-fix-net:
  + {ip,nf}_conntrack_netlink: fix expectation notifier unregistration
  + fib_trie.c node freeing fix
  + netfilter: fix fragmentation issues with bridge netfilter
  + fix hotplug race during device registration
- Updated kernel-fix-security:
  + CVE-2006-1055: sysfs: zero terminate sysfs write buffers
  + CVE-2006-1522: keys: fix oops when adding key to non-keyring
  + CVE-2006-1523: __group_complete_signal: remove bogus BUG_ON

* Thu Mar 30 2006 Sergey Vlasov <vsu@altlinux.ru> 2.6.16-alt1
- 2.6.16 (patches from 2.6.16.1 included).
- Added more files to kernel-headers-modules-%%flavour subpackage:
  + arch/%%base_arch/Makefile.cpu
  + scripts/mkmakefile
  + .kernelrelease
- Added kernel-fix-security-altsec - hardening patch for Linux 2.6.
- Updated kernel-feat-drivers-net-sk98lin:
  + updated sk98lin driver to 8.31
  + added patch to fix compilation with 2.6.16
- Updated kernel-fix-build:
  + fix kbuild compatibility with make-3.81rc1
  + fix <linux/rtc.h> changes which broke strace builds
- Updated kernel-fix-core:
  + sysfs: sysfs_remove_dir() needs to invalidate the dentry (fixes USB cdc-acm
    oops on disconnect)
  + firmware: fix BUG: in fw_realloc_buffer
  + fix get_cpu_sysdev() parameter type
  + sysfs: fix a kobject leak in sysfs_add_link on the error path
  + fix scheduler deadlock
  + DMI: fix DMI onboard device discovery
  + speedstep-smi: fix assembly bug in speedstep_smi_ownership
  + unshare: error if passed unsupported flags
- Updated kernel-fix-drivers-block:
  + cciss: fix use-after-free in cciss_init_one
- Updated kernel-fix-drivers-char:
  + tlclk: fix handling of device major
  + agpgart: add ATI RS350 support
  + agpgart: fix wrong PCI ID for ALI M1695 AGP bridge
- Updated kernel-fix-drivers-i2c:
  + i2c-piix4: add Broadcom HT-1000 support
  + i2c-ixp4xx: add hwmon class
- Updated kernel-fix-drivers-md:
  + dm: bio split bvec fix
  + raid1: fix bug: BIO_RW_BARRIER requests to md/raid1 hang
- Updated kernel-fix-drivers-media:
  + V4L/DVB: fix Samsung NTSC tuner frequency ranges
  + VIDEO_DECODER must select FW_LOADER
- Updated kernel-fix-drivers-scsi:
  + sata_mv: fix irq port status usage
  + sata_mv: fix off by one bug in processing of the EDMA response queue
- Updated kernel-fix-drivers-usb:
  + irda-usb: fix use-after-free bug in irda_usb_receive()
- Updated kernel-fix-drivers-video:
  + i810fb_cursor(): use GFP_ATOMIC
- Updated kernel-fix-fs:
  + fix duplicated line in /proc/devices
  + xfs: avoid writeout of clean data
  + v9fs: assign dentry ops to negative dentries
- Updated kernel-fix-net:
  + ensure device name passed to SO_BINDTODEVICE is NULL terminated
- Updated kernel-fix-security:
  + CVE-2006-1242: TCP: do not use inet->id of global tcp_socket when sending
    RST
- Updated kernel-fix-acpi, kernel-fix-core, kernel-fix-drivers-block,
  kernel-fix-drivers-char, kernel-fix-drivers-i2c, kernel-fix-drivers-ide,
  kernel-fix-drivers-media, kernel-fix-drivers-net, kernel-fix-drivers-scsi,
  kernel-fix-drivers-usb, kernel-fix-fs, kernel-fix-net, kernel-fix-security:
  - disabled obsolete patches when applying to kernel 2.6.16
- Removed kernel-fix-core-skbuff, kernel-fix-drivers-hwmon,
  kernel-fix-drivers-input, kernel-fix-drivers-pcmcia,
  kernel-feat-net-ieee80211, kernel-feat-net-ppp-mppe (obsolete patches)
- Important configuration changes:
  + i586 smp: enabled CONFIG_HIGHMEM64G to support more than 4GB RAM (#8865)
  + i586: enabled CONFIG_REGPARM
  + x86_64 smp: enabled NUMA support
  + changed default IO scheduler to CFQ
  + enabled traffic control actions support (CONFIG_NET_CLS_ACT)
  + usb-storage: enabled ub driver in addition to usb-storage, enabled libusual
    module to select between ub and usb-storage
  + enabled kernel-fix-security-altsec features:
    + CONFIG_ALT_SECURE_PROC: tighten permissions for some things in /proc
      (similar to the Openwall patch for kernels 2.4.x)
    + CONFIG_ALT_SECURE_SHM: immediately destroy unused SysV shared memory
      segments (configurable through the kernel.shm_destroy_unused sysctl)

* Thu Feb 09 2006 Sergey Vlasov <vsu@altlinux.ru> 2.6.14-alt5
- Updated kernel-fix-drivers-ide:
  + via82cxxx: add VIA VT8251 IDE controller support
- Added kernel-fix-drivers-input:
  + mousedev: fix memory leak
  + iforce: fix detection of USB devices
- Updated kernel-fix-drivers-scsi:
  + ahci: add VIA VT8251 SATA controller support
- Updated kernel-fix-fs:
  + fix NFS inode leak when d_instantiate_unique finds aliased dentry
- Updated kernel-fix-net:
  + ppp: fix hardware RX checksum handling
- Updated kernel-fix-security:
  + CVE-2006-0095: dm-crypt: zero key before freeing it
  + seclvl: do not crash on settime() with a NULL timeval
  + fix keyctl usage of strnlen_user()

* Tue Feb 07 2006 Sergey Vlasov <vsu@altlinux.ru> 2.6.14-alt4
- Updated kernel-fix-core:
  + fix setting irq affinity with MSI enabled
- Updated kernel-fix-drivers-scsi:
  + i2o_scsi: fix oops on command abort
- Updated kernel-fix-fs:
  + ufs: fix oops on mount
  + reiserfs: fix mount options parsing
- Updated kernel-fix-net:
  + ebtables: don't match tcp/udp source/destination port for IP fragments
  + netlink: fix oops on socket creation failure
  + fix /sys/class/net/<if>/wireless without dev->get_wireless_stats
  + make second arg to skb_reserve() signed (fixes PPP on 64-bit archs)
- Updated kernel-fix-security:
  + moxa: require CAP_SYS_RAWIO for firmware loading ioctls
  + CVE-2006-0036: netfilter: fix crash in ip_nat_pptp
  + CVE-2006-0037: netfilter: fix another crash in ip_nat_pptp
  + CVE-2005-3356: fix refcounting on failure exits in sys_mq_open()
  + CVE-2006-0454: icmp: fix extra dst release when ip_options_echo() fails

* Fri Jan 20 2006 LAKostis <lakostis at altlinux.ru> 2.6.14-alt3.1
- add missing bt{848,cx-risc} headers for lirc compiling.

* Sat Jan 07 2006 Sergey Vlasov <vsu@altlinux.ru> 2.6.14-alt3
- Updated kernel-fix-core:
  + add try_to_freeze to kauditd to fix suspend failure
  + kernel/params.c: fix sysfs access with CONFIG_MODULES=n
- Updated kernel-fix-drivers-block:
  + cciss: bug fix for hpacucli
  + cciss: bug fix for BIG_PASS_THRU
- Updated kernel-fix-drivers-char:
  + agpgart: fix serverworks TLB flush
  + i8k: fix /proc reporting of blank service tags
- Updated kernel-fix-drivers-ide:
  + ide-floppy: fix software eject with LS-120 drive
- Added kernel-fix-drivers-media:
  + dvb: BUDGET CI card depends on STV0297 demodulator
  + dvb: fix tuner init for Pinnacle PCTV Stereo
  + dvb: fix analog NTSC for Thomson DTT 761X hybrid tuner (pcHDTV 3000,
    FusionHDTV3 Gold-T)
  + dvb: dst: fix possible buffer overflow
- Updated kernel-fix-drivers-net:
  + sungem: gem_remove_one mustn't be __devexit
- Added kernel-fix-drivers-pcmcia:
  + i82365: release all resources if no devices are found
- Updated kernel-fix-drivers-scsi:
  + libata: separate controller-wide spinlock from Scsi_Host lock
  + dpt_i2o fix for deadlock condition
  + fix transfer direction in sd (kernel panic when ejecting iPod)
  + fix transfer direction in scsi_lib and st
- Updated kernel-fix-drivers-usb:
  + adapt microtek driver to new scsi features
  + usbhid: fix oops when connecting simulation devices generating unknown
    simulation events
  + pl2303: add IDs for Siemens SX1 and x75 mobiles
  + pl2303: fix data length check in pl2303_update_line_status
- Updated kernel-fix-fs:
  + fix listxattr() for generic security attributes
  + ufs: inode->i_sem is not released in error path
- Updated kernel-fix-net:
  + fix processing of fib_lookup netlink messages
  + bonding: fix feature consolidation
  + bridge: recompute features when adding a new device
  + netfilter: fix CTA_PROTO_NUM attribute size in ctnetlink
  + netfilter: fix unbalanced read_unlock_bh in ctnetlink
  + ip_gre: fix hardware checksum modification
  + vlan: fix hardware rx csum errors
  + netfilter: fix NAT init order
  + netfilter: fix incorrect dependency for IP6_NF_TARGET_NFQUEUE
  + rtnetlink: fix RTNLGRP definitions in rtnetlink.h
  + bridge-nf: fix ipv6 length check
  + ipv6: fix route lifetime
  + ipsec: perform SA switchover immediately
  + IEEE80211_CRYPT_TKIP depends on NET_RADIO
- Updated kernel-fix-security:
  + updated CVE-2005-3257 fix patch:
    - require CAP_SYS_TTY_CONFIG for KDSKBENT in addition to KDSKBSENT
    - allow normal users to read current settings
  + CVE-2005-3623: nfsd: do not allow setting ACLs on readonly mounted NFS
    filesystems
  + CVE-2005-4605: insanity avoidance in /proc
  + sysctl: don't overflow the user-supplied buffer with '\0'
  + sysctl: make sure to terminate strings with a NUL

* Sun Dec 04 2005 Sergey Vlasov <vsu@altlinux.ru> 2.6.14-alt2
- Restored x86_64 support; updated kernel config for x86_64.
- Updated kernel-fix-acpi:
  + fix HP nx8220 boot hang regression due to change in acpi_bus_find_driver()
  + prefer _CST over FADT for C-state capabilities (as written in the ACPI
    standard)
  + support FADT P_LVL2_UP flag (C2 is valid for UP only)
  + properly detect pmtimer on ASUS A8V
  + fix null pointer deref in video/lcd/brightness
  + fix boot hang on HT boxes with broken BIOS reporting wrong ACPI IDs
  + allow return to active cooling mode once passive mode is entered
- Updated kernel-fix-drivers-ide:
  + via82cxxx: add VT6410 controller support
- Updated kernel-fix-fs:
  + xfs: fix umount/xfslogd deadlock
- Updated kernel-fix-security:
  + CVE-2005-3257: require root privileges for loading key mappings
  + CVE-2005-3857: remove time_out_leases() printk that's easily triggered by
    users
  + CVE-2005-3808: fix 32bit integer overflow in invalidate_inode_pages2()

* Wed Nov 30 2005 Sergey Vlasov <vsu@altlinux.ru> 2.6.14-alt1
- 2.6.14.
- Temporarily removed x86_64 support (to be restored by arch maintainers).
- Removed kernel-fix-drivers-ieee1394, kernel-fix-drivers-input,
  kernel-fix-drivers-media, kernel-feat-drivers-input (obsolete).
- Removed kernel-feat-drivers-video-splash (does not work currently).
- Removed kernel-feat-drivers-lirc (the patch is unmaintained, some drivers no
  longer compile at all, others refer to symbols which no longer exist in the
  kernel).
- Added kernel-fix-drivers-hwmon - fixes to hardware monitoring drivers:
  + it87: fix missing fan div init
  + lm78: fix VID conversion
  + w83627hf: fix missing boundary check when setting in0 limits
- Added kernel-feat-net-ieee80211 - IEEE 802.11 subsystem update (needed for
  newer versions of ipw2x00 drivers; cannot be built separately, because now
  there are some in-kernel drivers which use it).
- Added drivers/md/dm*.h headers to kernel-headers-modules-%%flavour (#8443).
- Added drivers/media/video/bttv.h, drivers/media/video/bttvp.h to
  kernel-headers-modules-%%flavour (needed for separate compilation of lirc
  modules).
- Updated kernel-fix-acpi:
  + updated the dsdt-initrd patch to version 0.7e for kernel 2.6.14
  + fix oops on processor module unload when ACPI is disabled
- Updated kernel-fix-build:
  + fix Kconfig dependencies (selecting NFSD_V4 forced CRYPTO_MD5 to be
    builtin, even if NFSD was modular)
- Updated kernel-fix-core:
  + fix de_thread() vs send_group_sigqueue() race
  + fix ptrace self-attach rule
  + fix signal->live leak in copy_process()
  + ptrace: don't auto-reap traced children
  + x86_64/i386: Compute correct MTRR mask on early Noconas
  + fix crash when ptrace poking hugepage areas
- Updated kernel-fix-drivers-block:
  + fix oops on suspend after on-the-fly switch to anticipatory i/o scheduler
  + pktcdvd: fix possible oops in pkt_count_states() due to array overrun
- Updated kernel-fix-drivers-char:
  + fix soft lockup with ALSA rtc-timer due to the wrong irq handling in
    rtc_control()
- Updated kernel-fix-drivers-net:
  + airo.c/airo_cs.c: correct prototypes
  + prism54: fix frame length setting bug which might result in information
    leak
  + drivers/isdn/hardware/eicon/os_4bri.c: correct the xdiLoadFile() signature
  + generic HDLC WAN drivers: disable netif_carrier_off()
  + infiniband: fix a use-after-free
- Updated kernel-fix-drivers-scsi:
  + updated patch for old megaraid driver:
    + removed controllers which are supported by the new driver (megaraid_mbox)
      from the table of supported devices
    + changed PCI driver name to megaraid_legacy to avoid conflict with the
      newer driver
  + dpt_i2o: fix use-after-free
  + i2o_pci: fix use-after-free
  + fix SCSI_SATA_INTEL_COMBINED setting with modular IDE
  + add boot option to control Intel combined mode behavior (to allow DMA in
    combined mode configs)
- Updated kernel-fix-drivers-usb:
  + USB: always export interface information for modalias
- Updated kernel-fix-fs:
  + VFS: fix memory leak with file leases
  + fix XFS_QUOTA for modular XFS
- Updated kernel-fix-net:
  + fix zero-size datagram reception
  + ipvs: fix connection leak if expire_nodest_conn=1
  + tcp: fix too large BIC max increment
  + ctnetlink: check if protoinfo is present
  + ctnetlink: fix oops when no ICMP ID info in message
  + ipv6: fix calculation of AH length during filling ancillary data
  + ipv6: fix memory management error during setting up new advapi sockopts
  + ipv6: fix sending extension headers before and including routing header
  + ip_conntrack: fix ftp/irc/tftp helpers on ports >= 32768
  + ip_conntrack TCP: Accept SYN+PUSH like SYN
  + NAT: fix module refcount dropping too far
  + nf_queue: fix Ooops when no queue handler registered
  + PPTP helper: fix endianness bug in GRE key / CallID NAT
  + PPTP helper: fix PNS-PAC expectation call id
  + fix refcount leak of proto when ctnetlink dumping tuple
- Updated kernel-fix-security:
  + fix syctls unregistration oops (CVE-2005-2709)

* Sun Aug 14 2005 Sergey Vlasov <vsu@altlinux.ru> 2.6.12-alt4
- Updated kernel-fix-acpi:
  - removed suspend-setup-leave patch (#6785, #7539)
- Updated kernel-fix-core:
  + do not BUG() when module per-cpu alignment cannot be met
  + fix powernow oops on dual-core Athlon
  + clear the returned argument in sys_get_thread_area()
  + check if mode < 0 in sys_set_mempolicy()
  + x86_64: fix memleak from malicious 32bit elf program
  + x86_64: fixing smpboot timing problem
  + x86_64: fix SRAT for non dual-core AMD systems
- Updated kernel-fix-drivers-char:
  + rocket: fix ldisc ref count handling
  + moxa: fix tty driver name which was conflicting with the BSD-style pty
    driver, therefore some ports were inaccessible when using udev
- Updated kernel-fix-drivers-scsi:
  + qla2xxx: correct handling of fc_remote_port_add() failure case
- Updated kernel-fix-fs:
  + fix BIO cloning bug which could result in data corruption with some MD
    setups
  + check input buffer size in zisofs
- Updated kernel-fix-net:
  + fix early vlan adding leads to not functional device
  + xfrm: fix possible overflow of sock->sk_policy
  + fix potential memory corruption in NAT code
  + fix deadlock in ip6_queue
  + wait until all references to ip_conntrack_untracked are dropped on unload
  + fix signedness issues in net/core/filter.c
- Updated kernel-fix-security:
  + fix keyring handling bugs (CAN-2005-2098, CAN-2005-2099)
- Updated kernel-feat-drivers-net-sk98lin:
  + version 8.23
- Rebuild with new kernel-feat-fs-squashfs.

* Mon Jul 25 2005 Sergey Vlasov <vsu@altlinux.ru> 2.6.12-alt3
- Fixed kernel-fix-core-skbuff so that it does nothing for 32-bit architectures
  and enabled it for all architectures to avoid arch-specific BuildRequires.
- Updated kernel-fix-acpi:
  + if ACPI doesn't find an irq listed, don't accept 0 as a valid PCI irq
  + fix PNPACPI resource parser (#7392)
- Updated kernel-fix-drivers-char:
  + fix tpm driver initialization which was messing up other devices
  + add missing NULL checks in tty ioctl code
- Updated kernel-fix-drivers-media:
  + cx88: set hue offset to 128 to correct behavior in cx88 cards
- Updated kernel-fix-drivers-net:
  + fix locking in the shaper driver
- Updated kernel-fix-fs:
  + fix locking in __unregister_chrdev_region()
- Updated kernel-fix-net:
  + revert the nf_reset change completely (previous fix was not enough); drop
    conntrack references manually before packets are queued to packet sockets
- Added kernel-fix-drivers-input:
  + fix problem with trackpoint attached to synaptics passthrough port

* Thu Jul 14 2005 Anton D. Kachalov <mouse@altlinux.org> 2.6.12-alt2
- Per-arch configuration
- Added kernel-fix-core-skbuff for x86_64 only

* Sat Jul 02 2005 Sergey Vlasov <vsu@altlinux.ru> 2.6.12-alt1
- 2.6.12.
- Updated kernel-fix-build, kernel-fix-core, kernel-fix-drivers-char,
  kernel-fix-drivers-ide, kernel-fix-drivers-media, kernel-fix-drivers-net,
  kernel-fix-drivers-pci, kernel-fix-drivers-scsi, kernel-fix-drivers-usb,
  kernel-fix-drivers-video, kernel-fix-fs, kernel-fix-net, kernel-fix-security:
  - removed obsolete patches
- Updated kernel-fix-acpi:
  + updated acpi-attrs and suspend-setup-leave patches for 2.6.12
  + call acpi_register_gsi() even for default PCI interrupt assignment (needed
    to set PCI interrupts to level/low properly)
- Updated kernel-fix-core:
  + round size in remap_pfn_range() up to a page boundary
  + add "memory" clobbers to string.h functions to avoid memory access
    reordering by gcc
- Updated kernel-fix-drivers-media:
  + updated Manli and BeholdTV remote control support patch for 2.6.12
- Updated kernel-fix-drivers-net:
  + e1000: fix spinlock bug
- Updated kernel-fix-drivers-pci:
  + fix typo in drv->driver.shutdown setting for PCI drivers that might result
    in not setting drv->driver.owner
- Updated kernel-fix-drivers-scsi:
  + fix qla2xxx initialization problems
- Updated kernel-fix-drivers-usb:
  + updated old_scheme_first patch for 2.6.12
- Updated kernel-fix-net:
  + fix connection tracking on bridges
  + fix socket hashing bugs in netlink
- Updated kernel-fix-security:
  + CAN-2005-1913
- Updated kernel-feat-drivers-input:
  + updated trackpoint support patch:
    - warning: module parameters for trackpoint device configuration are no
      longer available - use sysfs for configuration;
    - support for scroll emulation in the driver was removed - use the
      appropriate Xorg options
- Updated kernel-feat-drivers-lirc, kernel-feat-drivers-sk98lin:
  + fix compilation with 2.6.12
- Updated kernel-feat-drivers-video-splash:
  + updated splash patch for kernel 2.6.12

* Mon Jun 13 2005 Sergey Vlasov <vsu@altlinux.ru> 2.6.11-alt11
- Updated kernel-fix-core:
  + fix get_unmapped_area() sanity tests
  + fix try_to_unmap_cluster() passing out-of-bounds pte to pte_unmap()
- Updated kernel-fix-drivers-char:
  + fix mxser receive problem (#6615)
- Updated kernel-fix-drivers-media:
  + bttv: make video capture work on Leadtek WinFast VC100 XP cards
  + saa7134: add support for remote control as used with Manli MuchTV
    M-TV00[12] boards; add BeholdTV 401 and BeholdTV 403 FM card names to the
    Manli entries (#6917)
  + bttv: fix oops on i2c registration failure
- Updated kernel-fix-fs:
  + ext3: fix possible false assertion failure in log_do_checkpoint()
  + hfs, hfsplus: fix leaks and oops in hfsplus
- Updated kernel-fix-net:
  + bridge: avoid poisoning of the bridge forwarding table by frames that have
    been dropped by filtering
  + netem: avoid infinite loop in qdisc_run() when using duplication
  + fix deadlock with ip_queue and tcp local input path
- Modified configuration:
  + (CONFIG_PREEMPT was already disabled in std26-smp)
  + disabled CONFIG_ACPI_DEBUG (workaround for #6304)
  + enabled CONFIG_LOGO_LINUX_CLUT224 (#6975)
  + enabled CONFIG_LOGO_LINUX_MONO (just in case)
- Moved OSS modules for USB audio devices (audio and usb-midi) to the
  kernel-modules-oss-%%flavour subpackage (the snd-usb-audio module from ALSA
  is preferred).

* Sun May 15 2005 Sergey Vlasov <vsu@altlinux.ru> 2.6.11-alt10
- Updated kernel-fix-security:
  + fix user pointer validation in raw and pktcdvd drivers

* Fri May 13 2005 Sergey Vlasov <vsu@altlinux.ru> 2.6.11-alt9
- Updated kernel-fix-acpi:
  + show some ACPI device attributes in sysfs (currently hardware_id,
    compatible_ids, bus_address, unique_id)
- Updated kernel-fix-core:
  + remove bogus BUG() in kernel/exit.c
  + fix driver_detach in case the release handler itself calls
    device_release_driver() for the next device (could cause hangs with some
    USB drivers like cdc-acm which bind to more than one interface)
- Updated kernel-fix-drivers-net:
  + 3c59x: only put the device into D3 when we're actually using WOL (some
    devices have trouble with D3 on warm boot)
- Added kernel-fix-drivers-scsi:
  + aacraid: fix oops on management device open for nonexistent controller
  + fix queue lock allocation for SCSI devices (fixes problems with hot
    unplugging, especially with the CFQ scheduler)
    https://bugzilla.redhat.com/bugzilla/show_bug.cgi?id=155472
  +  require CAP_ADMIN for SG_IO to tape drives (sending SCSI commands to the
    drive behind the back of the st driver may cause the device state to be
    inconsistent with the internal driver state and cause problems)
  + enable both old and new megaraid drivers (the new megaraid_mbox driver does
    not support some devices which are supported by the old driver)
  + blacklist some broken SCSI scanners which respond to all LUNs
- Updated kernel-fix-drivers-usb:
  + fix bug in visor driver with throttle/unthrottle causing oopses
- Added kernel-fix-drivers-video:
  + fix bad PCI driver name in intelfb
  + fix oops in intelfb due to __initdata marking of module parameters
- Updated kernel-fix-fs:
  + fix race between ext3 make block reservation and reservation window discard
- Updated kernel-fix-net:
  + ebtables: fix smp race under heavy load
  + rose: verify ndigis in rose_rt_ioctl()
- Removed kernel-feat-drivers-drm (switched from in-kernel DRM drivers to the
  DRM CVS).
- Modified configuration:
  + enabled old megaraid driver in addition to the new one
  + disabled intel-mch-agp (it contains a copy of the intel-agp code for Intel
    82865 and 82875 chips intended for the x86_64 architecture; these chips are
    supported by the intel-agp module on i386)
  + disabled DRM support for buildind external DRM modules from DRI CVS;
    removed corresponding Provides from the package
- Reverted kernel-headers-%%flavour and kernel-headers-modules-%%flavour layout
  modification from 2.6.11-alt7 (causes problems when upgrading old packages).

* Wed May 11 2005 Sergey Vlasov <vsu@altlinux.ru> 2.6.11-alt8
- Updated kernel-fix-security:
  + fix ELF core dump issue (CAN-2005-1263)

* Tue May 10 2005 Sergey Vlasov <vsu@altlinux.ru> 2.6.11-alt7
- Added kernel-feat-drivers-net-sk98lin:
  + updated sk98lin driver to 8.16 from vendor
- Updated kernel-fix-acpi:
  + call ACPI suspend preparation methods in proper places with respect to PCI
    devices suspend/resume (#6785)
- Updated kernel-fix-core:
  + make rwsems use interrupt disabling spinlocks (fixes deadlock in
    dio_complete())
  + fix syscall table for UML
  + fix SMP crash in security/keys/key.c
- Added kernel-fix-drivers-i2c:
  + fix oops in the eeprom driver
  + fix sysfs permissions in it87 and via686a drivers (could cause oops if
    write is attempted)
  + fix multiple bugs in i2c-ali1563 driver
- Updated kernel-fix-drivers-media:
  + fix freeze on loading bttv in some configurations
- Updated kernel-fix-drivers-net:
  + fix irda-usb "badness" problem and sysfs support
- Updated kernel-fix-drivers-usb:
  + enable "old_scheme_first" and "use_both_schemes" parameters of usbcore by
    default (#6728)
- Updated kernel-fix-fs:
  + fix race in jbd code which could give oopses
- Updated kernel-fix-net:
  + fix deadlock in IPsec when sending ICMP "fragmentation needed" packet
  + fix binary search in the BIC congestion control algorithm
- Modified configuration:
  + enlarged kernel message buffer to 128 KB (#6366)
  + disabled software suspend support (does not work with modular drivers)
  + disabled buggy MTD drivers (#5994)
  + enabled NAPI support in starfire, r8169, ixgb, s2io drivers
  + enabled ISDN4Linux support
  + enabled OSS sound drivers (#6521)
  + disabled HID Boot Protocol drivers (usbkbd, usbmouse)
  + enabled EFI partition table support
- Build OSS sound drivers as a separate module package
  (kernel-modules-oss-%%flavour) (#6521).
- Fixed kernel-headers-%%flavour file list (some headers were missing).
- Fixed passing of config file to the kernel build system.
- Moved kernel-headers-%%flavour files to /usr/src/linux-%version-%flavour,
  leaving a symlink in /usr/include (fixes problems with third-party modules
  which don't like symlinks in the kernel source tree).
- Spec file cleanup, rewritten package descriptions.

* Tue Mar 29 2005 Sergey Vlasov <vsu@altlinux.ru> 2.6.11-alt6
- Updated kernel-fix-security:
  + fixed isofs corrupted filesystem handling (CAN-2005-0815)
  + fixed bluetooth range checking bug (CAN-2005-0750)
  + fixed ext2 information leak (CAN-2005-0400)
  + fixed binfmt_elf DoS (CAN-2005-0749)
- Updated kernel-fix-core:
  + fixed tasklist locking bug which caused hangs instead of reboot on SMP
- Updated kernel-fix-drivers-net:
  + fixed missing free_irq in error path in amd8111e and via-rhine drivers
  + fixed check for underflow in the tun driver
  + fixed kernel panic on receive in the hd6457x driver
- Updated kernel-fix-net:
  + fixed deadlock in NetROM
  + fixed crash when reading /proc/net/route
  + fixed bug in IPSEC support (__xfrm_find_acq_byseq)
- Fixed passing config file to the kernel build system (replacing defconfig was
  a broken way which worked before for some unknown reason).
- Removed hack which copied .config back to source.

* Wed Mar 16 2005 Sergey Vlasov <vsu@altlinux.ru> 2.6.11-alt5
- Updated kernel-fix-security:
  + fix ppp_async issue (CAN-2005-0384)
  + fix information leak through get_task_comm()

* Mon Mar 14 2005 Sergey Vlasov <vsu@altlinux.ru> 2.6.11-alt4
- 2.6.11 (really kernel-fix-* packages contain relevant patches from 2.6.11.3).
- Updated kernel-fix-security:
  + epoll: return proper error on overflow condition
- Updated kernel-fix-acpi, kernel-fix-core, kernel-fix-drivers-block,
  kernel-fix-drivers-md, kernel-fix-drivers-sound:
  - removed obsolete patches
- Updated kernel-fix-build:
  + fix "make htmldocs" failure
- Updated kernel-fix-drivers-ide:
  + fix no_lba48_dma flag handling in ide-disk (fixes DMA timeouts on old
    ALI15x3 controllers with a large disk)
- Updated kernel-fix-drivers-input:
  + make ACPI detection of i8042 controllers ia64-only (many x86 PCs have
    broken BIOS tables)
- Updated kernel-fix-drivers-net:
  + fix receive descriptor length setting in r8169
  + fix sis900 oops with preempt/SMP
  + fix via-rhine oops on shutdown with old chips without WOL support
- Updated kernel-fix-drivers-pci:
  + fix double free in the pciehp module
- Updated kernel-fix-drivers-usb:
  + fix cdc-acm oopses on disconnect
- Updated kernel-fix-fs:
  + fix stat for device nodes on cramfs
- Updated kernel-fix-net:
  + export tcp_timer_bug_msg for modular ipv6 build
- Updated kernel-feat-drivers-input:
  + updated trackpoint patch
  - removed alps patch (included in 2.6.11)
- Updated kernel-feat-drivers-video-splash:
  + new bootsplash patch for 2.6.11
- Added kernel-fix-drivers-char:
  + fix bug in drm setversion ioctl which could crash the X server
  + fix chip type for Radeon Yi ES1000 RN50
- Added kernel-fix-drivers-media:
  + fix saa7110 oops on modprobe
  + fix i2c message flags in video drivers
- Added kernel-feat-drivers-drm:
  + add VIA Unichrome driver (version 2.3.3)
- Removed kernel-fix-drivers-atm, kernel-fix-drivers-i2c,
  kernel-fix-drivers-serial, kernel-fix-drivers-parport (obsolete for 2.6.11).
- Modified configuration:
  + enabled all DRM modules (DRM sources from xorg-x11 6.8.2 no longer compile
    with kernel 2.6.11, but modules shipped with the kernel are new enough)
- Added Provides: kernel-modules-drm-%%flavour for compatibility.

* Wed Feb 09 2005 Sergey Vlasov <vsu@altlinux.ru> 2.6.10-alt3
- Build with gcc-3.4.
- Added kernel-fix-drivers-atm, kernel-fix-drivers-block,
  kernel-fix-drivers-i2c, kernel-fix-drivers-input, kernel-fix-drivers-md,
  kernel-fix-drivers-pci, kernel-fix-drivers-serial; updated kernel-fix-acpi,
  kernel-fix-core, kernel-fix-drivers-char, kernel-fix-drivers-ide,
  kernel-fix-drivers-scsi, kernel-fix-drivers-sound, kernel-fix-drivers-usb:
    + sync with 2.6.10-as3 patchset
- Modified configuration:
  + moved IDE support to modules
  + moved ext2 filesystem support to modules
  + disabled ALSA drivers (in-kernel version is too old, use separate
    kernel-modules-alsa-* packages which are updated)
- Changed /lib/modules/%%version-%%flavour-%%krelease/build symlink to point to
  %%_usrsrc/linux-%%version-%%flavour/ and moved it to the
  kernel-headers-modules-%%flavour subpackage.
- Added version to Provides: kernel-headers (#5872).
- Updated kernel-fix-drivers-ide:
  + added patch to fix endless partition rescan on PCMCIA flash (#5853).

* Sat Jan 08 2005 Sergey Vlasov <vsu@altlinux.ru> 2.6.10-alt2
- Removed broken symlink /lib/modules/%%version-%%flavour-%%krelease/source.
- Updated kernel-fix-security:
  + fix uselib() issue (CAN-2004-1235)
  + fix expand_stack issue (CAN-2005-0001)
  + fix integer signedness issues in moxa, random, scsi drivers
  + fix RLIMIT_MEMLOCK enforcement

* Wed Dec 29 2004 Sergey Vlasov <vsu@altlinux.ru> 2.6.10-alt1
- 2.6.10
- Added ccache support (was lost because of CC=gcc3.3 in the kernel
  makefile).
- Updated kernel-fix-build, kernel-fix-drivers-net, kernel-fix-net,
  kernel-feat-drivers-pktcdvd:
  - removed obsolete patches
- Updated kernel-fix-drivers-parport:
  + fixed parport_pc module parameters
- Updated kernel-feat-drivers-video-splash:
  + new bootsplash patch for 2.6.10
- Updated kernel-feat-net-ppp-mppe:
  + updated patch to version 1.2 (fixes CryptoAPI-related bug)
- Added kernel-fix-drivers-ieee1394:
  + remove broken MODULE_ALIAS_CHARDEV entries from ieee1394 modules (#3873)
- Removed kernel-fix-drivers-serial (obsolete).
- Modified configuration:
  + CONFIG_EDD is not set (causes boot problems, #5511)
  + CONFIG_APM_IGNORE_USER_SUSPEND is not set (apparently this option was set
    accidentally a long time ago and then forgotten)
  + CONFIG_GEN_RTC is not set (conflicts with the real RTC support)
  + CONFIG_FB_RADEON_OLD is not set (conflicts with the new radeonfb driver)
  + CONFIG_USB_DYNAMIC_MINORS is not set (#5484)
  + lots of new drivers enabled (too many to list here)

* Thu Oct 28 2004 Anton Farygin <rider@altlinux.ru> 2.6.9-alt11
- fixed iptables
- fixed kernel-headers for using with userspace programms (#5409)
- added kernel-feat-evms-nodm patch
- ppp fixed: terminate connection on hangup

* Wed Oct 20 2004 Anton Farygin <rider@altlinux.ru> 2.6.9-alt10
- new version

* Wed Aug 18 2004 Sergey Vlasov <vsu@altlinux.ru> 2.6.8-alt9
- Added missing scripts/gcc-version.sh to kernel-headers-modules.
- Removed libkconfig.so shared library to avoid extra dependencies in packages.

* Mon Aug 16 2004 Anton Farygin <rider@altlinux.ru> 2.6.8-alt8
- 2.6.8
- added patch for fix typo in nfs code (2.6.8.1)
- updated acpi subsystem to last stable release (20040717)
- updated bootsplash

* Thu Aug 05 2004 Anton Farygin <rider@altlinux.ru> 2.6.7-alt8
- Updated kernel-fix-security:
    + fix ppos races (CAN-2004-0415)

* Thu Jun 17 2004 Anton Farygin <rider@altlinux.ru> 2.6.7-alt7
- 2.6.7
- updated bootsplash patch
- added kernel-fix-drivers-net:
  + 2.6_50_eql-check-null.patch: add NULL checks to the eql driver
  + 2.6_51_airo-proc-fix.patch: fix airo /proc write breakage
- added kernel-fix-drivers-usb:
  + 2.6_51_phidgetservo-fixes.patch: fix use of freed memory in PhidgetServo
    driver
  + 2.6_52_storage-jumpshot-fix.patch: fix size reporting in the Lexar Jumpshot
    CF driver; avoid "unneeded entry" message with some devices
- added kernel-fix-drivers-scsi:
  + 2.6_50_sata_sil-mod15write.patch: fix Seagate+SiI3112 mod15write bug
    workaround broken by the LBA48 optimizations

* Tue Jun 15 2004 Anton Farygin <rider@altlinux.ru> 2.6.6-alt6
- kernel-fix-security added:
  + 2.6_50_fpu-exception.patch: fix FPU exception handling DoS

* Fri May 21 2004 Anton Farygin <rider@altlinux.ru> 2.6.6-alt5
- updated to last kernel-fix-ide and kernel-fix-fs patches:
  + 2.6_55_reiserfs-i_size-race.patch: fix reiserfs inode size update race
    which could lead to file corruption
  + 2.6_52_no-suspend-on-reboot.patch: replaced with better fix (flush drive
    cache on reboot)
  + 2.6_51_dquot_release-oops.patch: fix dquot_release oops with quota_v1
  + 2.6_52_quota-recursion.patch: fixes quota recursion into filesystem
  + 2.6_53_quota-recursion-fix.patch: fix the recursion fix
  + 2.6_54_quota-v2-corruption.diff: fix possible quota_v2 files corruption
    when root did not have any inodes&space allocated
- added kernel-feat-pktcdvd

* Mon May 17 2004 Anton Farygin <rider@altlinux.ru> 2.6.6-alt4
- config tuning:
    CONFIG_BLK_DEV_ATIIXP=y
    CONFIG_IP_NF_MATCH_IPRANGE=m
    CONFIG_IP_NF_MATCH_PHYSDEV=m
    * disabled debug on i2c
    * enabled ebtables
    * disabled CONFIG_FONT_MINI_4x6
    * moved CONFIG_X86_MCE_NONFATAL to modules
    * disabled CONFIG_IDEDMA_IVB
- added kernel-fix-drivers-ide (Sergey Vlasov) with:
  + 2.6_50_wcache-fixes.patch: fix write cache handling problems:
    + fix drive->wcache setting
    + send CACHE FLUSH (EXT) only if the drive claims to support it
    + fix for Maxtor disks falsely claiming CACHE FLUSH EXT support
  + 2.6_51_system_state.patch: differentiate between halt/poweroff/reboot
  + 2.6_52_no-suspend-on-reboot.patch: avoid drive spindown on reboot
    
* Tue May 11 2004 Anton Farygin <rider@altlinux.ru> 2.6.6-alt3
- 2.6.6
- fixed depends (kernel-headers-modules)
- added kernel-fix-acpi with:
    fixes IRQ12 sharing
- Added kernel-feat-drivers-console-unicode by Ivan Zakharyaschev <imz@altlinux.ru>:
  fixes the imperfectness of Linux VT/console Unicode support 
  (involves a change of the kernel interface used by loadkeys, 
  but mainly is compatible with old loadkeys).

* Mon Apr 05 2004 Anton Farygin <rider@altlinux.ru> 2.6.5-alt1
- update to 2.6.5
- updated patches and config from std26-up-2.6.5-alt1 kernel

* Thu Mar 22 2004 Anton Farygin <rider@altlinux.ru> 2.6.4-alt4
- first build for Sisyphus, based on kernel-image-std26-up with changes:
    enabled CONFIG_HIGHMEM64G
    enabled CONFIG_X86_SMP (CONFIG_NR_CPUS=8)
    enabled CONFIG_X86_HT
    enabled CONFIG_IRQBALANCE
    enabled CONFIG_MPENTIUM4
    <|MERGE_RESOLUTION|>--- conflicted
+++ resolved
@@ -1,5 +1,5 @@
 Name: kernel-image-@kflavour@
-Release: alt2
+Release: alt1
 epoch:1 
 %define kernel_base_version	5.10
 %define kernel_sublevel .15
@@ -702,14 +702,12 @@
 %modules_dir/kernel/drivers/staging/
 
 %changelog
-<<<<<<< HEAD
 * Wed Feb 10 2021 Kernel Bot <kernelbot@altlinux.org> 1:5.10.15-alt1
 - v5.10.15
-=======
+
 * Tue Feb 09 2021 Alexey Sheplyakov <asheplyakov@altlinux.org> 1:5.10.14-alt2
 - BE-M1000 (aka Baikal-M) support.  MBM1.0 boards with firmware from
   SDK-M version 4.4 and 4.3 are supported
->>>>>>> 54aea4da
 
 * Mon Feb 08 2021 Kernel Bot <kernelbot@altlinux.org> 1:5.10.14-alt1
 - v5.10.14

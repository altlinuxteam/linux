--- conflicted
+++ resolved
@@ -312,10 +312,7 @@
 	TCP_NLA_REORD_SEEN,	/* reordering events seen */
 	TCP_NLA_SRTT,		/* smoothed RTT in usecs */
 	TCP_NLA_TIMEOUT_REHASH, /* Timeout-triggered rehash attempts */
-<<<<<<< HEAD
-=======
 	TCP_NLA_BYTES_NOTSENT,	/* Bytes in write queue not yet sent */
->>>>>>> 04d5ce62
 };
 
 /* for TCP_MD5SIG socket option */

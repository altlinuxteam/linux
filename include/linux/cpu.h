/*
 * include/linux/cpu.h - generic cpu definition
 *
 * This is mainly for topological representation. We define the 
 * basic 'struct cpu' here, which can be embedded in per-arch 
 * definitions of processors.
 *
 * Basic handling of the devices is done in drivers/base/cpu.c
 * and system devices are handled in drivers/base/sys.c. 
 *
 * CPUs are exported via sysfs in the class/cpu/devices/
 * directory. 
 *
 * Per-cpu interfaces can be implemented using a struct device_interface. 
 * See the following for how to do this: 
 * - drivers/base/intf.c 
 * - Documentation/driver-model/interface.txt
 */
#ifndef _LINUX_CPU_H_
#define _LINUX_CPU_H_

#include <linux/sysdev.h>
#include <linux/node.h>
#include <linux/compiler.h>
#include <linux/cpumask.h>

struct cpu {
	int node_id;		/* The node which contains the CPU */
	int hotpluggable;	/* creates sysfs control file if hotpluggable */
	struct sys_device sysdev;
};

extern int register_cpu(struct cpu *cpu, int num);
extern struct sys_device *get_cpu_sysdev(unsigned cpu);

extern int cpu_add_sysdev_attr(struct sysdev_attribute *attr);
extern void cpu_remove_sysdev_attr(struct sysdev_attribute *attr);

extern int cpu_add_sysdev_attr_group(struct attribute_group *attrs);
extern void cpu_remove_sysdev_attr_group(struct attribute_group *attrs);

extern int sched_create_sysfs_power_savings_entries(struct sysdev_class *cls);

#ifdef CONFIG_HOTPLUG_CPU
extern void unregister_cpu(struct cpu *cpu);
extern ssize_t arch_cpu_probe(const char *, size_t);
extern ssize_t arch_cpu_release(const char *, size_t);
#endif
struct notifier_block;

/*
 * CPU notifier priorities.
 */
enum {
	/*
	 * SCHED_ACTIVE marks a cpu which is coming up active during
	 * CPU_ONLINE and CPU_DOWN_FAILED and must be the first
	 * notifier.  CPUSET_ACTIVE adjusts cpuset according to
	 * cpu_active mask right after SCHED_ACTIVE.  During
	 * CPU_DOWN_PREPARE, SCHED_INACTIVE and CPUSET_INACTIVE are
	 * ordered in the similar way.
	 *
	 * This ordering guarantees consistent cpu_active mask and
	 * migration behavior to all cpu notifiers.
	 */
	CPU_PRI_SCHED_ACTIVE	= INT_MAX,
	CPU_PRI_CPUSET_ACTIVE	= INT_MAX - 1,
	CPU_PRI_SCHED_INACTIVE	= INT_MIN + 1,
	CPU_PRI_CPUSET_INACTIVE	= INT_MIN,

	/* migration should happen before other stuff but after perf */
	CPU_PRI_PERF		= 20,
	CPU_PRI_MIGRATION	= 10,
<<<<<<< HEAD
=======
	/* prepare workqueues for other notifiers */
	CPU_PRI_WORKQUEUE	= 5,
>>>>>>> 6ee0578b
};

#ifdef CONFIG_SMP
/* Need to know about CPUs going up/down? */
#if defined(CONFIG_HOTPLUG_CPU) || !defined(MODULE)
#define cpu_notifier(fn, pri) {					\
	static struct notifier_block fn##_nb __cpuinitdata =	\
		{ .notifier_call = fn, .priority = pri };	\
	register_cpu_notifier(&fn##_nb);			\
}
#else /* #if defined(CONFIG_HOTPLUG_CPU) || !defined(MODULE) */
#define cpu_notifier(fn, pri)	do { (void)(fn); } while (0)
#endif /* #else #if defined(CONFIG_HOTPLUG_CPU) || !defined(MODULE) */
#ifdef CONFIG_HOTPLUG_CPU
extern int register_cpu_notifier(struct notifier_block *nb);
extern void unregister_cpu_notifier(struct notifier_block *nb);
#else

#ifndef MODULE
extern int register_cpu_notifier(struct notifier_block *nb);
#else
static inline int register_cpu_notifier(struct notifier_block *nb)
{
	return 0;
}
#endif

static inline void unregister_cpu_notifier(struct notifier_block *nb)
{
}
#endif

int cpu_up(unsigned int cpu);
void notify_cpu_starting(unsigned int cpu);
extern void cpu_maps_update_begin(void);
extern void cpu_maps_update_done(void);

#else	/* CONFIG_SMP */

#define cpu_notifier(fn, pri)	do { (void)(fn); } while (0)

static inline int register_cpu_notifier(struct notifier_block *nb)
{
	return 0;
}

static inline void unregister_cpu_notifier(struct notifier_block *nb)
{
}

static inline void cpu_maps_update_begin(void)
{
}

static inline void cpu_maps_update_done(void)
{
}

#endif /* CONFIG_SMP */
extern struct sysdev_class cpu_sysdev_class;

#ifdef CONFIG_HOTPLUG_CPU
/* Stop CPUs going up and down. */

extern void get_online_cpus(void);
extern void put_online_cpus(void);
#define hotcpu_notifier(fn, pri)	cpu_notifier(fn, pri)
#define register_hotcpu_notifier(nb)	register_cpu_notifier(nb)
#define unregister_hotcpu_notifier(nb)	unregister_cpu_notifier(nb)
int cpu_down(unsigned int cpu);

#ifdef CONFIG_ARCH_CPU_PROBE_RELEASE
extern void cpu_hotplug_driver_lock(void);
extern void cpu_hotplug_driver_unlock(void);
#else
static inline void cpu_hotplug_driver_lock(void)
{
}

static inline void cpu_hotplug_driver_unlock(void)
{
}
#endif

#else		/* CONFIG_HOTPLUG_CPU */

#define get_online_cpus()	do { } while (0)
#define put_online_cpus()	do { } while (0)
#define hotcpu_notifier(fn, pri)	do { (void)(fn); } while (0)
/* These aren't inline functions due to a GCC bug. */
#define register_hotcpu_notifier(nb)	({ (void)(nb); 0; })
#define unregister_hotcpu_notifier(nb)	({ (void)(nb); })
#endif		/* CONFIG_HOTPLUG_CPU */

#ifdef CONFIG_PM_SLEEP_SMP
extern int suspend_cpu_hotplug;

extern int disable_nonboot_cpus(void);
extern void enable_nonboot_cpus(void);
#else /* !CONFIG_PM_SLEEP_SMP */
#define suspend_cpu_hotplug	0

static inline int disable_nonboot_cpus(void) { return 0; }
static inline void enable_nonboot_cpus(void) {}
#endif /* !CONFIG_PM_SLEEP_SMP */

#endif /* _LINUX_CPU_H_ */<|MERGE_RESOLUTION|>--- conflicted
+++ resolved
@@ -71,11 +71,8 @@
 	/* migration should happen before other stuff but after perf */
 	CPU_PRI_PERF		= 20,
 	CPU_PRI_MIGRATION	= 10,
-<<<<<<< HEAD
-=======
 	/* prepare workqueues for other notifiers */
 	CPU_PRI_WORKQUEUE	= 5,
->>>>>>> 6ee0578b
 };
 
 #ifdef CONFIG_SMP

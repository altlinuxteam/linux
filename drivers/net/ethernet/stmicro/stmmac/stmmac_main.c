/*******************************************************************************
  This is the driver for the ST MAC 10/100/1000 on-chip Ethernet controllers.
  ST Ethernet IPs are built around a Synopsys IP Core.

	Copyright(C) 2007-2011 STMicroelectronics Ltd

  This program is free software; you can redistribute it and/or modify it
  under the terms and conditions of the GNU General Public License,
  version 2, as published by the Free Software Foundation.

  This program is distributed in the hope it will be useful, but WITHOUT
  ANY WARRANTY; without even the implied warranty of MERCHANTABILITY or
  FITNESS FOR A PARTICULAR PURPOSE.  See the GNU General Public License for
  more details.

  The full GNU General Public License is included in this distribution in
  the file called "COPYING".

  Author: Giuseppe Cavallaro <peppe.cavallaro@st.com>

  Documentation available at:
	http://www.stlinux.com
  Support available at:
	https://bugzilla.stlinux.com/
*******************************************************************************/

#include <linux/clk.h>
#include <linux/kernel.h>
#include <linux/interrupt.h>
#include <linux/ip.h>
#include <linux/tcp.h>
#include <linux/skbuff.h>
#include <linux/ethtool.h>
#include <linux/if_ether.h>
#include <linux/crc32.h>
#include <linux/mii.h>
#include <linux/if.h>
#include <linux/if_vlan.h>
#include <linux/dma-mapping.h>
#include <linux/slab.h>
#include <linux/prefetch.h>
#include <linux/pinctrl/consumer.h>
#ifdef CONFIG_DEBUG_FS
#include <linux/debugfs.h>
#include <linux/seq_file.h>
#endif /* CONFIG_DEBUG_FS */
#include <linux/net_tstamp.h>
#include <net/pkt_cls.h>
#include "stmmac_ptp.h"
#include "stmmac.h"
#include <linux/reset.h>
#include <linux/of_mdio.h>
#include "dwmac1000.h"
#include "dwxgmac2.h"
#include "hwif.h"

#define	STMMAC_ALIGN(x)		__ALIGN_KERNEL(x, SMP_CACHE_BYTES)
#define	TSO_MAX_BUFF_SIZE	(SZ_16K - 1)

/* Module parameters */
#define TX_TIMEO	5000
static int watchdog = TX_TIMEO;
module_param(watchdog, int, 0644);
MODULE_PARM_DESC(watchdog, "Transmit timeout in milliseconds (default 5s)");

static int debug = -1;
module_param(debug, int, 0644);
MODULE_PARM_DESC(debug, "Message Level (-1: default, 0: no output, 16: all)");

static int phyaddr = -1;
module_param(phyaddr, int, 0444);
MODULE_PARM_DESC(phyaddr, "Physical device address");

#define STMMAC_TX_THRESH	(DMA_TX_SIZE / 4)
#define STMMAC_RX_THRESH	(DMA_RX_SIZE / 4)

static int flow_ctrl = FLOW_OFF;
module_param(flow_ctrl, int, 0644);
MODULE_PARM_DESC(flow_ctrl, "Flow control ability [on/off]");

static int pause = PAUSE_TIME;
module_param(pause, int, 0644);
MODULE_PARM_DESC(pause, "Flow Control Pause Time");

#define TC_DEFAULT 64
static int tc = TC_DEFAULT;
module_param(tc, int, 0644);
MODULE_PARM_DESC(tc, "DMA threshold control value");

#define	DEFAULT_BUFSIZE	1536
static int buf_sz = DEFAULT_BUFSIZE;
module_param(buf_sz, int, 0644);
MODULE_PARM_DESC(buf_sz, "DMA buffer size");

#define	STMMAC_RX_COPYBREAK	256

static const u32 default_msg_level = (NETIF_MSG_DRV | NETIF_MSG_PROBE |
				      NETIF_MSG_LINK | NETIF_MSG_IFUP |
				      NETIF_MSG_IFDOWN | NETIF_MSG_TIMER);

#define STMMAC_DEFAULT_LPI_TIMER	1000
static int eee_timer = STMMAC_DEFAULT_LPI_TIMER;
module_param(eee_timer, int, 0644);
MODULE_PARM_DESC(eee_timer, "LPI tx expiration time in msec");
#define STMMAC_LPI_T(x) (jiffies + msecs_to_jiffies(x))

/* By default the driver will use the ring mode to manage tx and rx descriptors,
 * but allow user to force to use the chain instead of the ring
 */
static unsigned int chain_mode;
module_param(chain_mode, int, 0444);
MODULE_PARM_DESC(chain_mode, "To use chain instead of ring mode");

static irqreturn_t stmmac_interrupt(int irq, void *dev_id);

#ifdef CONFIG_DEBUG_FS
static int stmmac_init_fs(struct net_device *dev);
static void stmmac_exit_fs(struct net_device *dev);
#endif

#define STMMAC_COAL_TIMER(x) (jiffies + usecs_to_jiffies(x))

/**
 * stmmac_verify_args - verify the driver parameters.
 * Description: it checks the driver parameters and set a default in case of
 * errors.
 */
static void stmmac_verify_args(void)
{
	if (unlikely(watchdog < 0))
		watchdog = TX_TIMEO;
	if (unlikely((buf_sz < DEFAULT_BUFSIZE) || (buf_sz > BUF_SIZE_16KiB)))
		buf_sz = DEFAULT_BUFSIZE;
	if (unlikely(flow_ctrl > 1))
		flow_ctrl = FLOW_AUTO;
	else if (likely(flow_ctrl < 0))
		flow_ctrl = FLOW_OFF;
	if (unlikely((pause < 0) || (pause > 0xffff)))
		pause = PAUSE_TIME;
	if (eee_timer < 0)
		eee_timer = STMMAC_DEFAULT_LPI_TIMER;
}

/**
 * stmmac_disable_all_queues - Disable all queues
 * @priv: driver private structure
 */
static void stmmac_disable_all_queues(struct stmmac_priv *priv)
{
	u32 rx_queues_cnt = priv->plat->rx_queues_to_use;
	u32 tx_queues_cnt = priv->plat->tx_queues_to_use;
	u32 maxq = max(rx_queues_cnt, tx_queues_cnt);
	u32 queue;

	for (queue = 0; queue < maxq; queue++) {
		struct stmmac_channel *ch = &priv->channel[queue];

		napi_disable(&ch->napi);
	}
}

/**
 * stmmac_enable_all_queues - Enable all queues
 * @priv: driver private structure
 */
static void stmmac_enable_all_queues(struct stmmac_priv *priv)
{
	u32 rx_queues_cnt = priv->plat->rx_queues_to_use;
	u32 tx_queues_cnt = priv->plat->tx_queues_to_use;
	u32 maxq = max(rx_queues_cnt, tx_queues_cnt);
	u32 queue;

	for (queue = 0; queue < maxq; queue++) {
		struct stmmac_channel *ch = &priv->channel[queue];

		napi_enable(&ch->napi);
	}
}

/**
 * stmmac_stop_all_queues - Stop all queues
 * @priv: driver private structure
 */
static void stmmac_stop_all_queues(struct stmmac_priv *priv)
{
	u32 tx_queues_cnt = priv->plat->tx_queues_to_use;
	u32 queue;

	for (queue = 0; queue < tx_queues_cnt; queue++)
		netif_tx_stop_queue(netdev_get_tx_queue(priv->dev, queue));
}

/**
 * stmmac_start_all_queues - Start all queues
 * @priv: driver private structure
 */
static void stmmac_start_all_queues(struct stmmac_priv *priv)
{
	u32 tx_queues_cnt = priv->plat->tx_queues_to_use;
	u32 queue;

	for (queue = 0; queue < tx_queues_cnt; queue++)
		netif_tx_start_queue(netdev_get_tx_queue(priv->dev, queue));
}

static void stmmac_service_event_schedule(struct stmmac_priv *priv)
{
	if (!test_bit(STMMAC_DOWN, &priv->state) &&
	    !test_and_set_bit(STMMAC_SERVICE_SCHED, &priv->state))
		queue_work(priv->wq, &priv->service_task);
}

static void stmmac_global_err(struct stmmac_priv *priv)
{
	netif_carrier_off(priv->dev);
	set_bit(STMMAC_RESET_REQUESTED, &priv->state);
	stmmac_service_event_schedule(priv);
}

/**
 * stmmac_clk_csr_set - dynamically set the MDC clock
 * @priv: driver private structure
 * Description: this is to dynamically set the MDC clock according to the csr
 * clock input.
 * Note:
 *	If a specific clk_csr value is passed from the platform
 *	this means that the CSR Clock Range selection cannot be
 *	changed at run-time and it is fixed (as reported in the driver
 *	documentation). Viceversa the driver will try to set the MDC
 *	clock dynamically according to the actual clock input.
 */
static void stmmac_clk_csr_set(struct stmmac_priv *priv)
{
	u32 clk_rate;

	clk_rate = clk_get_rate(priv->plat->stmmac_clk);

	/* Platform provided default clk_csr would be assumed valid
	 * for all other cases except for the below mentioned ones.
	 * For values higher than the IEEE 802.3 specified frequency
	 * we can not estimate the proper divider as it is not known
	 * the frequency of clk_csr_i. So we do not change the default
	 * divider.
	 */
	if (!(priv->clk_csr & MAC_CSR_H_FRQ_MASK)) {
		if (clk_rate < CSR_F_35M)
			priv->clk_csr = STMMAC_CSR_20_35M;
		else if ((clk_rate >= CSR_F_35M) && (clk_rate < CSR_F_60M))
			priv->clk_csr = STMMAC_CSR_35_60M;
		else if ((clk_rate >= CSR_F_60M) && (clk_rate < CSR_F_100M))
			priv->clk_csr = STMMAC_CSR_60_100M;
		else if ((clk_rate >= CSR_F_100M) && (clk_rate < CSR_F_150M))
			priv->clk_csr = STMMAC_CSR_100_150M;
		else if ((clk_rate >= CSR_F_150M) && (clk_rate < CSR_F_250M))
			priv->clk_csr = STMMAC_CSR_150_250M;
		else if ((clk_rate >= CSR_F_250M) && (clk_rate < CSR_F_300M))
			priv->clk_csr = STMMAC_CSR_250_300M;
	}

	if (priv->plat->has_sun8i) {
		if (clk_rate > 160000000)
			priv->clk_csr = 0x03;
		else if (clk_rate > 80000000)
			priv->clk_csr = 0x02;
		else if (clk_rate > 40000000)
			priv->clk_csr = 0x01;
		else
			priv->clk_csr = 0;
	}

	if (priv->plat->has_xgmac) {
		if (clk_rate > 400000000)
			priv->clk_csr = 0x5;
		else if (clk_rate > 350000000)
			priv->clk_csr = 0x4;
		else if (clk_rate > 300000000)
			priv->clk_csr = 0x3;
		else if (clk_rate > 250000000)
			priv->clk_csr = 0x2;
		else if (clk_rate > 150000000)
			priv->clk_csr = 0x1;
		else
			priv->clk_csr = 0x0;
	}
}

static void print_pkt(unsigned char *buf, int len)
{
	pr_debug("len = %d byte, buf addr: 0x%p\n", len, buf);
	print_hex_dump_bytes("", DUMP_PREFIX_OFFSET, buf, len);
}

static inline u32 stmmac_tx_avail(struct stmmac_priv *priv, u32 queue)
{
	struct stmmac_tx_queue *tx_q = &priv->tx_queue[queue];
	u32 avail;

	if (tx_q->dirty_tx > tx_q->cur_tx)
		avail = tx_q->dirty_tx - tx_q->cur_tx - 1;
	else
		avail = DMA_TX_SIZE - tx_q->cur_tx + tx_q->dirty_tx - 1;

	return avail;
}

/**
 * stmmac_rx_dirty - Get RX queue dirty
 * @priv: driver private structure
 * @queue: RX queue index
 */
static inline u32 stmmac_rx_dirty(struct stmmac_priv *priv, u32 queue)
{
	struct stmmac_rx_queue *rx_q = &priv->rx_queue[queue];
	u32 dirty;

	if (rx_q->dirty_rx <= rx_q->cur_rx)
		dirty = rx_q->cur_rx - rx_q->dirty_rx;
	else
		dirty = DMA_RX_SIZE - rx_q->dirty_rx + rx_q->cur_rx;

	return dirty;
}

/**
 * stmmac_hw_fix_mac_speed - callback for speed selection
 * @priv: driver private structure
 * Description: on some platforms (e.g. ST), some HW system configuration
 * registers have to be set according to the link speed negotiated.
 */
static inline void stmmac_hw_fix_mac_speed(struct stmmac_priv *priv)
{
	struct net_device *ndev = priv->dev;
	struct phy_device *phydev = ndev->phydev;

	if (likely(priv->plat->fix_mac_speed))
		priv->plat->fix_mac_speed(priv->plat->bsp_priv, phydev->speed);
}

/**
 * stmmac_enable_eee_mode - check and enter in LPI mode
 * @priv: driver private structure
 * Description: this function is to verify and enter in LPI mode in case of
 * EEE.
 */
static void stmmac_enable_eee_mode(struct stmmac_priv *priv)
{
	u32 tx_cnt = priv->plat->tx_queues_to_use;
	u32 queue;

	/* check if all TX queues have the work finished */
	for (queue = 0; queue < tx_cnt; queue++) {
		struct stmmac_tx_queue *tx_q = &priv->tx_queue[queue];

		if (tx_q->dirty_tx != tx_q->cur_tx)
			return; /* still unfinished work */
	}

	/* Check and enter in LPI mode */
	if (!priv->tx_path_in_lpi_mode)
		stmmac_set_eee_mode(priv, priv->hw,
				priv->plat->en_tx_lpi_clockgating);
}

/**
 * stmmac_disable_eee_mode - disable and exit from LPI mode
 * @priv: driver private structure
 * Description: this function is to exit and disable EEE in case of
 * LPI state is true. This is called by the xmit.
 */
void stmmac_disable_eee_mode(struct stmmac_priv *priv)
{
	stmmac_reset_eee_mode(priv, priv->hw);
	del_timer_sync(&priv->eee_ctrl_timer);
	priv->tx_path_in_lpi_mode = false;
}

/**
 * stmmac_eee_ctrl_timer - EEE TX SW timer.
 * @arg : data hook
 * Description:
 *  if there is no data transfer and if we are not in LPI state,
 *  then MAC Transmitter can be moved to LPI state.
 */
static void stmmac_eee_ctrl_timer(struct timer_list *t)
{
	struct stmmac_priv *priv = from_timer(priv, t, eee_ctrl_timer);

	stmmac_enable_eee_mode(priv);
	mod_timer(&priv->eee_ctrl_timer, STMMAC_LPI_T(eee_timer));
}

/**
 * stmmac_eee_init - init EEE
 * @priv: driver private structure
 * Description:
 *  if the GMAC supports the EEE (from the HW cap reg) and the phy device
 *  can also manage EEE, this function enable the LPI state and start related
 *  timer.
 */
bool stmmac_eee_init(struct stmmac_priv *priv)
{
	struct net_device *ndev = priv->dev;
	int interface = priv->plat->interface;
	bool ret = false;

	if ((interface != PHY_INTERFACE_MODE_MII) &&
	    (interface != PHY_INTERFACE_MODE_GMII) &&
	    !phy_interface_mode_is_rgmii(interface))
		goto out;

	/* Using PCS we cannot dial with the phy registers at this stage
	 * so we do not support extra feature like EEE.
	 */
	if ((priv->hw->pcs == STMMAC_PCS_RGMII) ||
	    (priv->hw->pcs == STMMAC_PCS_TBI) ||
	    (priv->hw->pcs == STMMAC_PCS_RTBI))
		goto out;

	/* MAC core supports the EEE feature. */
	if (priv->dma_cap.eee) {
		int tx_lpi_timer = priv->tx_lpi_timer;

		/* Check if the PHY supports EEE */
		if (phy_init_eee(ndev->phydev, 1)) {
			/* To manage at run-time if the EEE cannot be supported
			 * anymore (for example because the lp caps have been
			 * changed).
			 * In that case the driver disable own timers.
			 */
			mutex_lock(&priv->lock);
			if (priv->eee_active) {
				netdev_dbg(priv->dev, "disable EEE\n");
				del_timer_sync(&priv->eee_ctrl_timer);
				stmmac_set_eee_timer(priv, priv->hw, 0,
						tx_lpi_timer);
			}
			priv->eee_active = 0;
			mutex_unlock(&priv->lock);
			goto out;
		}
		/* Activate the EEE and start timers */
		mutex_lock(&priv->lock);
		if (!priv->eee_active) {
			priv->eee_active = 1;
			timer_setup(&priv->eee_ctrl_timer,
				    stmmac_eee_ctrl_timer, 0);
			mod_timer(&priv->eee_ctrl_timer,
				  STMMAC_LPI_T(eee_timer));

			stmmac_set_eee_timer(priv, priv->hw,
					STMMAC_DEFAULT_LIT_LS, tx_lpi_timer);
		}
		/* Set HW EEE according to the speed */
		stmmac_set_eee_pls(priv, priv->hw, ndev->phydev->link);

		ret = true;
		mutex_unlock(&priv->lock);

		netdev_dbg(priv->dev, "Energy-Efficient Ethernet initialized\n");
	}
out:
	return ret;
}

/* stmmac_get_tx_hwtstamp - get HW TX timestamps
 * @priv: driver private structure
 * @p : descriptor pointer
 * @skb : the socket buffer
 * Description :
 * This function will read timestamp from the descriptor & pass it to stack.
 * and also perform some sanity checks.
 */
static void stmmac_get_tx_hwtstamp(struct stmmac_priv *priv,
				   struct dma_desc *p, struct sk_buff *skb)
{
	struct skb_shared_hwtstamps shhwtstamp;
	u64 ns;

	if (!priv->hwts_tx_en)
		return;

	/* exit if skb doesn't support hw tstamp */
	if (likely(!skb || !(skb_shinfo(skb)->tx_flags & SKBTX_IN_PROGRESS)))
		return;

	/* check tx tstamp status */
	if (stmmac_get_tx_timestamp_status(priv, p)) {
		/* get the valid tstamp */
		stmmac_get_timestamp(priv, p, priv->adv_ts, &ns);

		memset(&shhwtstamp, 0, sizeof(struct skb_shared_hwtstamps));
		shhwtstamp.hwtstamp = ns_to_ktime(ns);

		netdev_dbg(priv->dev, "get valid TX hw timestamp %llu\n", ns);
		/* pass tstamp to stack */
		skb_tstamp_tx(skb, &shhwtstamp);
	}

	return;
}

/* stmmac_get_rx_hwtstamp - get HW RX timestamps
 * @priv: driver private structure
 * @p : descriptor pointer
 * @np : next descriptor pointer
 * @skb : the socket buffer
 * Description :
 * This function will read received packet's timestamp from the descriptor
 * and pass it to stack. It also perform some sanity checks.
 */
static void stmmac_get_rx_hwtstamp(struct stmmac_priv *priv, struct dma_desc *p,
				   struct dma_desc *np, struct sk_buff *skb)
{
	struct skb_shared_hwtstamps *shhwtstamp = NULL;
	struct dma_desc *desc = p;
	u64 ns;

	if (!priv->hwts_rx_en)
		return;
	/* For GMAC4, the valid timestamp is from CTX next desc. */
	if (priv->plat->has_gmac4 || priv->plat->has_xgmac)
		desc = np;

	/* Check if timestamp is available */
	if (stmmac_get_rx_timestamp_status(priv, p, np, priv->adv_ts)) {
		stmmac_get_timestamp(priv, desc, priv->adv_ts, &ns);
		netdev_dbg(priv->dev, "get valid RX hw timestamp %llu\n", ns);
		shhwtstamp = skb_hwtstamps(skb);
		memset(shhwtstamp, 0, sizeof(struct skb_shared_hwtstamps));
		shhwtstamp->hwtstamp = ns_to_ktime(ns);
	} else  {
		netdev_dbg(priv->dev, "cannot get RX hw timestamp\n");
	}
}

/**
 *  stmmac_hwtstamp_ioctl - control hardware timestamping.
 *  @dev: device pointer.
 *  @ifr: An IOCTL specific structure, that can contain a pointer to
 *  a proprietary structure used to pass information to the driver.
 *  Description:
 *  This function configures the MAC to enable/disable both outgoing(TX)
 *  and incoming(RX) packets time stamping based on user input.
 *  Return Value:
 *  0 on success and an appropriate -ve integer on failure.
 */
static int stmmac_hwtstamp_ioctl(struct net_device *dev, struct ifreq *ifr)
{
	struct stmmac_priv *priv = netdev_priv(dev);
	struct hwtstamp_config config;
	struct timespec64 now;
	u64 temp = 0;
	u32 ptp_v2 = 0;
	u32 tstamp_all = 0;
	u32 ptp_over_ipv4_udp = 0;
	u32 ptp_over_ipv6_udp = 0;
	u32 ptp_over_ethernet = 0;
	u32 snap_type_sel = 0;
	u32 ts_master_en = 0;
	u32 ts_event_en = 0;
	u32 value = 0;
	u32 sec_inc;
	bool xmac;

	xmac = priv->plat->has_gmac4 || priv->plat->has_xgmac;

	if (!(priv->dma_cap.time_stamp || priv->adv_ts)) {
		netdev_alert(priv->dev, "No support for HW time stamping\n");
		priv->hwts_tx_en = 0;
		priv->hwts_rx_en = 0;

		return -EOPNOTSUPP;
	}

	if (copy_from_user(&config, ifr->ifr_data,
			   sizeof(struct hwtstamp_config)))
		return -EFAULT;

	netdev_dbg(priv->dev, "%s config flags:0x%x, tx_type:0x%x, rx_filter:0x%x\n",
		   __func__, config.flags, config.tx_type, config.rx_filter);

	/* reserved for future extensions */
	if (config.flags)
		return -EINVAL;

	if (config.tx_type != HWTSTAMP_TX_OFF &&
	    config.tx_type != HWTSTAMP_TX_ON)
		return -ERANGE;

	if (priv->adv_ts) {
		switch (config.rx_filter) {
		case HWTSTAMP_FILTER_NONE:
			/* time stamp no incoming packet at all */
			config.rx_filter = HWTSTAMP_FILTER_NONE;
			break;

		case HWTSTAMP_FILTER_PTP_V1_L4_EVENT:
			/* PTP v1, UDP, any kind of event packet */
			config.rx_filter = HWTSTAMP_FILTER_PTP_V1_L4_EVENT;
			/* take time stamp for all event messages */
			if (xmac)
				snap_type_sel = PTP_GMAC4_TCR_SNAPTYPSEL_1;
			else
				snap_type_sel = PTP_TCR_SNAPTYPSEL_1;

			ptp_over_ipv4_udp = PTP_TCR_TSIPV4ENA;
			ptp_over_ipv6_udp = PTP_TCR_TSIPV6ENA;
			break;

		case HWTSTAMP_FILTER_PTP_V1_L4_SYNC:
			/* PTP v1, UDP, Sync packet */
			config.rx_filter = HWTSTAMP_FILTER_PTP_V1_L4_SYNC;
			/* take time stamp for SYNC messages only */
			ts_event_en = PTP_TCR_TSEVNTENA;

			ptp_over_ipv4_udp = PTP_TCR_TSIPV4ENA;
			ptp_over_ipv6_udp = PTP_TCR_TSIPV6ENA;
			break;

		case HWTSTAMP_FILTER_PTP_V1_L4_DELAY_REQ:
			/* PTP v1, UDP, Delay_req packet */
			config.rx_filter = HWTSTAMP_FILTER_PTP_V1_L4_DELAY_REQ;
			/* take time stamp for Delay_Req messages only */
			ts_master_en = PTP_TCR_TSMSTRENA;
			ts_event_en = PTP_TCR_TSEVNTENA;

			ptp_over_ipv4_udp = PTP_TCR_TSIPV4ENA;
			ptp_over_ipv6_udp = PTP_TCR_TSIPV6ENA;
			break;

		case HWTSTAMP_FILTER_PTP_V2_L4_EVENT:
			/* PTP v2, UDP, any kind of event packet */
			config.rx_filter = HWTSTAMP_FILTER_PTP_V2_L4_EVENT;
			ptp_v2 = PTP_TCR_TSVER2ENA;
			/* take time stamp for all event messages */
			if (xmac)
				snap_type_sel = PTP_GMAC4_TCR_SNAPTYPSEL_1;
			else
				snap_type_sel = PTP_TCR_SNAPTYPSEL_1;

			ptp_over_ipv4_udp = PTP_TCR_TSIPV4ENA;
			ptp_over_ipv6_udp = PTP_TCR_TSIPV6ENA;
			break;

		case HWTSTAMP_FILTER_PTP_V2_L4_SYNC:
			/* PTP v2, UDP, Sync packet */
			config.rx_filter = HWTSTAMP_FILTER_PTP_V2_L4_SYNC;
			ptp_v2 = PTP_TCR_TSVER2ENA;
			/* take time stamp for SYNC messages only */
			ts_event_en = PTP_TCR_TSEVNTENA;

			ptp_over_ipv4_udp = PTP_TCR_TSIPV4ENA;
			ptp_over_ipv6_udp = PTP_TCR_TSIPV6ENA;
			break;

		case HWTSTAMP_FILTER_PTP_V2_L4_DELAY_REQ:
			/* PTP v2, UDP, Delay_req packet */
			config.rx_filter = HWTSTAMP_FILTER_PTP_V2_L4_DELAY_REQ;
			ptp_v2 = PTP_TCR_TSVER2ENA;
			/* take time stamp for Delay_Req messages only */
			ts_master_en = PTP_TCR_TSMSTRENA;
			ts_event_en = PTP_TCR_TSEVNTENA;

			ptp_over_ipv4_udp = PTP_TCR_TSIPV4ENA;
			ptp_over_ipv6_udp = PTP_TCR_TSIPV6ENA;
			break;

		case HWTSTAMP_FILTER_PTP_V2_EVENT:
			/* PTP v2/802.AS1 any layer, any kind of event packet */
			config.rx_filter = HWTSTAMP_FILTER_PTP_V2_EVENT;
			ptp_v2 = PTP_TCR_TSVER2ENA;
			/* take time stamp for all event messages */
			if (xmac)
				snap_type_sel = PTP_GMAC4_TCR_SNAPTYPSEL_1;
			else
				snap_type_sel = PTP_TCR_SNAPTYPSEL_1;

			ptp_over_ipv4_udp = PTP_TCR_TSIPV4ENA;
			ptp_over_ipv6_udp = PTP_TCR_TSIPV6ENA;
			ptp_over_ethernet = PTP_TCR_TSIPENA;
			break;

		case HWTSTAMP_FILTER_PTP_V2_SYNC:
			/* PTP v2/802.AS1, any layer, Sync packet */
			config.rx_filter = HWTSTAMP_FILTER_PTP_V2_SYNC;
			ptp_v2 = PTP_TCR_TSVER2ENA;
			/* take time stamp for SYNC messages only */
			ts_event_en = PTP_TCR_TSEVNTENA;

			ptp_over_ipv4_udp = PTP_TCR_TSIPV4ENA;
			ptp_over_ipv6_udp = PTP_TCR_TSIPV6ENA;
			ptp_over_ethernet = PTP_TCR_TSIPENA;
			break;

		case HWTSTAMP_FILTER_PTP_V2_DELAY_REQ:
			/* PTP v2/802.AS1, any layer, Delay_req packet */
			config.rx_filter = HWTSTAMP_FILTER_PTP_V2_DELAY_REQ;
			ptp_v2 = PTP_TCR_TSVER2ENA;
			/* take time stamp for Delay_Req messages only */
			ts_master_en = PTP_TCR_TSMSTRENA;
			ts_event_en = PTP_TCR_TSEVNTENA;

			ptp_over_ipv4_udp = PTP_TCR_TSIPV4ENA;
			ptp_over_ipv6_udp = PTP_TCR_TSIPV6ENA;
			ptp_over_ethernet = PTP_TCR_TSIPENA;
			break;

		case HWTSTAMP_FILTER_NTP_ALL:
		case HWTSTAMP_FILTER_ALL:
			/* time stamp any incoming packet */
			config.rx_filter = HWTSTAMP_FILTER_ALL;
			tstamp_all = PTP_TCR_TSENALL;
			break;

		default:
			return -ERANGE;
		}
	} else {
		switch (config.rx_filter) {
		case HWTSTAMP_FILTER_NONE:
			config.rx_filter = HWTSTAMP_FILTER_NONE;
			break;
		default:
			/* PTP v1, UDP, any kind of event packet */
			config.rx_filter = HWTSTAMP_FILTER_PTP_V1_L4_EVENT;
			break;
		}
	}
	priv->hwts_rx_en = ((config.rx_filter == HWTSTAMP_FILTER_NONE) ? 0 : 1);
	priv->hwts_tx_en = config.tx_type == HWTSTAMP_TX_ON;

	if (!priv->hwts_tx_en && !priv->hwts_rx_en)
		stmmac_config_hw_tstamping(priv, priv->ptpaddr, 0);
	else {
		value = (PTP_TCR_TSENA | PTP_TCR_TSCFUPDT | PTP_TCR_TSCTRLSSR |
			 tstamp_all | ptp_v2 | ptp_over_ethernet |
			 ptp_over_ipv6_udp | ptp_over_ipv4_udp | ts_event_en |
			 ts_master_en | snap_type_sel);
		stmmac_config_hw_tstamping(priv, priv->ptpaddr, value);

		/* program Sub Second Increment reg */
		stmmac_config_sub_second_increment(priv,
				priv->ptpaddr, priv->plat->clk_ptp_rate,
				xmac, &sec_inc);
		temp = div_u64(1000000000ULL, sec_inc);

		/* Store sub second increment and flags for later use */
		priv->sub_second_inc = sec_inc;
		priv->systime_flags = value;

		/* calculate default added value:
		 * formula is :
		 * addend = (2^32)/freq_div_ratio;
		 * where, freq_div_ratio = 1e9ns/sec_inc
		 */
		temp = (u64)(temp << 32);
		priv->default_addend = div_u64(temp, priv->plat->clk_ptp_rate);
		stmmac_config_addend(priv, priv->ptpaddr, priv->default_addend);

		/* initialize system time */
		ktime_get_real_ts64(&now);

		/* lower 32 bits of tv_sec are safe until y2106 */
		stmmac_init_systime(priv, priv->ptpaddr,
				(u32)now.tv_sec, now.tv_nsec);
	}

	return copy_to_user(ifr->ifr_data, &config,
			    sizeof(struct hwtstamp_config)) ? -EFAULT : 0;
}

/**
 * stmmac_init_ptp - init PTP
 * @priv: driver private structure
 * Description: this is to verify if the HW supports the PTPv1 or PTPv2.
 * This is done by looking at the HW cap. register.
 * This function also registers the ptp driver.
 */
static int stmmac_init_ptp(struct stmmac_priv *priv)
{
	bool xmac = priv->plat->has_gmac4 || priv->plat->has_xgmac;

	if (!(priv->dma_cap.time_stamp || priv->dma_cap.atime_stamp))
		return -EOPNOTSUPP;

	priv->adv_ts = 0;
	/* Check if adv_ts can be enabled for dwmac 4.x / xgmac core */
	if (xmac && priv->dma_cap.atime_stamp)
		priv->adv_ts = 1;
	/* Dwmac 3.x core with extend_desc can support adv_ts */
	else if (priv->extend_desc && priv->dma_cap.atime_stamp)
		priv->adv_ts = 1;

	if (priv->dma_cap.time_stamp)
		netdev_info(priv->dev, "IEEE 1588-2002 Timestamp supported\n");

	if (priv->adv_ts)
		netdev_info(priv->dev,
			    "IEEE 1588-2008 Advanced Timestamp supported\n");

	priv->hwts_tx_en = 0;
	priv->hwts_rx_en = 0;

	stmmac_ptp_register(priv);

	return 0;
}

static void stmmac_release_ptp(struct stmmac_priv *priv)
{
	if (priv->plat->clk_ptp_ref)
		clk_disable_unprepare(priv->plat->clk_ptp_ref);
	stmmac_ptp_unregister(priv);
}

/**
 *  stmmac_mac_flow_ctrl - Configure flow control in all queues
 *  @priv: driver private structure
 *  Description: It is used for configuring the flow control in all queues
 */
static void stmmac_mac_flow_ctrl(struct stmmac_priv *priv, u32 duplex)
{
	u32 tx_cnt = priv->plat->tx_queues_to_use;

	stmmac_flow_ctrl(priv, priv->hw, duplex, priv->flow_ctrl,
			priv->pause, tx_cnt);
}

/**
 * stmmac_adjust_link - adjusts the link parameters
 * @dev: net device structure
 * Description: this is the helper called by the physical abstraction layer
 * drivers to communicate the phy link status. According the speed and duplex
 * this driver can invoke registered glue-logic as well.
 * It also invoke the eee initialization because it could happen when switch
 * on different networks (that are eee capable).
 */
static void stmmac_adjust_link(struct net_device *dev)
{
	struct stmmac_priv *priv = netdev_priv(dev);
	struct phy_device *phydev = dev->phydev;
	bool new_state = false;

	if (!phydev)
		return;

	mutex_lock(&priv->lock);

	if (phydev->link) {
		u32 ctrl = readl(priv->ioaddr + MAC_CTRL_REG);

		/* Now we make sure that we can be in full duplex mode.
		 * If not, we operate in half-duplex mode. */
		if (phydev->duplex != priv->oldduplex) {
			new_state = true;
			if (!phydev->duplex)
				ctrl &= ~priv->hw->link.duplex;
			else
				ctrl |= priv->hw->link.duplex;
			priv->oldduplex = phydev->duplex;
		}
		/* Flow Control operation */
		if (phydev->pause)
			stmmac_mac_flow_ctrl(priv, phydev->duplex);

		if (phydev->speed != priv->speed) {
			new_state = true;
			ctrl &= ~priv->hw->link.speed_mask;
			switch (phydev->speed) {
			case SPEED_1000:
				ctrl |= priv->hw->link.speed1000;
				break;
			case SPEED_100:
				ctrl |= priv->hw->link.speed100;
				break;
			case SPEED_10:
				ctrl |= priv->hw->link.speed10;
				break;
			default:
				netif_warn(priv, link, priv->dev,
					   "broken speed: %d\n", phydev->speed);
				phydev->speed = SPEED_UNKNOWN;
				break;
			}
			if (phydev->speed != SPEED_UNKNOWN)
				stmmac_hw_fix_mac_speed(priv);
			priv->speed = phydev->speed;
		}

		writel(ctrl, priv->ioaddr + MAC_CTRL_REG);

		if (!priv->oldlink) {
			new_state = true;
			priv->oldlink = true;
		}
	} else if (priv->oldlink) {
		new_state = true;
		priv->oldlink = false;
		priv->speed = SPEED_UNKNOWN;
		priv->oldduplex = DUPLEX_UNKNOWN;
	}

	if (new_state && netif_msg_link(priv))
		phy_print_status(phydev);

	mutex_unlock(&priv->lock);

	if (phydev->is_pseudo_fixed_link)
		/* Stop PHY layer to call the hook to adjust the link in case
		 * of a switch is attached to the stmmac driver.
		 */
		phydev->irq = PHY_IGNORE_INTERRUPT;
	else
		/* At this stage, init the EEE if supported.
		 * Never called in case of fixed_link.
		 */
		priv->eee_enabled = stmmac_eee_init(priv);
}

/**
 * stmmac_check_pcs_mode - verify if RGMII/SGMII is supported
 * @priv: driver private structure
 * Description: this is to verify if the HW supports the PCS.
 * Physical Coding Sublayer (PCS) interface that can be used when the MAC is
 * configured for the TBI, RTBI, or SGMII PHY interface.
 */
static void stmmac_check_pcs_mode(struct stmmac_priv *priv)
{
	int interface = priv->plat->interface;

	if (priv->dma_cap.pcs) {
		if ((interface == PHY_INTERFACE_MODE_RGMII) ||
		    (interface == PHY_INTERFACE_MODE_RGMII_ID) ||
		    (interface == PHY_INTERFACE_MODE_RGMII_RXID) ||
		    (interface == PHY_INTERFACE_MODE_RGMII_TXID)) {
			netdev_dbg(priv->dev, "PCS RGMII support enabled\n");
			priv->hw->pcs = STMMAC_PCS_RGMII;
		} else if (interface == PHY_INTERFACE_MODE_SGMII) {
			netdev_dbg(priv->dev, "PCS SGMII support enabled\n");
			priv->hw->pcs = STMMAC_PCS_SGMII;
		}
	}
}

/**
 * stmmac_init_phy - PHY initialization
 * @dev: net device structure
 * Description: it initializes the driver's PHY state, and attaches the PHY
 * to the mac driver.
 *  Return value:
 *  0 on success
 */
static int stmmac_init_phy(struct net_device *dev)
{
	struct stmmac_priv *priv = netdev_priv(dev);
	u32 tx_cnt = priv->plat->tx_queues_to_use;
	struct phy_device *phydev;
	char phy_id_fmt[MII_BUS_ID_SIZE + 3];
	char bus_id[MII_BUS_ID_SIZE];
	int interface = priv->plat->interface;
	int max_speed = priv->plat->max_speed;
	priv->oldlink = false;
	priv->speed = SPEED_UNKNOWN;
	priv->oldduplex = DUPLEX_UNKNOWN;

	if (priv->plat->phy_node) {
		phydev = of_phy_connect(dev, priv->plat->phy_node,
					&stmmac_adjust_link, 0, interface);
	} else {
		snprintf(bus_id, MII_BUS_ID_SIZE, "stmmac-%x",
			 priv->plat->bus_id);

		snprintf(phy_id_fmt, MII_BUS_ID_SIZE + 3, PHY_ID_FMT, bus_id,
			 priv->plat->phy_addr);
		netdev_dbg(priv->dev, "%s: trying to attach to %s\n", __func__,
			   phy_id_fmt);

		phydev = phy_connect(dev, phy_id_fmt, &stmmac_adjust_link,
				     interface);
	}

	if (IS_ERR_OR_NULL(phydev)) {
		netdev_err(priv->dev, "Could not attach to PHY\n");
		if (!phydev)
			return -ENODEV;

		return PTR_ERR(phydev);
	}

	/* Stop Advertising 1000BASE Capability if interface is not GMII */
	if ((interface == PHY_INTERFACE_MODE_MII) ||
	    (interface == PHY_INTERFACE_MODE_RMII) ||
		(max_speed < 1000 && max_speed > 0))
		phydev->advertising &= ~(SUPPORTED_1000baseT_Half |
					 SUPPORTED_1000baseT_Full);

	/*
	 * Half-duplex mode not supported with multiqueue
	 * half-duplex can only works with single queue
	 */
	if (tx_cnt > 1)
		phydev->supported &= ~(SUPPORTED_1000baseT_Half |
				       SUPPORTED_100baseT_Half |
				       SUPPORTED_10baseT_Half);

	/*
	 * Broken HW is sometimes missing the pull-up resistor on the
	 * MDIO line, which results in reads to non-existent devices returning
	 * 0 rather than 0xffff. Catch this here and treat 0 as a non-existent
	 * device as well.
	 * Note: phydev->phy_id is the result of reading the UID PHY registers.
	 */
	if (!priv->plat->phy_node && phydev->phy_id == 0) {
		phy_disconnect(phydev);
		return -ENODEV;
	}

	/* stmmac_adjust_link will change this to PHY_IGNORE_INTERRUPT to avoid
	 * subsequent PHY polling, make sure we force a link transition if
	 * we have a UP/DOWN/UP transition
	 */
	if (phydev->is_pseudo_fixed_link)
		phydev->irq = PHY_POLL;

	phy_attached_info(phydev);
	return 0;
}

static void stmmac_display_rx_rings(struct stmmac_priv *priv)
{
	u32 rx_cnt = priv->plat->rx_queues_to_use;
	void *head_rx;
	u32 queue;

	/* Display RX rings */
	for (queue = 0; queue < rx_cnt; queue++) {
		struct stmmac_rx_queue *rx_q = &priv->rx_queue[queue];

		pr_info("\tRX Queue %u rings\n", queue);

		if (priv->extend_desc)
			head_rx = (void *)rx_q->dma_erx;
		else
			head_rx = (void *)rx_q->dma_rx;

		/* Display RX ring */
		stmmac_display_ring(priv, head_rx, DMA_RX_SIZE, true);
	}
}

static void stmmac_display_tx_rings(struct stmmac_priv *priv)
{
	u32 tx_cnt = priv->plat->tx_queues_to_use;
	void *head_tx;
	u32 queue;

	/* Display TX rings */
	for (queue = 0; queue < tx_cnt; queue++) {
		struct stmmac_tx_queue *tx_q = &priv->tx_queue[queue];

		pr_info("\tTX Queue %d rings\n", queue);

		if (priv->extend_desc)
			head_tx = (void *)tx_q->dma_etx;
		else
			head_tx = (void *)tx_q->dma_tx;

		stmmac_display_ring(priv, head_tx, DMA_TX_SIZE, false);
	}
}

static void stmmac_display_rings(struct stmmac_priv *priv)
{
	/* Display RX ring */
	stmmac_display_rx_rings(priv);

	/* Display TX ring */
	stmmac_display_tx_rings(priv);
}

static int stmmac_set_bfsize(int mtu, int bufsize)
{
	int ret = bufsize;

	if (mtu >= BUF_SIZE_4KiB)
		ret = BUF_SIZE_8KiB;
	else if (mtu >= BUF_SIZE_2KiB)
		ret = BUF_SIZE_4KiB;
	else if (mtu > DEFAULT_BUFSIZE)
		ret = BUF_SIZE_2KiB;
	else
		ret = DEFAULT_BUFSIZE;

	return ret;
}

/**
 * stmmac_clear_rx_descriptors - clear RX descriptors
 * @priv: driver private structure
 * @queue: RX queue index
 * Description: this function is called to clear the RX descriptors
 * in case of both basic and extended descriptors are used.
 */
static void stmmac_clear_rx_descriptors(struct stmmac_priv *priv, u32 queue)
{
	struct stmmac_rx_queue *rx_q = &priv->rx_queue[queue];
	int i;

	/* Clear the RX descriptors */
	for (i = 0; i < DMA_RX_SIZE; i++)
		if (priv->extend_desc)
			stmmac_init_rx_desc(priv, &rx_q->dma_erx[i].basic,
					priv->use_riwt, priv->mode,
					(i == DMA_RX_SIZE - 1));
		else
			stmmac_init_rx_desc(priv, &rx_q->dma_rx[i],
					priv->use_riwt, priv->mode,
					(i == DMA_RX_SIZE - 1));
}

/**
 * stmmac_clear_tx_descriptors - clear tx descriptors
 * @priv: driver private structure
 * @queue: TX queue index.
 * Description: this function is called to clear the TX descriptors
 * in case of both basic and extended descriptors are used.
 */
static void stmmac_clear_tx_descriptors(struct stmmac_priv *priv, u32 queue)
{
	struct stmmac_tx_queue *tx_q = &priv->tx_queue[queue];
	int i;

	/* Clear the TX descriptors */
	for (i = 0; i < DMA_TX_SIZE; i++)
		if (priv->extend_desc)
			stmmac_init_tx_desc(priv, &tx_q->dma_etx[i].basic,
					priv->mode, (i == DMA_TX_SIZE - 1));
		else
			stmmac_init_tx_desc(priv, &tx_q->dma_tx[i],
					priv->mode, (i == DMA_TX_SIZE - 1));
}

/**
 * stmmac_clear_descriptors - clear descriptors
 * @priv: driver private structure
 * Description: this function is called to clear the TX and RX descriptors
 * in case of both basic and extended descriptors are used.
 */
static void stmmac_clear_descriptors(struct stmmac_priv *priv)
{
	u32 rx_queue_cnt = priv->plat->rx_queues_to_use;
	u32 tx_queue_cnt = priv->plat->tx_queues_to_use;
	u32 queue;

	/* Clear the RX descriptors */
	for (queue = 0; queue < rx_queue_cnt; queue++)
		stmmac_clear_rx_descriptors(priv, queue);

	/* Clear the TX descriptors */
	for (queue = 0; queue < tx_queue_cnt; queue++)
		stmmac_clear_tx_descriptors(priv, queue);
}

/**
 * stmmac_init_rx_buffers - init the RX descriptor buffer.
 * @priv: driver private structure
 * @p: descriptor pointer
 * @i: descriptor index
 * @flags: gfp flag
 * @queue: RX queue index
 * Description: this function is called to allocate a receive buffer, perform
 * the DMA mapping and init the descriptor.
 */
static int stmmac_init_rx_buffers(struct stmmac_priv *priv, struct dma_desc *p,
				  int i, gfp_t flags, u32 queue)
{
	struct stmmac_rx_queue *rx_q = &priv->rx_queue[queue];
	struct sk_buff *skb;

	skb = __netdev_alloc_skb_ip_align(priv->dev, priv->dma_buf_sz, flags);
	if (!skb) {
		netdev_err(priv->dev,
			   "%s: Rx init fails; skb is NULL\n", __func__);
		return -ENOMEM;
	}
	rx_q->rx_skbuff[i] = skb;
	rx_q->rx_skbuff_dma[i] = dma_map_single(priv->device, skb->data,
						priv->dma_buf_sz,
						DMA_FROM_DEVICE);
	if (dma_mapping_error(priv->device, rx_q->rx_skbuff_dma[i])) {
		netdev_err(priv->dev, "%s: DMA mapping error\n", __func__);
		dev_kfree_skb_any(skb);
		return -EINVAL;
	}

	stmmac_set_desc_addr(priv, p, rx_q->rx_skbuff_dma[i]);

	if (priv->dma_buf_sz == BUF_SIZE_16KiB)
		stmmac_init_desc3(priv, p);

	return 0;
}

/**
 * stmmac_free_rx_buffer - free RX dma buffers
 * @priv: private structure
 * @queue: RX queue index
 * @i: buffer index.
 */
static void stmmac_free_rx_buffer(struct stmmac_priv *priv, u32 queue, int i)
{
	struct stmmac_rx_queue *rx_q = &priv->rx_queue[queue];

	if (rx_q->rx_skbuff[i]) {
		dma_unmap_single(priv->device, rx_q->rx_skbuff_dma[i],
				 priv->dma_buf_sz, DMA_FROM_DEVICE);
		dev_kfree_skb_any(rx_q->rx_skbuff[i]);
	}
	rx_q->rx_skbuff[i] = NULL;
}

/**
 * stmmac_free_tx_buffer - free RX dma buffers
 * @priv: private structure
 * @queue: RX queue index
 * @i: buffer index.
 */
static void stmmac_free_tx_buffer(struct stmmac_priv *priv, u32 queue, int i)
{
	struct stmmac_tx_queue *tx_q = &priv->tx_queue[queue];

	if (tx_q->tx_skbuff_dma[i].buf) {
		if (tx_q->tx_skbuff_dma[i].map_as_page)
			dma_unmap_page(priv->device,
				       tx_q->tx_skbuff_dma[i].buf,
				       tx_q->tx_skbuff_dma[i].len,
				       DMA_TO_DEVICE);
		else
			dma_unmap_single(priv->device,
					 tx_q->tx_skbuff_dma[i].buf,
					 tx_q->tx_skbuff_dma[i].len,
					 DMA_TO_DEVICE);
	}

	if (tx_q->tx_skbuff[i]) {
		dev_kfree_skb_any(tx_q->tx_skbuff[i]);
		tx_q->tx_skbuff[i] = NULL;
		tx_q->tx_skbuff_dma[i].buf = 0;
		tx_q->tx_skbuff_dma[i].map_as_page = false;
	}
}

/**
 * init_dma_rx_desc_rings - init the RX descriptor rings
 * @dev: net device structure
 * @flags: gfp flag.
 * Description: this function initializes the DMA RX descriptors
 * and allocates the socket buffers. It supports the chained and ring
 * modes.
 */
static int init_dma_rx_desc_rings(struct net_device *dev, gfp_t flags)
{
	struct stmmac_priv *priv = netdev_priv(dev);
	u32 rx_count = priv->plat->rx_queues_to_use;
	int ret = -ENOMEM;
	int bfsize = 0;
	int queue;
	int i;

	bfsize = stmmac_set_16kib_bfsize(priv, dev->mtu);
	if (bfsize < 0)
		bfsize = 0;

	if (bfsize < BUF_SIZE_16KiB)
		bfsize = stmmac_set_bfsize(dev->mtu, priv->dma_buf_sz);

	priv->dma_buf_sz = bfsize;

	/* RX INITIALIZATION */
	netif_dbg(priv, probe, priv->dev,
		  "SKB addresses:\nskb\t\tskb data\tdma data\n");

	for (queue = 0; queue < rx_count; queue++) {
		struct stmmac_rx_queue *rx_q = &priv->rx_queue[queue];

		netif_dbg(priv, probe, priv->dev,
			  "(%s) dma_rx_phy=0x%08x\n", __func__,
			  (u32)rx_q->dma_rx_phy);

		for (i = 0; i < DMA_RX_SIZE; i++) {
			struct dma_desc *p;

			if (priv->extend_desc)
				p = &((rx_q->dma_erx + i)->basic);
			else
				p = rx_q->dma_rx + i;

			ret = stmmac_init_rx_buffers(priv, p, i, flags,
						     queue);
			if (ret)
				goto err_init_rx_buffers;

			netif_dbg(priv, probe, priv->dev, "[%p]\t[%p]\t[%x]\n",
				  rx_q->rx_skbuff[i], rx_q->rx_skbuff[i]->data,
				  (unsigned int)rx_q->rx_skbuff_dma[i]);
		}

		rx_q->cur_rx = 0;
		rx_q->dirty_rx = (unsigned int)(i - DMA_RX_SIZE);

		stmmac_clear_rx_descriptors(priv, queue);

		/* Setup the chained descriptor addresses */
		if (priv->mode == STMMAC_CHAIN_MODE) {
			if (priv->extend_desc)
				stmmac_mode_init(priv, rx_q->dma_erx,
						rx_q->dma_rx_phy, DMA_RX_SIZE, 1);
			else
				stmmac_mode_init(priv, rx_q->dma_rx,
						rx_q->dma_rx_phy, DMA_RX_SIZE, 0);
		}
	}

	buf_sz = bfsize;

	return 0;

err_init_rx_buffers:
	while (queue >= 0) {
		while (--i >= 0)
			stmmac_free_rx_buffer(priv, queue, i);

		if (queue == 0)
			break;

		i = DMA_RX_SIZE;
		queue--;
	}

	return ret;
}

/**
 * init_dma_tx_desc_rings - init the TX descriptor rings
 * @dev: net device structure.
 * Description: this function initializes the DMA TX descriptors
 * and allocates the socket buffers. It supports the chained and ring
 * modes.
 */
static int init_dma_tx_desc_rings(struct net_device *dev)
{
	struct stmmac_priv *priv = netdev_priv(dev);
	u32 tx_queue_cnt = priv->plat->tx_queues_to_use;
	u32 queue;
	int i;

	for (queue = 0; queue < tx_queue_cnt; queue++) {
		struct stmmac_tx_queue *tx_q = &priv->tx_queue[queue];

		netif_dbg(priv, probe, priv->dev,
			  "(%s) dma_tx_phy=0x%08x\n", __func__,
			 (u32)tx_q->dma_tx_phy);

		/* Setup the chained descriptor addresses */
		if (priv->mode == STMMAC_CHAIN_MODE) {
			if (priv->extend_desc)
				stmmac_mode_init(priv, tx_q->dma_etx,
						tx_q->dma_tx_phy, DMA_TX_SIZE, 1);
			else
				stmmac_mode_init(priv, tx_q->dma_tx,
						tx_q->dma_tx_phy, DMA_TX_SIZE, 0);
		}

		for (i = 0; i < DMA_TX_SIZE; i++) {
			struct dma_desc *p;
			if (priv->extend_desc)
				p = &((tx_q->dma_etx + i)->basic);
			else
				p = tx_q->dma_tx + i;

			stmmac_clear_desc(priv, p);

			tx_q->tx_skbuff_dma[i].buf = 0;
			tx_q->tx_skbuff_dma[i].map_as_page = false;
			tx_q->tx_skbuff_dma[i].len = 0;
			tx_q->tx_skbuff_dma[i].last_segment = false;
			tx_q->tx_skbuff[i] = NULL;
		}

		tx_q->dirty_tx = 0;
		tx_q->cur_tx = 0;
		tx_q->mss = 0;

		netdev_tx_reset_queue(netdev_get_tx_queue(priv->dev, queue));
	}

	return 0;
}

/**
 * init_dma_desc_rings - init the RX/TX descriptor rings
 * @dev: net device structure
 * @flags: gfp flag.
 * Description: this function initializes the DMA RX/TX descriptors
 * and allocates the socket buffers. It supports the chained and ring
 * modes.
 */
static int init_dma_desc_rings(struct net_device *dev, gfp_t flags)
{
	struct stmmac_priv *priv = netdev_priv(dev);
	int ret;

	ret = init_dma_rx_desc_rings(dev, flags);
	if (ret)
		return ret;

	ret = init_dma_tx_desc_rings(dev);

	stmmac_clear_descriptors(priv);

	if (netif_msg_hw(priv))
		stmmac_display_rings(priv);

	return ret;
}

/**
 * dma_free_rx_skbufs - free RX dma buffers
 * @priv: private structure
 * @queue: RX queue index
 */
static void dma_free_rx_skbufs(struct stmmac_priv *priv, u32 queue)
{
	int i;

	for (i = 0; i < DMA_RX_SIZE; i++)
		stmmac_free_rx_buffer(priv, queue, i);
}

/**
 * dma_free_tx_skbufs - free TX dma buffers
 * @priv: private structure
 * @queue: TX queue index
 */
static void dma_free_tx_skbufs(struct stmmac_priv *priv, u32 queue)
{
	int i;

	for (i = 0; i < DMA_TX_SIZE; i++)
		stmmac_free_tx_buffer(priv, queue, i);
}

/**
 * free_dma_rx_desc_resources - free RX dma desc resources
 * @priv: private structure
 */
static void free_dma_rx_desc_resources(struct stmmac_priv *priv)
{
	u32 rx_count = priv->plat->rx_queues_to_use;
	u32 queue;

	/* Free RX queue resources */
	for (queue = 0; queue < rx_count; queue++) {
		struct stmmac_rx_queue *rx_q = &priv->rx_queue[queue];

		/* Release the DMA RX socket buffers */
		dma_free_rx_skbufs(priv, queue);

		/* Free DMA regions of consistent memory previously allocated */
		if (!priv->extend_desc)
			dma_free_coherent(priv->device,
					  DMA_RX_SIZE * sizeof(struct dma_desc),
					  rx_q->dma_rx, rx_q->dma_rx_phy);
		else
			dma_free_coherent(priv->device, DMA_RX_SIZE *
					  sizeof(struct dma_extended_desc),
					  rx_q->dma_erx, rx_q->dma_rx_phy);

		kfree(rx_q->rx_skbuff_dma);
		kfree(rx_q->rx_skbuff);
	}
}

/**
 * free_dma_tx_desc_resources - free TX dma desc resources
 * @priv: private structure
 */
static void free_dma_tx_desc_resources(struct stmmac_priv *priv)
{
	u32 tx_count = priv->plat->tx_queues_to_use;
	u32 queue;

	/* Free TX queue resources */
	for (queue = 0; queue < tx_count; queue++) {
		struct stmmac_tx_queue *tx_q = &priv->tx_queue[queue];

		/* Release the DMA TX socket buffers */
		dma_free_tx_skbufs(priv, queue);

		/* Free DMA regions of consistent memory previously allocated */
		if (!priv->extend_desc)
			dma_free_coherent(priv->device,
					  DMA_TX_SIZE * sizeof(struct dma_desc),
					  tx_q->dma_tx, tx_q->dma_tx_phy);
		else
			dma_free_coherent(priv->device, DMA_TX_SIZE *
					  sizeof(struct dma_extended_desc),
					  tx_q->dma_etx, tx_q->dma_tx_phy);

		kfree(tx_q->tx_skbuff_dma);
		kfree(tx_q->tx_skbuff);
	}
}

/**
 * alloc_dma_rx_desc_resources - alloc RX resources.
 * @priv: private structure
 * Description: according to which descriptor can be used (extend or basic)
 * this function allocates the resources for TX and RX paths. In case of
 * reception, for example, it pre-allocated the RX socket buffer in order to
 * allow zero-copy mechanism.
 */
static int alloc_dma_rx_desc_resources(struct stmmac_priv *priv)
{
	u32 rx_count = priv->plat->rx_queues_to_use;
	int ret = -ENOMEM;
	u32 queue;

	/* RX queues buffers and DMA */
	for (queue = 0; queue < rx_count; queue++) {
		struct stmmac_rx_queue *rx_q = &priv->rx_queue[queue];

		rx_q->queue_index = queue;
		rx_q->priv_data = priv;

		rx_q->rx_skbuff_dma = kmalloc_array(DMA_RX_SIZE,
						    sizeof(dma_addr_t),
						    GFP_KERNEL);
		if (!rx_q->rx_skbuff_dma)
			goto err_dma;

		rx_q->rx_skbuff = kmalloc_array(DMA_RX_SIZE,
						sizeof(struct sk_buff *),
						GFP_KERNEL);
		if (!rx_q->rx_skbuff)
			goto err_dma;

		if (priv->extend_desc) {
			rx_q->dma_erx = dma_zalloc_coherent(priv->device,
							    DMA_RX_SIZE *
							    sizeof(struct
							    dma_extended_desc),
							    &rx_q->dma_rx_phy,
							    GFP_KERNEL);
			if (!rx_q->dma_erx)
				goto err_dma;

		} else {
			rx_q->dma_rx = dma_zalloc_coherent(priv->device,
							   DMA_RX_SIZE *
							   sizeof(struct
							   dma_desc),
							   &rx_q->dma_rx_phy,
							   GFP_KERNEL);
			if (!rx_q->dma_rx)
				goto err_dma;
		}
	}

	return 0;

err_dma:
	free_dma_rx_desc_resources(priv);

	return ret;
}

/**
 * alloc_dma_tx_desc_resources - alloc TX resources.
 * @priv: private structure
 * Description: according to which descriptor can be used (extend or basic)
 * this function allocates the resources for TX and RX paths. In case of
 * reception, for example, it pre-allocated the RX socket buffer in order to
 * allow zero-copy mechanism.
 */
static int alloc_dma_tx_desc_resources(struct stmmac_priv *priv)
{
	u32 tx_count = priv->plat->tx_queues_to_use;
	int ret = -ENOMEM;
	u32 queue;

	/* TX queues buffers and DMA */
	for (queue = 0; queue < tx_count; queue++) {
		struct stmmac_tx_queue *tx_q = &priv->tx_queue[queue];

		tx_q->queue_index = queue;
		tx_q->priv_data = priv;

		tx_q->tx_skbuff_dma = kmalloc_array(DMA_TX_SIZE,
						    sizeof(*tx_q->tx_skbuff_dma),
						    GFP_KERNEL);
		if (!tx_q->tx_skbuff_dma)
			goto err_dma;

		tx_q->tx_skbuff = kmalloc_array(DMA_TX_SIZE,
						sizeof(struct sk_buff *),
						GFP_KERNEL);
		if (!tx_q->tx_skbuff)
			goto err_dma;

		if (priv->extend_desc) {
			tx_q->dma_etx = dma_zalloc_coherent(priv->device,
							    DMA_TX_SIZE *
							    sizeof(struct
							    dma_extended_desc),
							    &tx_q->dma_tx_phy,
							    GFP_KERNEL);
			if (!tx_q->dma_etx)
				goto err_dma;
		} else {
			tx_q->dma_tx = dma_zalloc_coherent(priv->device,
							   DMA_TX_SIZE *
							   sizeof(struct
								  dma_desc),
							   &tx_q->dma_tx_phy,
							   GFP_KERNEL);
			if (!tx_q->dma_tx)
				goto err_dma;
		}
	}

	return 0;

err_dma:
	free_dma_tx_desc_resources(priv);

	return ret;
}

/**
 * alloc_dma_desc_resources - alloc TX/RX resources.
 * @priv: private structure
 * Description: according to which descriptor can be used (extend or basic)
 * this function allocates the resources for TX and RX paths. In case of
 * reception, for example, it pre-allocated the RX socket buffer in order to
 * allow zero-copy mechanism.
 */
static int alloc_dma_desc_resources(struct stmmac_priv *priv)
{
	/* RX Allocation */
	int ret = alloc_dma_rx_desc_resources(priv);

	if (ret)
		return ret;

	ret = alloc_dma_tx_desc_resources(priv);

	return ret;
}

/**
 * free_dma_desc_resources - free dma desc resources
 * @priv: private structure
 */
static void free_dma_desc_resources(struct stmmac_priv *priv)
{
	/* Release the DMA RX socket buffers */
	free_dma_rx_desc_resources(priv);

	/* Release the DMA TX socket buffers */
	free_dma_tx_desc_resources(priv);
}

/**
 *  stmmac_mac_enable_rx_queues - Enable MAC rx queues
 *  @priv: driver private structure
 *  Description: It is used for enabling the rx queues in the MAC
 */
static void stmmac_mac_enable_rx_queues(struct stmmac_priv *priv)
{
	u32 rx_queues_count = priv->plat->rx_queues_to_use;
	int queue;
	u8 mode;

	for (queue = 0; queue < rx_queues_count; queue++) {
		mode = priv->plat->rx_queues_cfg[queue].mode_to_use;
		stmmac_rx_queue_enable(priv, priv->hw, mode, queue);
	}
}

/**
 * stmmac_start_rx_dma - start RX DMA channel
 * @priv: driver private structure
 * @chan: RX channel index
 * Description:
 * This starts a RX DMA channel
 */
static void stmmac_start_rx_dma(struct stmmac_priv *priv, u32 chan)
{
	netdev_dbg(priv->dev, "DMA RX processes started in channel %d\n", chan);
	stmmac_start_rx(priv, priv->ioaddr, chan);
}

/**
 * stmmac_start_tx_dma - start TX DMA channel
 * @priv: driver private structure
 * @chan: TX channel index
 * Description:
 * This starts a TX DMA channel
 */
static void stmmac_start_tx_dma(struct stmmac_priv *priv, u32 chan)
{
	netdev_dbg(priv->dev, "DMA TX processes started in channel %d\n", chan);
	stmmac_start_tx(priv, priv->ioaddr, chan);
}

/**
 * stmmac_stop_rx_dma - stop RX DMA channel
 * @priv: driver private structure
 * @chan: RX channel index
 * Description:
 * This stops a RX DMA channel
 */
static void stmmac_stop_rx_dma(struct stmmac_priv *priv, u32 chan)
{
	netdev_dbg(priv->dev, "DMA RX processes stopped in channel %d\n", chan);
	stmmac_stop_rx(priv, priv->ioaddr, chan);
}

/**
 * stmmac_stop_tx_dma - stop TX DMA channel
 * @priv: driver private structure
 * @chan: TX channel index
 * Description:
 * This stops a TX DMA channel
 */
static void stmmac_stop_tx_dma(struct stmmac_priv *priv, u32 chan)
{
	netdev_dbg(priv->dev, "DMA TX processes stopped in channel %d\n", chan);
	stmmac_stop_tx(priv, priv->ioaddr, chan);
}

/**
 * stmmac_start_all_dma - start all RX and TX DMA channels
 * @priv: driver private structure
 * Description:
 * This starts all the RX and TX DMA channels
 */
static void stmmac_start_all_dma(struct stmmac_priv *priv)
{
	u32 rx_channels_count = priv->plat->rx_queues_to_use;
	u32 tx_channels_count = priv->plat->tx_queues_to_use;
	u32 chan = 0;

	for (chan = 0; chan < rx_channels_count; chan++)
		stmmac_start_rx_dma(priv, chan);

	for (chan = 0; chan < tx_channels_count; chan++)
		stmmac_start_tx_dma(priv, chan);
}

/**
 * stmmac_stop_all_dma - stop all RX and TX DMA channels
 * @priv: driver private structure
 * Description:
 * This stops the RX and TX DMA channels
 */
static void stmmac_stop_all_dma(struct stmmac_priv *priv)
{
	u32 rx_channels_count = priv->plat->rx_queues_to_use;
	u32 tx_channels_count = priv->plat->tx_queues_to_use;
	u32 chan = 0;

	for (chan = 0; chan < rx_channels_count; chan++)
		stmmac_stop_rx_dma(priv, chan);

	for (chan = 0; chan < tx_channels_count; chan++)
		stmmac_stop_tx_dma(priv, chan);
}

/**
 *  stmmac_dma_operation_mode - HW DMA operation mode
 *  @priv: driver private structure
 *  Description: it is used for configuring the DMA operation mode register in
 *  order to program the tx/rx DMA thresholds or Store-And-Forward mode.
 */
static void stmmac_dma_operation_mode(struct stmmac_priv *priv)
{
	u32 rx_channels_count = priv->plat->rx_queues_to_use;
	u32 tx_channels_count = priv->plat->tx_queues_to_use;
	int rxfifosz = priv->plat->rx_fifo_size;
	int txfifosz = priv->plat->tx_fifo_size;
	u32 txmode = 0;
	u32 rxmode = 0;
	u32 chan = 0;
	u8 qmode = 0;

	if (rxfifosz == 0)
		rxfifosz = priv->dma_cap.rx_fifo_size;
	if (txfifosz == 0)
		txfifosz = priv->dma_cap.tx_fifo_size;

	/* Adjust for real per queue fifo size */
	rxfifosz /= rx_channels_count;
	txfifosz /= tx_channels_count;

	if (priv->plat->force_thresh_dma_mode) {
		txmode = tc;
		rxmode = tc;
	} else if (priv->plat->force_sf_dma_mode || priv->plat->tx_coe) {
		/*
		 * In case of GMAC, SF mode can be enabled
		 * to perform the TX COE in HW. This depends on:
		 * 1) TX COE if actually supported
		 * 2) There is no bugged Jumbo frame support
		 *    that needs to not insert csum in the TDES.
		 */
		txmode = SF_DMA_MODE;
		rxmode = SF_DMA_MODE;
		priv->xstats.threshold = SF_DMA_MODE;
	} else {
		txmode = tc;
		rxmode = SF_DMA_MODE;
	}

	/* configure all channels */
	for (chan = 0; chan < rx_channels_count; chan++) {
		qmode = priv->plat->rx_queues_cfg[chan].mode_to_use;

		stmmac_dma_rx_mode(priv, priv->ioaddr, rxmode, chan,
				rxfifosz, qmode);
		stmmac_set_dma_bfsize(priv, priv->ioaddr, priv->dma_buf_sz,
				chan);
	}

	for (chan = 0; chan < tx_channels_count; chan++) {
		qmode = priv->plat->tx_queues_cfg[chan].mode_to_use;

		stmmac_dma_tx_mode(priv, priv->ioaddr, txmode, chan,
				txfifosz, qmode);
	}
}

/**
 * stmmac_tx_clean - to manage the transmission completion
 * @priv: driver private structure
 * @queue: TX queue index
 * Description: it reclaims the transmit resources after transmission completes.
 */
static int stmmac_tx_clean(struct stmmac_priv *priv, int budget, u32 queue)
{
	struct stmmac_tx_queue *tx_q = &priv->tx_queue[queue];
	unsigned int bytes_compl = 0, pkts_compl = 0;
	unsigned int entry, count = 0;

	__netif_tx_lock_bh(netdev_get_tx_queue(priv->dev, queue));

	priv->xstats.tx_clean++;

	entry = tx_q->dirty_tx;
	while ((entry != tx_q->cur_tx) && (count < budget)) {
		struct sk_buff *skb = tx_q->tx_skbuff[entry];
		struct dma_desc *p;
		int status;

		if (priv->extend_desc)
			p = (struct dma_desc *)(tx_q->dma_etx + entry);
		else
			p = tx_q->dma_tx + entry;

		status = stmmac_tx_status(priv, &priv->dev->stats,
				&priv->xstats, p, priv->ioaddr);
		/* Check if the descriptor is owned by the DMA */
		if (unlikely(status & tx_dma_own))
			break;

		count++;

		/* Make sure descriptor fields are read after reading
		 * the own bit.
		 */
		dma_rmb();

		/* Just consider the last segment and ...*/
		if (likely(!(status & tx_not_ls))) {
			/* ... verify the status error condition */
			if (unlikely(status & tx_err)) {
				priv->dev->stats.tx_errors++;
			} else {
				priv->dev->stats.tx_packets++;
				priv->xstats.tx_pkt_n++;
			}
			stmmac_get_tx_hwtstamp(priv, p, skb);
		}

		if (likely(tx_q->tx_skbuff_dma[entry].buf)) {
			if (tx_q->tx_skbuff_dma[entry].map_as_page)
				dma_unmap_page(priv->device,
					       tx_q->tx_skbuff_dma[entry].buf,
					       tx_q->tx_skbuff_dma[entry].len,
					       DMA_TO_DEVICE);
			else
				dma_unmap_single(priv->device,
						 tx_q->tx_skbuff_dma[entry].buf,
						 tx_q->tx_skbuff_dma[entry].len,
						 DMA_TO_DEVICE);
			tx_q->tx_skbuff_dma[entry].buf = 0;
			tx_q->tx_skbuff_dma[entry].len = 0;
			tx_q->tx_skbuff_dma[entry].map_as_page = false;
		}

		stmmac_clean_desc3(priv, tx_q, p);

		tx_q->tx_skbuff_dma[entry].last_segment = false;
		tx_q->tx_skbuff_dma[entry].is_jumbo = false;

		if (likely(skb != NULL)) {
			pkts_compl++;
			bytes_compl += skb->len;
			dev_consume_skb_any(skb);
			tx_q->tx_skbuff[entry] = NULL;
		}

		stmmac_release_tx_desc(priv, p, priv->mode);

		entry = STMMAC_GET_ENTRY(entry, DMA_TX_SIZE);
	}
	tx_q->dirty_tx = entry;

	netdev_tx_completed_queue(netdev_get_tx_queue(priv->dev, queue),
				  pkts_compl, bytes_compl);

	if (unlikely(netif_tx_queue_stopped(netdev_get_tx_queue(priv->dev,
								queue))) &&
	    stmmac_tx_avail(priv, queue) > STMMAC_TX_THRESH) {

		netif_dbg(priv, tx_done, priv->dev,
			  "%s: restart transmit\n", __func__);
		netif_tx_wake_queue(netdev_get_tx_queue(priv->dev, queue));
	}

	if ((priv->eee_enabled) && (!priv->tx_path_in_lpi_mode)) {
		stmmac_enable_eee_mode(priv);
		mod_timer(&priv->eee_ctrl_timer, STMMAC_LPI_T(eee_timer));
	}

	__netif_tx_unlock_bh(netdev_get_tx_queue(priv->dev, queue));

	return count;
}

/**
 * stmmac_tx_err - to manage the tx error
 * @priv: driver private structure
 * @chan: channel index
 * Description: it cleans the descriptors and restarts the transmission
 * in case of transmission errors.
 */
static void stmmac_tx_err(struct stmmac_priv *priv, u32 chan)
{
	struct stmmac_tx_queue *tx_q = &priv->tx_queue[chan];
	int i;

	netif_tx_stop_queue(netdev_get_tx_queue(priv->dev, chan));

	stmmac_stop_tx_dma(priv, chan);
	dma_free_tx_skbufs(priv, chan);
	for (i = 0; i < DMA_TX_SIZE; i++)
		if (priv->extend_desc)
			stmmac_init_tx_desc(priv, &tx_q->dma_etx[i].basic,
					priv->mode, (i == DMA_TX_SIZE - 1));
		else
			stmmac_init_tx_desc(priv, &tx_q->dma_tx[i],
					priv->mode, (i == DMA_TX_SIZE - 1));
	tx_q->dirty_tx = 0;
	tx_q->cur_tx = 0;
	tx_q->mss = 0;
	netdev_tx_reset_queue(netdev_get_tx_queue(priv->dev, chan));
	stmmac_start_tx_dma(priv, chan);

	priv->dev->stats.tx_errors++;
	netif_tx_wake_queue(netdev_get_tx_queue(priv->dev, chan));
}

/**
 *  stmmac_set_dma_operation_mode - Set DMA operation mode by channel
 *  @priv: driver private structure
 *  @txmode: TX operating mode
 *  @rxmode: RX operating mode
 *  @chan: channel index
 *  Description: it is used for configuring of the DMA operation mode in
 *  runtime in order to program the tx/rx DMA thresholds or Store-And-Forward
 *  mode.
 */
static void stmmac_set_dma_operation_mode(struct stmmac_priv *priv, u32 txmode,
					  u32 rxmode, u32 chan)
{
	u8 rxqmode = priv->plat->rx_queues_cfg[chan].mode_to_use;
	u8 txqmode = priv->plat->tx_queues_cfg[chan].mode_to_use;
	u32 rx_channels_count = priv->plat->rx_queues_to_use;
	u32 tx_channels_count = priv->plat->tx_queues_to_use;
	int rxfifosz = priv->plat->rx_fifo_size;
	int txfifosz = priv->plat->tx_fifo_size;

	if (rxfifosz == 0)
		rxfifosz = priv->dma_cap.rx_fifo_size;
	if (txfifosz == 0)
		txfifosz = priv->dma_cap.tx_fifo_size;

	/* Adjust for real per queue fifo size */
	rxfifosz /= rx_channels_count;
	txfifosz /= tx_channels_count;

	stmmac_dma_rx_mode(priv, priv->ioaddr, rxmode, chan, rxfifosz, rxqmode);
	stmmac_dma_tx_mode(priv, priv->ioaddr, txmode, chan, txfifosz, txqmode);
}

static bool stmmac_safety_feat_interrupt(struct stmmac_priv *priv)
{
	int ret;

	ret = stmmac_safety_feat_irq_status(priv, priv->dev,
			priv->ioaddr, priv->dma_cap.asp, &priv->sstats);
	if (ret && (ret != -EINVAL)) {
		stmmac_global_err(priv);
		return true;
	}

	return false;
}

static int stmmac_napi_check(struct stmmac_priv *priv, u32 chan)
{
	int status = stmmac_dma_interrupt_status(priv, priv->ioaddr,
						 &priv->xstats, chan);
	struct stmmac_channel *ch = &priv->channel[chan];
	bool needs_work = false;

	if ((status & handle_rx) && ch->has_rx) {
		needs_work = true;
	} else {
		status &= ~handle_rx;
	}

	if ((status & handle_tx) && ch->has_tx) {
		needs_work = true;
	} else {
		status &= ~handle_tx;
	}

	if (needs_work && napi_schedule_prep(&ch->napi)) {
		stmmac_disable_dma_irq(priv, priv->ioaddr, chan);
		__napi_schedule(&ch->napi);
	}

	return status;
}

/**
 * stmmac_dma_interrupt - DMA ISR
 * @priv: driver private structure
 * Description: this is the DMA ISR. It is called by the main ISR.
 * It calls the dwmac dma routine and schedule poll method in case of some
 * work can be done.
 */
static void stmmac_dma_interrupt(struct stmmac_priv *priv)
{
	u32 tx_channel_count = priv->plat->tx_queues_to_use;
	u32 rx_channel_count = priv->plat->rx_queues_to_use;
	u32 channels_to_check = tx_channel_count > rx_channel_count ?
				tx_channel_count : rx_channel_count;
	u32 chan;
	int status[max_t(u32, MTL_MAX_TX_QUEUES, MTL_MAX_RX_QUEUES)];

	/* Make sure we never check beyond our status buffer. */
	if (WARN_ON_ONCE(channels_to_check > ARRAY_SIZE(status)))
		channels_to_check = ARRAY_SIZE(status);

	for (chan = 0; chan < channels_to_check; chan++)
		status[chan] = stmmac_napi_check(priv, chan);

	for (chan = 0; chan < tx_channel_count; chan++) {
		if (unlikely(status[chan] & tx_hard_error_bump_tc)) {
			/* Try to bump up the dma threshold on this failure */
			if (unlikely(priv->xstats.threshold != SF_DMA_MODE) &&
			    (tc <= 256)) {
				tc += 64;
				if (priv->plat->force_thresh_dma_mode)
					stmmac_set_dma_operation_mode(priv,
								      tc,
								      tc,
								      chan);
				else
					stmmac_set_dma_operation_mode(priv,
								    tc,
								    SF_DMA_MODE,
								    chan);
				priv->xstats.threshold = tc;
			}
		} else if (unlikely(status[chan] == tx_hard_error)) {
			stmmac_tx_err(priv, chan);
		}
	}
}

/**
 * stmmac_mmc_setup: setup the Mac Management Counters (MMC)
 * @priv: driver private structure
 * Description: this masks the MMC irq, in fact, the counters are managed in SW.
 */
static void stmmac_mmc_setup(struct stmmac_priv *priv)
{
	unsigned int mode = MMC_CNTRL_RESET_ON_READ | MMC_CNTRL_COUNTER_RESET |
			    MMC_CNTRL_PRESET | MMC_CNTRL_FULL_HALF_PRESET;

	dwmac_mmc_intr_all_mask(priv->mmcaddr);

	if (priv->dma_cap.rmon) {
		dwmac_mmc_ctrl(priv->mmcaddr, mode);
		memset(&priv->mmc, 0, sizeof(struct stmmac_counters));
	} else
		netdev_info(priv->dev, "No MAC Management Counters available\n");
}

/**
 * stmmac_get_hw_features - get MAC capabilities from the HW cap. register.
 * @priv: driver private structure
 * Description:
 *  new GMAC chip generations have a new register to indicate the
 *  presence of the optional feature/functions.
 *  This can be also used to override the value passed through the
 *  platform and necessary for old MAC10/100 and GMAC chips.
 */
static int stmmac_get_hw_features(struct stmmac_priv *priv)
{
	return stmmac_get_hw_feature(priv, priv->ioaddr, &priv->dma_cap) == 0;
}

/**
 * stmmac_check_ether_addr - check if the MAC addr is valid
 * @priv: driver private structure
 * Description:
 * it is to verify if the MAC address is valid, in case of failures it
 * generates a random MAC address
 */
static void stmmac_check_ether_addr(struct stmmac_priv *priv)
{
	if (!is_valid_ether_addr(priv->dev->dev_addr)) {
		stmmac_get_umac_addr(priv, priv->hw, priv->dev->dev_addr, 0);
		if (!is_valid_ether_addr(priv->dev->dev_addr))
			eth_hw_addr_random(priv->dev);
		netdev_info(priv->dev, "device MAC address %pM\n",
			    priv->dev->dev_addr);
	}
}

/**
 * stmmac_init_dma_engine - DMA init.
 * @priv: driver private structure
 * Description:
 * It inits the DMA invoking the specific MAC/GMAC callback.
 * Some DMA parameters can be passed from the platform;
 * in case of these are not passed a default is kept for the MAC or GMAC.
 */
static int stmmac_init_dma_engine(struct stmmac_priv *priv)
{
	u32 rx_channels_count = priv->plat->rx_queues_to_use;
	u32 tx_channels_count = priv->plat->tx_queues_to_use;
	u32 dma_csr_ch = max(rx_channels_count, tx_channels_count);
	struct stmmac_rx_queue *rx_q;
	struct stmmac_tx_queue *tx_q;
	u32 chan = 0;
	int atds = 0;
	int ret = 0;

	if (!priv->plat->dma_cfg || !priv->plat->dma_cfg->pbl) {
		dev_err(priv->device, "Invalid DMA configuration\n");
		return -EINVAL;
	}

	if (priv->extend_desc && (priv->mode == STMMAC_RING_MODE))
		atds = 1;

	ret = stmmac_reset(priv, priv->ioaddr);
	if (ret) {
		dev_err(priv->device, "Failed to reset the dma\n");
		return ret;
	}

	/* DMA Configuration */
	stmmac_dma_init(priv, priv->ioaddr, priv->plat->dma_cfg, atds);

	if (priv->plat->axi)
		stmmac_axi(priv, priv->ioaddr, priv->plat->axi);

	/* DMA RX Channel Configuration */
	for (chan = 0; chan < rx_channels_count; chan++) {
		rx_q = &priv->rx_queue[chan];

		stmmac_init_rx_chan(priv, priv->ioaddr, priv->plat->dma_cfg,
				    rx_q->dma_rx_phy, chan);

		rx_q->rx_tail_addr = rx_q->dma_rx_phy +
			    (DMA_RX_SIZE * sizeof(struct dma_desc));
		stmmac_set_rx_tail_ptr(priv, priv->ioaddr,
				       rx_q->rx_tail_addr, chan);
	}

	/* DMA TX Channel Configuration */
	for (chan = 0; chan < tx_channels_count; chan++) {
		tx_q = &priv->tx_queue[chan];

		stmmac_init_tx_chan(priv, priv->ioaddr, priv->plat->dma_cfg,
				    tx_q->dma_tx_phy, chan);

		tx_q->tx_tail_addr = tx_q->dma_tx_phy;
		stmmac_set_tx_tail_ptr(priv, priv->ioaddr,
				       tx_q->tx_tail_addr, chan);
	}

	/* DMA CSR Channel configuration */
	for (chan = 0; chan < dma_csr_ch; chan++)
		stmmac_init_chan(priv, priv->ioaddr, priv->plat->dma_cfg, chan);

	return ret;
<<<<<<< HEAD
=======
}

static void stmmac_tx_timer_arm(struct stmmac_priv *priv, u32 queue)
{
	struct stmmac_tx_queue *tx_q = &priv->tx_queue[queue];

	mod_timer(&tx_q->txtimer, STMMAC_COAL_TIMER(priv->tx_coal_timer));
>>>>>>> f9885ef8
}

/**
 * stmmac_tx_timer - mitigation sw timer for tx.
 * @data: data pointer
 * Description:
 * This is the timer handler to directly invoke the stmmac_tx_clean.
 */
static void stmmac_tx_timer(struct timer_list *t)
{
	struct stmmac_tx_queue *tx_q = from_timer(tx_q, t, txtimer);
	struct stmmac_priv *priv = tx_q->priv_data;
	struct stmmac_channel *ch;

	ch = &priv->channel[tx_q->queue_index];

	if (likely(napi_schedule_prep(&ch->napi)))
		__napi_schedule(&ch->napi);
}

/**
 * stmmac_init_tx_coalesce - init tx mitigation options.
 * @priv: driver private structure
 * Description:
 * This inits the transmit coalesce parameters: i.e. timer rate,
 * timer handler and default threshold used for enabling the
 * interrupt on completion bit.
 */
static void stmmac_init_tx_coalesce(struct stmmac_priv *priv)
{
	u32 tx_channel_count = priv->plat->tx_queues_to_use;
	u32 chan;

	priv->tx_coal_frames = STMMAC_TX_FRAMES;
	priv->tx_coal_timer = STMMAC_COAL_TX_TIMER;

	for (chan = 0; chan < tx_channel_count; chan++) {
		struct stmmac_tx_queue *tx_q = &priv->tx_queue[chan];

		timer_setup(&tx_q->txtimer, stmmac_tx_timer, 0);
	}
}

static void stmmac_set_rings_length(struct stmmac_priv *priv)
{
	u32 rx_channels_count = priv->plat->rx_queues_to_use;
	u32 tx_channels_count = priv->plat->tx_queues_to_use;
	u32 chan;

	/* set TX ring length */
	for (chan = 0; chan < tx_channels_count; chan++)
		stmmac_set_tx_ring_len(priv, priv->ioaddr,
				(DMA_TX_SIZE - 1), chan);

	/* set RX ring length */
	for (chan = 0; chan < rx_channels_count; chan++)
		stmmac_set_rx_ring_len(priv, priv->ioaddr,
				(DMA_RX_SIZE - 1), chan);
}

/**
 *  stmmac_set_tx_queue_weight - Set TX queue weight
 *  @priv: driver private structure
 *  Description: It is used for setting TX queues weight
 */
static void stmmac_set_tx_queue_weight(struct stmmac_priv *priv)
{
	u32 tx_queues_count = priv->plat->tx_queues_to_use;
	u32 weight;
	u32 queue;

	for (queue = 0; queue < tx_queues_count; queue++) {
		weight = priv->plat->tx_queues_cfg[queue].weight;
		stmmac_set_mtl_tx_queue_weight(priv, priv->hw, weight, queue);
	}
}

/**
 *  stmmac_configure_cbs - Configure CBS in TX queue
 *  @priv: driver private structure
 *  Description: It is used for configuring CBS in AVB TX queues
 */
static void stmmac_configure_cbs(struct stmmac_priv *priv)
{
	u32 tx_queues_count = priv->plat->tx_queues_to_use;
	u32 mode_to_use;
	u32 queue;

	/* queue 0 is reserved for legacy traffic */
	for (queue = 1; queue < tx_queues_count; queue++) {
		mode_to_use = priv->plat->tx_queues_cfg[queue].mode_to_use;
		if (mode_to_use == MTL_QUEUE_DCB)
			continue;

		stmmac_config_cbs(priv, priv->hw,
				priv->plat->tx_queues_cfg[queue].send_slope,
				priv->plat->tx_queues_cfg[queue].idle_slope,
				priv->plat->tx_queues_cfg[queue].high_credit,
				priv->plat->tx_queues_cfg[queue].low_credit,
				queue);
	}
}

/**
 *  stmmac_rx_queue_dma_chan_map - Map RX queue to RX dma channel
 *  @priv: driver private structure
 *  Description: It is used for mapping RX queues to RX dma channels
 */
static void stmmac_rx_queue_dma_chan_map(struct stmmac_priv *priv)
{
	u32 rx_queues_count = priv->plat->rx_queues_to_use;
	u32 queue;
	u32 chan;

	for (queue = 0; queue < rx_queues_count; queue++) {
		chan = priv->plat->rx_queues_cfg[queue].chan;
		stmmac_map_mtl_to_dma(priv, priv->hw, queue, chan);
	}
}

/**
 *  stmmac_mac_config_rx_queues_prio - Configure RX Queue priority
 *  @priv: driver private structure
 *  Description: It is used for configuring the RX Queue Priority
 */
static void stmmac_mac_config_rx_queues_prio(struct stmmac_priv *priv)
{
	u32 rx_queues_count = priv->plat->rx_queues_to_use;
	u32 queue;
	u32 prio;

	for (queue = 0; queue < rx_queues_count; queue++) {
		if (!priv->plat->rx_queues_cfg[queue].use_prio)
			continue;

		prio = priv->plat->rx_queues_cfg[queue].prio;
		stmmac_rx_queue_prio(priv, priv->hw, prio, queue);
	}
}

/**
 *  stmmac_mac_config_tx_queues_prio - Configure TX Queue priority
 *  @priv: driver private structure
 *  Description: It is used for configuring the TX Queue Priority
 */
static void stmmac_mac_config_tx_queues_prio(struct stmmac_priv *priv)
{
	u32 tx_queues_count = priv->plat->tx_queues_to_use;
	u32 queue;
	u32 prio;

	for (queue = 0; queue < tx_queues_count; queue++) {
		if (!priv->plat->tx_queues_cfg[queue].use_prio)
			continue;

		prio = priv->plat->tx_queues_cfg[queue].prio;
		stmmac_tx_queue_prio(priv, priv->hw, prio, queue);
	}
}

/**
 *  stmmac_mac_config_rx_queues_routing - Configure RX Queue Routing
 *  @priv: driver private structure
 *  Description: It is used for configuring the RX queue routing
 */
static void stmmac_mac_config_rx_queues_routing(struct stmmac_priv *priv)
{
	u32 rx_queues_count = priv->plat->rx_queues_to_use;
	u32 queue;
	u8 packet;

	for (queue = 0; queue < rx_queues_count; queue++) {
		/* no specific packet type routing specified for the queue */
		if (priv->plat->rx_queues_cfg[queue].pkt_route == 0x0)
			continue;

		packet = priv->plat->rx_queues_cfg[queue].pkt_route;
		stmmac_rx_queue_routing(priv, priv->hw, packet, queue);
	}
}

/**
 *  stmmac_mtl_configuration - Configure MTL
 *  @priv: driver private structure
 *  Description: It is used for configurring MTL
 */
static void stmmac_mtl_configuration(struct stmmac_priv *priv)
{
	u32 rx_queues_count = priv->plat->rx_queues_to_use;
	u32 tx_queues_count = priv->plat->tx_queues_to_use;

	if (tx_queues_count > 1)
		stmmac_set_tx_queue_weight(priv);

	/* Configure MTL RX algorithms */
	if (rx_queues_count > 1)
		stmmac_prog_mtl_rx_algorithms(priv, priv->hw,
				priv->plat->rx_sched_algorithm);

	/* Configure MTL TX algorithms */
	if (tx_queues_count > 1)
		stmmac_prog_mtl_tx_algorithms(priv, priv->hw,
				priv->plat->tx_sched_algorithm);

	/* Configure CBS in AVB TX queues */
	if (tx_queues_count > 1)
		stmmac_configure_cbs(priv);

	/* Map RX MTL to DMA channels */
	stmmac_rx_queue_dma_chan_map(priv);

	/* Enable MAC RX Queues */
	stmmac_mac_enable_rx_queues(priv);

	/* Set RX priorities */
	if (rx_queues_count > 1)
		stmmac_mac_config_rx_queues_prio(priv);

	/* Set TX priorities */
	if (tx_queues_count > 1)
		stmmac_mac_config_tx_queues_prio(priv);

	/* Set RX routing */
	if (rx_queues_count > 1)
		stmmac_mac_config_rx_queues_routing(priv);
}

static void stmmac_safety_feat_configuration(struct stmmac_priv *priv)
{
	if (priv->dma_cap.asp) {
		netdev_info(priv->dev, "Enabling Safety Features\n");
		stmmac_safety_feat_config(priv, priv->ioaddr, priv->dma_cap.asp);
	} else {
		netdev_info(priv->dev, "No Safety Features support found\n");
	}
}

/**
 * stmmac_hw_setup - setup mac in a usable state.
 *  @dev : pointer to the device structure.
 *  Description:
 *  this is the main function to setup the HW in a usable state because the
 *  dma engine is reset, the core registers are configured (e.g. AXI,
 *  Checksum features, timers). The DMA is ready to start receiving and
 *  transmitting.
 *  Return value:
 *  0 on success and an appropriate (-)ve integer as defined in errno.h
 *  file on failure.
 */
static int stmmac_hw_setup(struct net_device *dev, bool init_ptp)
{
	struct stmmac_priv *priv = netdev_priv(dev);
	u32 rx_cnt = priv->plat->rx_queues_to_use;
	u32 tx_cnt = priv->plat->tx_queues_to_use;
	u32 chan;
	int ret;

	/* DMA initialization and SW reset */
	ret = stmmac_init_dma_engine(priv);
	if (ret < 0) {
		netdev_err(priv->dev, "%s: DMA engine initialization failed\n",
			   __func__);
		return ret;
	}

	/* Copy the MAC addr into the HW  */
	stmmac_set_umac_addr(priv, priv->hw, dev->dev_addr, 0);

	/* PS and related bits will be programmed according to the speed */
	if (priv->hw->pcs) {
		int speed = priv->plat->mac_port_sel_speed;

		if ((speed == SPEED_10) || (speed == SPEED_100) ||
		    (speed == SPEED_1000)) {
			priv->hw->ps = speed;
		} else {
			dev_warn(priv->device, "invalid port speed\n");
			priv->hw->ps = 0;
		}
	}

	/* Initialize the MAC Core */
	stmmac_core_init(priv, priv->hw, dev);

	/* Initialize MTL*/
	stmmac_mtl_configuration(priv);

	/* Initialize Safety Features */
	stmmac_safety_feat_configuration(priv);

	ret = stmmac_rx_ipc(priv, priv->hw);
	if (!ret) {
		netdev_warn(priv->dev, "RX IPC Checksum Offload disabled\n");
		priv->plat->rx_coe = STMMAC_RX_COE_NONE;
		priv->hw->rx_csum = 0;
	}

	/* Enable the MAC Rx/Tx */
	stmmac_mac_set(priv, priv->ioaddr, true);

	/* Set the HW DMA mode and the COE */
	stmmac_dma_operation_mode(priv);

	stmmac_mmc_setup(priv);

	if (init_ptp) {
		ret = clk_prepare_enable(priv->plat->clk_ptp_ref);
		if (ret < 0)
			netdev_warn(priv->dev, "failed to enable PTP reference clock: %d\n", ret);

		ret = stmmac_init_ptp(priv);
		if (ret == -EOPNOTSUPP)
			netdev_warn(priv->dev, "PTP not supported by HW\n");
		else if (ret)
			netdev_warn(priv->dev, "PTP init failed\n");
	}

#ifdef CONFIG_DEBUG_FS
	ret = stmmac_init_fs(dev);
	if (ret < 0)
		netdev_warn(priv->dev, "%s: failed debugFS registration\n",
			    __func__);
#endif
	priv->tx_lpi_timer = STMMAC_DEFAULT_TWT_LS;

	if (priv->use_riwt) {
		ret = stmmac_rx_watchdog(priv, priv->ioaddr, MAX_DMA_RIWT, rx_cnt);
		if (!ret)
			priv->rx_riwt = MAX_DMA_RIWT;
	}

	if (priv->hw->pcs)
		stmmac_pcs_ctrl_ane(priv, priv->hw, 1, priv->hw->ps, 0);

	/* set TX and RX rings length */
	stmmac_set_rings_length(priv);

	/* Enable TSO */
	if (priv->tso) {
		for (chan = 0; chan < tx_cnt; chan++)
			stmmac_enable_tso(priv, priv->ioaddr, 1, chan);
	}

	/* Start the ball rolling... */
	stmmac_start_all_dma(priv);

	return 0;
}

static void stmmac_hw_teardown(struct net_device *dev)
{
	struct stmmac_priv *priv = netdev_priv(dev);

	clk_disable_unprepare(priv->plat->clk_ptp_ref);
}

/**
 *  stmmac_open - open entry point of the driver
 *  @dev : pointer to the device structure.
 *  Description:
 *  This function is the open entry point of the driver.
 *  Return value:
 *  0 on success and an appropriate (-)ve integer as defined in errno.h
 *  file on failure.
 */
static int stmmac_open(struct net_device *dev)
{
	struct stmmac_priv *priv = netdev_priv(dev);
	u32 chan;
	int ret;

	stmmac_check_ether_addr(priv);

	if (priv->hw->pcs != STMMAC_PCS_RGMII &&
	    priv->hw->pcs != STMMAC_PCS_TBI &&
	    priv->hw->pcs != STMMAC_PCS_RTBI) {
		ret = stmmac_init_phy(dev);
		if (ret) {
			netdev_err(priv->dev,
				   "%s: Cannot attach to PHY (error: %d)\n",
				   __func__, ret);
			return ret;
		}
	}

	/* Extra statistics */
	memset(&priv->xstats, 0, sizeof(struct stmmac_extra_stats));
	priv->xstats.threshold = tc;

	priv->dma_buf_sz = STMMAC_ALIGN(buf_sz);
	priv->rx_copybreak = STMMAC_RX_COPYBREAK;

	ret = alloc_dma_desc_resources(priv);
	if (ret < 0) {
		netdev_err(priv->dev, "%s: DMA descriptors allocation failed\n",
			   __func__);
		goto dma_desc_error;
	}

	ret = init_dma_desc_rings(dev, GFP_KERNEL);
	if (ret < 0) {
		netdev_err(priv->dev, "%s: DMA descriptors initialization failed\n",
			   __func__);
		goto init_error;
	}

	ret = stmmac_hw_setup(dev, true);
	if (ret < 0) {
		netdev_err(priv->dev, "%s: Hw setup failed\n", __func__);
		goto init_error;
	}

	stmmac_init_tx_coalesce(priv);

	if (dev->phydev)
		phy_start(dev->phydev);

	/* Request the IRQ lines */
	ret = request_irq(dev->irq, stmmac_interrupt,
			  IRQF_SHARED, dev->name, dev);
	if (unlikely(ret < 0)) {
		netdev_err(priv->dev,
			   "%s: ERROR: allocating the IRQ %d (error: %d)\n",
			   __func__, dev->irq, ret);
		goto irq_error;
	}

	/* Request the Wake IRQ in case of another line is used for WoL */
	if (priv->wol_irq != dev->irq) {
		ret = request_irq(priv->wol_irq, stmmac_interrupt,
				  IRQF_SHARED, dev->name, dev);
		if (unlikely(ret < 0)) {
			netdev_err(priv->dev,
				   "%s: ERROR: allocating the WoL IRQ %d (%d)\n",
				   __func__, priv->wol_irq, ret);
			goto wolirq_error;
		}
	}

	/* Request the IRQ lines */
	if (priv->lpi_irq > 0) {
		ret = request_irq(priv->lpi_irq, stmmac_interrupt, IRQF_SHARED,
				  dev->name, dev);
		if (unlikely(ret < 0)) {
			netdev_err(priv->dev,
				   "%s: ERROR: allocating the LPI IRQ %d (%d)\n",
				   __func__, priv->lpi_irq, ret);
			goto lpiirq_error;
		}
	}

	stmmac_enable_all_queues(priv);
	stmmac_start_all_queues(priv);

	return 0;

lpiirq_error:
	if (priv->wol_irq != dev->irq)
		free_irq(priv->wol_irq, dev);
wolirq_error:
	free_irq(dev->irq, dev);
irq_error:
	if (dev->phydev)
		phy_stop(dev->phydev);

	for (chan = 0; chan < priv->plat->tx_queues_to_use; chan++)
		del_timer_sync(&priv->tx_queue[chan].txtimer);

	stmmac_hw_teardown(dev);
init_error:
	free_dma_desc_resources(priv);
dma_desc_error:
	if (dev->phydev)
		phy_disconnect(dev->phydev);

	return ret;
}

/**
 *  stmmac_release - close entry point of the driver
 *  @dev : device pointer.
 *  Description:
 *  This is the stop entry point of the driver.
 */
static int stmmac_release(struct net_device *dev)
{
	struct stmmac_priv *priv = netdev_priv(dev);
	u32 chan;

	if (priv->eee_enabled)
		del_timer_sync(&priv->eee_ctrl_timer);

	/* Stop and disconnect the PHY */
	if (dev->phydev) {
		phy_stop(dev->phydev);
		phy_disconnect(dev->phydev);
	}

	stmmac_stop_all_queues(priv);

	stmmac_disable_all_queues(priv);

	for (chan = 0; chan < priv->plat->tx_queues_to_use; chan++)
		del_timer_sync(&priv->tx_queue[chan].txtimer);

	/* Free the IRQ lines */
	free_irq(dev->irq, dev);
	if (priv->wol_irq != dev->irq)
		free_irq(priv->wol_irq, dev);
	if (priv->lpi_irq > 0)
		free_irq(priv->lpi_irq, dev);

	/* Stop TX/RX DMA and clear the descriptors */
	stmmac_stop_all_dma(priv);

	/* Release and free the Rx/Tx resources */
	free_dma_desc_resources(priv);

	/* Disable the MAC Rx/Tx */
	stmmac_mac_set(priv, priv->ioaddr, false);

	netif_carrier_off(dev);

#ifdef CONFIG_DEBUG_FS
	stmmac_exit_fs(dev);
#endif

	stmmac_release_ptp(priv);

	return 0;
}

/**
 *  stmmac_tso_allocator - close entry point of the driver
 *  @priv: driver private structure
 *  @des: buffer start address
 *  @total_len: total length to fill in descriptors
 *  @last_segmant: condition for the last descriptor
 *  @queue: TX queue index
 *  Description:
 *  This function fills descriptor and request new descriptors according to
 *  buffer length to fill
 */
static void stmmac_tso_allocator(struct stmmac_priv *priv, unsigned int des,
				 int total_len, bool last_segment, u32 queue)
{
	struct stmmac_tx_queue *tx_q = &priv->tx_queue[queue];
	struct dma_desc *desc;
	u32 buff_size;
	int tmp_len;

	tmp_len = total_len;

	while (tmp_len > 0) {
		tx_q->cur_tx = STMMAC_GET_ENTRY(tx_q->cur_tx, DMA_TX_SIZE);
		WARN_ON(tx_q->tx_skbuff[tx_q->cur_tx]);
		desc = tx_q->dma_tx + tx_q->cur_tx;

		desc->des0 = cpu_to_le32(des + (total_len - tmp_len));
		buff_size = tmp_len >= TSO_MAX_BUFF_SIZE ?
			    TSO_MAX_BUFF_SIZE : tmp_len;

		stmmac_prepare_tso_tx_desc(priv, desc, 0, buff_size,
				0, 1,
				(last_segment) && (tmp_len <= TSO_MAX_BUFF_SIZE),
				0, 0);

		tmp_len -= TSO_MAX_BUFF_SIZE;
	}
}

/**
 *  stmmac_tso_xmit - Tx entry point of the driver for oversized frames (TSO)
 *  @skb : the socket buffer
 *  @dev : device pointer
 *  Description: this is the transmit function that is called on TSO frames
 *  (support available on GMAC4 and newer chips).
 *  Diagram below show the ring programming in case of TSO frames:
 *
 *  First Descriptor
 *   --------
 *   | DES0 |---> buffer1 = L2/L3/L4 header
 *   | DES1 |---> TCP Payload (can continue on next descr...)
 *   | DES2 |---> buffer 1 and 2 len
 *   | DES3 |---> must set TSE, TCP hdr len-> [22:19]. TCP payload len [17:0]
 *   --------
 *	|
 *     ...
 *	|
 *   --------
 *   | DES0 | --| Split TCP Payload on Buffers 1 and 2
 *   | DES1 | --|
 *   | DES2 | --> buffer 1 and 2 len
 *   | DES3 |
 *   --------
 *
 * mss is fixed when enable tso, so w/o programming the TDES3 ctx field.
 */
static netdev_tx_t stmmac_tso_xmit(struct sk_buff *skb, struct net_device *dev)
{
	struct dma_desc *desc, *first, *mss_desc = NULL;
	struct stmmac_priv *priv = netdev_priv(dev);
	int nfrags = skb_shinfo(skb)->nr_frags;
	u32 queue = skb_get_queue_mapping(skb);
	unsigned int first_entry, des;
	struct stmmac_tx_queue *tx_q;
	int tmp_pay_len = 0;
	u32 pay_len, mss;
	u8 proto_hdr_len;
	int i;

	tx_q = &priv->tx_queue[queue];

	/* Compute header lengths */
	proto_hdr_len = skb_transport_offset(skb) + tcp_hdrlen(skb);

	/* Desc availability based on threshold should be enough safe */
	if (unlikely(stmmac_tx_avail(priv, queue) <
		(((skb->len - proto_hdr_len) / TSO_MAX_BUFF_SIZE + 1)))) {
		if (!netif_tx_queue_stopped(netdev_get_tx_queue(dev, queue))) {
			netif_tx_stop_queue(netdev_get_tx_queue(priv->dev,
								queue));
			/* This is a hard error, log it. */
			netdev_err(priv->dev,
				   "%s: Tx Ring full when queue awake\n",
				   __func__);
		}
		return NETDEV_TX_BUSY;
	}

	pay_len = skb_headlen(skb) - proto_hdr_len; /* no frags */

	mss = skb_shinfo(skb)->gso_size;

	/* set new MSS value if needed */
	if (mss != tx_q->mss) {
		mss_desc = tx_q->dma_tx + tx_q->cur_tx;
		stmmac_set_mss(priv, mss_desc, mss);
		tx_q->mss = mss;
		tx_q->cur_tx = STMMAC_GET_ENTRY(tx_q->cur_tx, DMA_TX_SIZE);
		WARN_ON(tx_q->tx_skbuff[tx_q->cur_tx]);
	}

	if (netif_msg_tx_queued(priv)) {
		pr_info("%s: tcphdrlen %d, hdr_len %d, pay_len %d, mss %d\n",
			__func__, tcp_hdrlen(skb), proto_hdr_len, pay_len, mss);
		pr_info("\tskb->len %d, skb->data_len %d\n", skb->len,
			skb->data_len);
	}

	first_entry = tx_q->cur_tx;
	WARN_ON(tx_q->tx_skbuff[first_entry]);

	desc = tx_q->dma_tx + first_entry;
	first = desc;

	/* first descriptor: fill Headers on Buf1 */
	des = dma_map_single(priv->device, skb->data, skb_headlen(skb),
			     DMA_TO_DEVICE);
	if (dma_mapping_error(priv->device, des))
		goto dma_map_err;

	tx_q->tx_skbuff_dma[first_entry].buf = des;
	tx_q->tx_skbuff_dma[first_entry].len = skb_headlen(skb);

	first->des0 = cpu_to_le32(des);

	/* Fill start of payload in buff2 of first descriptor */
	if (pay_len)
		first->des1 = cpu_to_le32(des + proto_hdr_len);

	/* If needed take extra descriptors to fill the remaining payload */
	tmp_pay_len = pay_len - TSO_MAX_BUFF_SIZE;

	stmmac_tso_allocator(priv, des, tmp_pay_len, (nfrags == 0), queue);

	/* Prepare fragments */
	for (i = 0; i < nfrags; i++) {
		const skb_frag_t *frag = &skb_shinfo(skb)->frags[i];

		des = skb_frag_dma_map(priv->device, frag, 0,
				       skb_frag_size(frag),
				       DMA_TO_DEVICE);
		if (dma_mapping_error(priv->device, des))
			goto dma_map_err;

		stmmac_tso_allocator(priv, des, skb_frag_size(frag),
				     (i == nfrags - 1), queue);

		tx_q->tx_skbuff_dma[tx_q->cur_tx].buf = des;
		tx_q->tx_skbuff_dma[tx_q->cur_tx].len = skb_frag_size(frag);
		tx_q->tx_skbuff_dma[tx_q->cur_tx].map_as_page = true;
	}

	tx_q->tx_skbuff_dma[tx_q->cur_tx].last_segment = true;

	/* Only the last descriptor gets to point to the skb. */
	tx_q->tx_skbuff[tx_q->cur_tx] = skb;

	/* We've used all descriptors we need for this skb, however,
	 * advance cur_tx so that it references a fresh descriptor.
	 * ndo_start_xmit will fill this descriptor the next time it's
	 * called and stmmac_tx_clean may clean up to this descriptor.
	 */
	tx_q->cur_tx = STMMAC_GET_ENTRY(tx_q->cur_tx, DMA_TX_SIZE);

	if (unlikely(stmmac_tx_avail(priv, queue) <= (MAX_SKB_FRAGS + 1))) {
		netif_dbg(priv, hw, priv->dev, "%s: stop transmitted packets\n",
			  __func__);
		netif_tx_stop_queue(netdev_get_tx_queue(priv->dev, queue));
	}

	dev->stats.tx_bytes += skb->len;
	priv->xstats.tx_tso_frames++;
	priv->xstats.tx_tso_nfrags += nfrags;

	/* Manage tx mitigation */
	tx_q->tx_count_frames += nfrags + 1;
	if (priv->tx_coal_frames <= tx_q->tx_count_frames) {
		stmmac_set_tx_ic(priv, desc);
		priv->xstats.tx_set_ic_bit++;
		tx_q->tx_count_frames = 0;
	} else {
		stmmac_tx_timer_arm(priv, queue);
	}

	skb_tx_timestamp(skb);

	if (unlikely((skb_shinfo(skb)->tx_flags & SKBTX_HW_TSTAMP) &&
		     priv->hwts_tx_en)) {
		/* declare that device is doing timestamping */
		skb_shinfo(skb)->tx_flags |= SKBTX_IN_PROGRESS;
		stmmac_enable_tx_timestamp(priv, first);
	}

	/* Complete the first descriptor before granting the DMA */
	stmmac_prepare_tso_tx_desc(priv, first, 1,
			proto_hdr_len,
			pay_len,
			1, tx_q->tx_skbuff_dma[first_entry].last_segment,
			tcp_hdrlen(skb) / 4, (skb->len - proto_hdr_len));

	/* If context desc is used to change MSS */
	if (mss_desc) {
		/* Make sure that first descriptor has been completely
		 * written, including its own bit. This is because MSS is
		 * actually before first descriptor, so we need to make
		 * sure that MSS's own bit is the last thing written.
		 */
		dma_wmb();
		stmmac_set_tx_owner(priv, mss_desc);
	}

	/* The own bit must be the latest setting done when prepare the
	 * descriptor and then barrier is needed to make sure that
	 * all is coherent before granting the DMA engine.
	 */
	wmb();

	if (netif_msg_pktdata(priv)) {
		pr_info("%s: curr=%d dirty=%d f=%d, e=%d, f_p=%p, nfrags %d\n",
			__func__, tx_q->cur_tx, tx_q->dirty_tx, first_entry,
			tx_q->cur_tx, first, nfrags);

		stmmac_display_ring(priv, (void *)tx_q->dma_tx, DMA_TX_SIZE, 0);

		pr_info(">>> frame to be transmitted: ");
		print_pkt(skb->data, skb_headlen(skb));
	}

	netdev_tx_sent_queue(netdev_get_tx_queue(dev, queue), skb->len);

	tx_q->tx_tail_addr = tx_q->dma_tx_phy + (tx_q->cur_tx * sizeof(*desc));
	stmmac_set_tx_tail_ptr(priv, priv->ioaddr, tx_q->tx_tail_addr, queue);

	return NETDEV_TX_OK;

dma_map_err:
	dev_err(priv->device, "Tx dma map failed\n");
	dev_kfree_skb(skb);
	priv->dev->stats.tx_dropped++;
	return NETDEV_TX_OK;
}

/**
 *  stmmac_xmit - Tx entry point of the driver
 *  @skb : the socket buffer
 *  @dev : device pointer
 *  Description : this is the tx entry point of the driver.
 *  It programs the chain or the ring and supports oversized frames
 *  and SG feature.
 */
static netdev_tx_t stmmac_xmit(struct sk_buff *skb, struct net_device *dev)
{
	struct stmmac_priv *priv = netdev_priv(dev);
	unsigned int nopaged_len = skb_headlen(skb);
	int i, csum_insertion = 0, is_jumbo = 0;
	u32 queue = skb_get_queue_mapping(skb);
	int nfrags = skb_shinfo(skb)->nr_frags;
	int entry;
	unsigned int first_entry;
	struct dma_desc *desc, *first;
	struct stmmac_tx_queue *tx_q;
	unsigned int enh_desc;
	unsigned int des;

	tx_q = &priv->tx_queue[queue];

	/* Manage oversized TCP frames for GMAC4 device */
	if (skb_is_gso(skb) && priv->tso) {
		if (skb_shinfo(skb)->gso_type & (SKB_GSO_TCPV4 | SKB_GSO_TCPV6))
			return stmmac_tso_xmit(skb, dev);
	}

	if (unlikely(stmmac_tx_avail(priv, queue) < nfrags + 1)) {
		if (!netif_tx_queue_stopped(netdev_get_tx_queue(dev, queue))) {
			netif_tx_stop_queue(netdev_get_tx_queue(priv->dev,
								queue));
			/* This is a hard error, log it. */
			netdev_err(priv->dev,
				   "%s: Tx Ring full when queue awake\n",
				   __func__);
		}
		return NETDEV_TX_BUSY;
	}

	if (priv->tx_path_in_lpi_mode)
		stmmac_disable_eee_mode(priv);

	entry = tx_q->cur_tx;
	first_entry = entry;
	WARN_ON(tx_q->tx_skbuff[first_entry]);

	csum_insertion = (skb->ip_summed == CHECKSUM_PARTIAL);

	if (likely(priv->extend_desc))
		desc = (struct dma_desc *)(tx_q->dma_etx + entry);
	else
		desc = tx_q->dma_tx + entry;

	first = desc;

	enh_desc = priv->plat->enh_desc;
	/* To program the descriptors according to the size of the frame */
	if (enh_desc)
		is_jumbo = stmmac_is_jumbo_frm(priv, skb->len, enh_desc);

	if (unlikely(is_jumbo)) {
		entry = stmmac_jumbo_frm(priv, tx_q, skb, csum_insertion);
		if (unlikely(entry < 0) && (entry != -EINVAL))
			goto dma_map_err;
	}

	for (i = 0; i < nfrags; i++) {
		const skb_frag_t *frag = &skb_shinfo(skb)->frags[i];
		int len = skb_frag_size(frag);
		bool last_segment = (i == (nfrags - 1));

		entry = STMMAC_GET_ENTRY(entry, DMA_TX_SIZE);
		WARN_ON(tx_q->tx_skbuff[entry]);

		if (likely(priv->extend_desc))
			desc = (struct dma_desc *)(tx_q->dma_etx + entry);
		else
			desc = tx_q->dma_tx + entry;

		des = skb_frag_dma_map(priv->device, frag, 0, len,
				       DMA_TO_DEVICE);
		if (dma_mapping_error(priv->device, des))
			goto dma_map_err; /* should reuse desc w/o issues */

		tx_q->tx_skbuff_dma[entry].buf = des;

		stmmac_set_desc_addr(priv, desc, des);

		tx_q->tx_skbuff_dma[entry].map_as_page = true;
		tx_q->tx_skbuff_dma[entry].len = len;
		tx_q->tx_skbuff_dma[entry].last_segment = last_segment;

		/* Prepare the descriptor and set the own bit too */
		stmmac_prepare_tx_desc(priv, desc, 0, len, csum_insertion,
				priv->mode, 1, last_segment, skb->len);
	}

	/* Only the last descriptor gets to point to the skb. */
	tx_q->tx_skbuff[entry] = skb;

	/* We've used all descriptors we need for this skb, however,
	 * advance cur_tx so that it references a fresh descriptor.
	 * ndo_start_xmit will fill this descriptor the next time it's
	 * called and stmmac_tx_clean may clean up to this descriptor.
	 */
	entry = STMMAC_GET_ENTRY(entry, DMA_TX_SIZE);
	tx_q->cur_tx = entry;

	if (netif_msg_pktdata(priv)) {
		void *tx_head;

		netdev_dbg(priv->dev,
			   "%s: curr=%d dirty=%d f=%d, e=%d, first=%p, nfrags=%d",
			   __func__, tx_q->cur_tx, tx_q->dirty_tx, first_entry,
			   entry, first, nfrags);

		if (priv->extend_desc)
			tx_head = (void *)tx_q->dma_etx;
		else
			tx_head = (void *)tx_q->dma_tx;

		stmmac_display_ring(priv, tx_head, DMA_TX_SIZE, false);

		netdev_dbg(priv->dev, ">>> frame to be transmitted: ");
		print_pkt(skb->data, skb->len);
	}

	if (unlikely(stmmac_tx_avail(priv, queue) <= (MAX_SKB_FRAGS + 1))) {
		netif_dbg(priv, hw, priv->dev, "%s: stop transmitted packets\n",
			  __func__);
		netif_tx_stop_queue(netdev_get_tx_queue(priv->dev, queue));
	}

	dev->stats.tx_bytes += skb->len;

	/* According to the coalesce parameter the IC bit for the latest
	 * segment is reset and the timer re-started to clean the tx status.
	 * This approach takes care about the fragments: desc is the first
	 * element in case of no SG.
	 */
	tx_q->tx_count_frames += nfrags + 1;
	if (priv->tx_coal_frames <= tx_q->tx_count_frames) {
		stmmac_set_tx_ic(priv, desc);
		priv->xstats.tx_set_ic_bit++;
		tx_q->tx_count_frames = 0;
	} else {
		stmmac_tx_timer_arm(priv, queue);
	}

	skb_tx_timestamp(skb);

	/* Ready to fill the first descriptor and set the OWN bit w/o any
	 * problems because all the descriptors are actually ready to be
	 * passed to the DMA engine.
	 */
	if (likely(!is_jumbo)) {
		bool last_segment = (nfrags == 0);

		des = dma_map_single(priv->device, skb->data,
				     nopaged_len, DMA_TO_DEVICE);
		if (dma_mapping_error(priv->device, des))
			goto dma_map_err;

		tx_q->tx_skbuff_dma[first_entry].buf = des;

		stmmac_set_desc_addr(priv, first, des);

		tx_q->tx_skbuff_dma[first_entry].len = nopaged_len;
		tx_q->tx_skbuff_dma[first_entry].last_segment = last_segment;

		if (unlikely((skb_shinfo(skb)->tx_flags & SKBTX_HW_TSTAMP) &&
			     priv->hwts_tx_en)) {
			/* declare that device is doing timestamping */
			skb_shinfo(skb)->tx_flags |= SKBTX_IN_PROGRESS;
			stmmac_enable_tx_timestamp(priv, first);
		}

		/* Prepare the first descriptor setting the OWN bit too */
		stmmac_prepare_tx_desc(priv, first, 1, nopaged_len,
				csum_insertion, priv->mode, 1, last_segment,
				skb->len);

		/* The own bit must be the latest setting done when prepare the
		 * descriptor and then barrier is needed to make sure that
		 * all is coherent before granting the DMA engine.
		 */
		wmb();
	}

	netdev_tx_sent_queue(netdev_get_tx_queue(dev, queue), skb->len);

	stmmac_enable_dma_transmission(priv, priv->ioaddr);

	tx_q->tx_tail_addr = tx_q->dma_tx_phy + (tx_q->cur_tx * sizeof(*desc));
	stmmac_set_tx_tail_ptr(priv, priv->ioaddr, tx_q->tx_tail_addr, queue);

	return NETDEV_TX_OK;

dma_map_err:
	netdev_err(priv->dev, "Tx DMA map failed\n");
	dev_kfree_skb(skb);
	priv->dev->stats.tx_dropped++;
	return NETDEV_TX_OK;
}

static void stmmac_rx_vlan(struct net_device *dev, struct sk_buff *skb)
{
	struct vlan_ethhdr *veth;
	__be16 vlan_proto;
	u16 vlanid;

	veth = (struct vlan_ethhdr *)skb->data;
	vlan_proto = veth->h_vlan_proto;

	if ((vlan_proto == htons(ETH_P_8021Q) &&
	     dev->features & NETIF_F_HW_VLAN_CTAG_RX) ||
	    (vlan_proto == htons(ETH_P_8021AD) &&
	     dev->features & NETIF_F_HW_VLAN_STAG_RX)) {
		/* pop the vlan tag */
		vlanid = ntohs(veth->h_vlan_TCI);
		memmove(skb->data + VLAN_HLEN, veth, ETH_ALEN * 2);
		skb_pull(skb, VLAN_HLEN);
		__vlan_hwaccel_put_tag(skb, vlan_proto, vlanid);
	}
}


static inline int stmmac_rx_threshold_count(struct stmmac_rx_queue *rx_q)
{
	if (rx_q->rx_zeroc_thresh < STMMAC_RX_THRESH)
		return 0;

	return 1;
}

/**
 * stmmac_rx_refill - refill used skb preallocated buffers
 * @priv: driver private structure
 * @queue: RX queue index
 * Description : this is to reallocate the skb for the reception process
 * that is based on zero-copy.
 */
static inline void stmmac_rx_refill(struct stmmac_priv *priv, u32 queue)
{
	struct stmmac_rx_queue *rx_q = &priv->rx_queue[queue];
	int dirty = stmmac_rx_dirty(priv, queue);
	unsigned int entry = rx_q->dirty_rx;

	int bfsize = priv->dma_buf_sz;

	while (dirty-- > 0) {
		struct dma_desc *p;

		if (priv->extend_desc)
			p = (struct dma_desc *)(rx_q->dma_erx + entry);
		else
			p = rx_q->dma_rx + entry;

		if (likely(!rx_q->rx_skbuff[entry])) {
			struct sk_buff *skb;

			skb = netdev_alloc_skb_ip_align(priv->dev, bfsize);
			if (unlikely(!skb)) {
				/* so for a while no zero-copy! */
				rx_q->rx_zeroc_thresh = STMMAC_RX_THRESH;
				if (unlikely(net_ratelimit()))
					dev_err(priv->device,
						"fail to alloc skb entry %d\n",
						entry);
				break;
			}

			rx_q->rx_skbuff[entry] = skb;
			rx_q->rx_skbuff_dma[entry] =
			    dma_map_single(priv->device, skb->data, bfsize,
					   DMA_FROM_DEVICE);
			if (dma_mapping_error(priv->device,
					      rx_q->rx_skbuff_dma[entry])) {
				netdev_err(priv->dev, "Rx DMA map failed\n");
				dev_kfree_skb(skb);
				break;
			}

			stmmac_set_desc_addr(priv, p, rx_q->rx_skbuff_dma[entry]);
			stmmac_refill_desc3(priv, rx_q, p);

			if (rx_q->rx_zeroc_thresh > 0)
				rx_q->rx_zeroc_thresh--;

			netif_dbg(priv, rx_status, priv->dev,
				  "refill entry #%d\n", entry);
		}
		dma_wmb();

		stmmac_set_rx_owner(priv, p, priv->use_riwt);

		dma_wmb();

		entry = STMMAC_GET_ENTRY(entry, DMA_RX_SIZE);
	}
	rx_q->dirty_rx = entry;
}

/**
 * stmmac_rx - manage the receive process
 * @priv: driver private structure
 * @limit: napi bugget
 * @queue: RX queue index.
 * Description :  this the function called by the napi poll method.
 * It gets all the frames inside the ring.
 */
static int stmmac_rx(struct stmmac_priv *priv, int limit, u32 queue)
{
	struct stmmac_rx_queue *rx_q = &priv->rx_queue[queue];
	struct stmmac_channel *ch = &priv->channel[queue];
	unsigned int entry = rx_q->cur_rx;
	int coe = priv->hw->rx_csum;
	unsigned int next_entry;
	unsigned int count = 0;
	bool xmac;

	xmac = priv->plat->has_gmac4 || priv->plat->has_xgmac;

	if (netif_msg_rx_status(priv)) {
		void *rx_head;

		netdev_dbg(priv->dev, "%s: descriptor ring:\n", __func__);
		if (priv->extend_desc)
			rx_head = (void *)rx_q->dma_erx;
		else
			rx_head = (void *)rx_q->dma_rx;

		stmmac_display_ring(priv, rx_head, DMA_RX_SIZE, true);
	}
	while (count < limit) {
		int status;
		struct dma_desc *p;
		struct dma_desc *np;

		if (priv->extend_desc)
			p = (struct dma_desc *)(rx_q->dma_erx + entry);
		else
			p = rx_q->dma_rx + entry;

		/* read the status of the incoming frame */
		status = stmmac_rx_status(priv, &priv->dev->stats,
				&priv->xstats, p);
		/* check if managed by the DMA otherwise go ahead */
		if (unlikely(status & dma_own))
			break;

		count++;

		rx_q->cur_rx = STMMAC_GET_ENTRY(rx_q->cur_rx, DMA_RX_SIZE);
		next_entry = rx_q->cur_rx;

		if (priv->extend_desc)
			np = (struct dma_desc *)(rx_q->dma_erx + next_entry);
		else
			np = rx_q->dma_rx + next_entry;

		prefetch(np);

		if (priv->extend_desc)
			stmmac_rx_extended_status(priv, &priv->dev->stats,
					&priv->xstats, rx_q->dma_erx + entry);
		if (unlikely(status == discard_frame)) {
			priv->dev->stats.rx_errors++;
			if (priv->hwts_rx_en && !priv->extend_desc) {
				/* DESC2 & DESC3 will be overwritten by device
				 * with timestamp value, hence reinitialize
				 * them in stmmac_rx_refill() function so that
				 * device can reuse it.
				 */
				dev_kfree_skb_any(rx_q->rx_skbuff[entry]);
				rx_q->rx_skbuff[entry] = NULL;
				dma_unmap_single(priv->device,
						 rx_q->rx_skbuff_dma[entry],
						 priv->dma_buf_sz,
						 DMA_FROM_DEVICE);
			}
		} else {
			struct sk_buff *skb;
			int frame_len;
			unsigned int des;

			stmmac_get_desc_addr(priv, p, &des);
			frame_len = stmmac_get_rx_frame_len(priv, p, coe);

			/*  If frame length is greater than skb buffer size
			 *  (preallocated during init) then the packet is
			 *  ignored
			 */
			if (frame_len > priv->dma_buf_sz) {
				netdev_err(priv->dev,
					   "len %d larger than size (%d)\n",
					   frame_len, priv->dma_buf_sz);
				priv->dev->stats.rx_length_errors++;
				break;
			}

			/* ACS is set; GMAC core strips PAD/FCS for IEEE 802.3
			 * Type frames (LLC/LLC-SNAP)
			 *
			 * llc_snap is never checked in GMAC >= 4, so this ACS
			 * feature is always disabled and packets need to be
			 * stripped manually.
			 */
			if (unlikely(priv->synopsys_id >= DWMAC_CORE_4_00) ||
			    unlikely(status != llc_snap))
				frame_len -= ETH_FCS_LEN;

			if (netif_msg_rx_status(priv)) {
				netdev_dbg(priv->dev, "\tdesc: %p [entry %d] buff=0x%x\n",
					   p, entry, des);
				netdev_dbg(priv->dev, "frame size %d, COE: %d\n",
					   frame_len, status);
			}

			/* The zero-copy is always used for all the sizes
			 * in case of GMAC4 because it needs
			 * to refill the used descriptors, always.
			 */
			if (unlikely(!xmac &&
				     ((frame_len < priv->rx_copybreak) ||
				     stmmac_rx_threshold_count(rx_q)))) {
				skb = netdev_alloc_skb_ip_align(priv->dev,
								frame_len);
				if (unlikely(!skb)) {
					if (net_ratelimit())
						dev_warn(priv->device,
							 "packet dropped\n");
					priv->dev->stats.rx_dropped++;
					break;
				}

				dma_sync_single_for_cpu(priv->device,
							rx_q->rx_skbuff_dma
							[entry], frame_len,
							DMA_FROM_DEVICE);
				skb_copy_to_linear_data(skb,
							rx_q->
							rx_skbuff[entry]->data,
							frame_len);

				skb_put(skb, frame_len);
				dma_sync_single_for_device(priv->device,
							   rx_q->rx_skbuff_dma
							   [entry], frame_len,
							   DMA_FROM_DEVICE);
			} else {
				skb = rx_q->rx_skbuff[entry];
				if (unlikely(!skb)) {
					netdev_err(priv->dev,
						   "%s: Inconsistent Rx chain\n",
						   priv->dev->name);
					priv->dev->stats.rx_dropped++;
					break;
				}
				prefetch(skb->data - NET_IP_ALIGN);
				rx_q->rx_skbuff[entry] = NULL;
				rx_q->rx_zeroc_thresh++;

				skb_put(skb, frame_len);
				dma_unmap_single(priv->device,
						 rx_q->rx_skbuff_dma[entry],
						 priv->dma_buf_sz,
						 DMA_FROM_DEVICE);
			}

			if (netif_msg_pktdata(priv)) {
				netdev_dbg(priv->dev, "frame received (%dbytes)",
					   frame_len);
				print_pkt(skb->data, frame_len);
			}

			stmmac_get_rx_hwtstamp(priv, p, np, skb);

			stmmac_rx_vlan(priv->dev, skb);

			skb->protocol = eth_type_trans(skb, priv->dev);

			if (unlikely(!coe))
				skb_checksum_none_assert(skb);
			else
				skb->ip_summed = CHECKSUM_UNNECESSARY;

			napi_gro_receive(&ch->napi, skb);

			priv->dev->stats.rx_packets++;
			priv->dev->stats.rx_bytes += frame_len;
		}
		entry = next_entry;
	}

	stmmac_rx_refill(priv, queue);

	priv->xstats.rx_pkt_n += count;

	return count;
}

/**
 *  stmmac_poll - stmmac poll method (NAPI)
 *  @napi : pointer to the napi structure.
 *  @budget : maximum number of packets that the current CPU can receive from
 *	      all interfaces.
 *  Description :
 *  To look at the incoming frames and clear the tx resources.
 */
static int stmmac_napi_poll(struct napi_struct *napi, int budget)
{
	struct stmmac_channel *ch =
		container_of(napi, struct stmmac_channel, napi);
	struct stmmac_priv *priv = ch->priv_data;
	int work_done = 0, work_rem = budget;
	u32 chan = ch->index;

	priv->xstats.napi_poll++;

	if (ch->has_tx) {
		int done = stmmac_tx_clean(priv, work_rem, chan);

		work_done += done;
		work_rem -= done;
	}

	if (ch->has_rx) {
		int done = stmmac_rx(priv, work_rem, chan);

		work_done += done;
		work_rem -= done;
	}

	if (work_done < budget && napi_complete_done(napi, work_done))
		stmmac_enable_dma_irq(priv, priv->ioaddr, chan);

	return work_done;
}

/**
 *  stmmac_tx_timeout
 *  @dev : Pointer to net device structure
 *  Description: this function is called when a packet transmission fails to
 *   complete within a reasonable time. The driver will mark the error in the
 *   netdev structure and arrange for the device to be reset to a sane state
 *   in order to transmit a new packet.
 */
static void stmmac_tx_timeout(struct net_device *dev)
{
	struct stmmac_priv *priv = netdev_priv(dev);

	stmmac_global_err(priv);
}

/**
 *  stmmac_set_rx_mode - entry point for multicast addressing
 *  @dev : pointer to the device structure
 *  Description:
 *  This function is a driver entry point which gets called by the kernel
 *  whenever multicast addresses must be enabled/disabled.
 *  Return value:
 *  void.
 */
static void stmmac_set_rx_mode(struct net_device *dev)
{
	struct stmmac_priv *priv = netdev_priv(dev);

	stmmac_set_filter(priv, priv->hw, dev);
}

/**
 *  stmmac_change_mtu - entry point to change MTU size for the device.
 *  @dev : device pointer.
 *  @new_mtu : the new MTU size for the device.
 *  Description: the Maximum Transfer Unit (MTU) is used by the network layer
 *  to drive packet transmission. Ethernet has an MTU of 1500 octets
 *  (ETH_DATA_LEN). This value can be changed with ifconfig.
 *  Return value:
 *  0 on success and an appropriate (-)ve integer as defined in errno.h
 *  file on failure.
 */
static int stmmac_change_mtu(struct net_device *dev, int new_mtu)
{
	struct stmmac_priv *priv = netdev_priv(dev);

	if (netif_running(dev)) {
		netdev_err(priv->dev, "must be stopped to change its MTU\n");
		return -EBUSY;
	}

	dev->mtu = new_mtu;

	netdev_update_features(dev);

	return 0;
}

static netdev_features_t stmmac_fix_features(struct net_device *dev,
					     netdev_features_t features)
{
	struct stmmac_priv *priv = netdev_priv(dev);

	if (priv->plat->rx_coe == STMMAC_RX_COE_NONE)
		features &= ~NETIF_F_RXCSUM;

	if (!priv->plat->tx_coe)
		features &= ~NETIF_F_CSUM_MASK;

	/* Some GMAC devices have a bugged Jumbo frame support that
	 * needs to have the Tx COE disabled for oversized frames
	 * (due to limited buffer sizes). In this case we disable
	 * the TX csum insertion in the TDES and not use SF.
	 */
	if (priv->plat->bugged_jumbo && (dev->mtu > ETH_DATA_LEN))
		features &= ~NETIF_F_CSUM_MASK;

	/* Disable tso if asked by ethtool */
	if ((priv->plat->tso_en) && (priv->dma_cap.tsoen)) {
		if (features & NETIF_F_TSO)
			priv->tso = true;
		else
			priv->tso = false;
	}

	return features;
}

static int stmmac_set_features(struct net_device *netdev,
			       netdev_features_t features)
{
	struct stmmac_priv *priv = netdev_priv(netdev);

	/* Keep the COE Type in case of csum is supporting */
	if (features & NETIF_F_RXCSUM)
		priv->hw->rx_csum = priv->plat->rx_coe;
	else
		priv->hw->rx_csum = 0;
	/* No check needed because rx_coe has been set before and it will be
	 * fixed in case of issue.
	 */
	stmmac_rx_ipc(priv, priv->hw);

	return 0;
}

/**
 *  stmmac_interrupt - main ISR
 *  @irq: interrupt number.
 *  @dev_id: to pass the net device pointer.
 *  Description: this is the main driver interrupt service routine.
 *  It can call:
 *  o DMA service routine (to manage incoming frame reception and transmission
 *    status)
 *  o Core interrupts to manage: remote wake-up, management counter, LPI
 *    interrupts.
 */
static irqreturn_t stmmac_interrupt(int irq, void *dev_id)
{
	struct net_device *dev = (struct net_device *)dev_id;
	struct stmmac_priv *priv = netdev_priv(dev);
	u32 rx_cnt = priv->plat->rx_queues_to_use;
	u32 tx_cnt = priv->plat->tx_queues_to_use;
	u32 queues_count;
	u32 queue;
	bool xmac;

	xmac = priv->plat->has_gmac4 || priv->plat->has_xgmac;
	queues_count = (rx_cnt > tx_cnt) ? rx_cnt : tx_cnt;

	if (priv->irq_wake)
		pm_wakeup_event(priv->device, 0);

	if (unlikely(!dev)) {
		netdev_err(priv->dev, "%s: invalid dev pointer\n", __func__);
		return IRQ_NONE;
	}

	/* Check if adapter is up */
	if (test_bit(STMMAC_DOWN, &priv->state))
		return IRQ_HANDLED;
	/* Check if a fatal error happened */
	if (stmmac_safety_feat_interrupt(priv))
		return IRQ_HANDLED;

	/* To handle GMAC own interrupts */
	if ((priv->plat->has_gmac) || xmac) {
		int status = stmmac_host_irq_status(priv, priv->hw, &priv->xstats);
		int mtl_status;

		if (unlikely(status)) {
			/* For LPI we need to save the tx status */
			if (status & CORE_IRQ_TX_PATH_IN_LPI_MODE)
				priv->tx_path_in_lpi_mode = true;
			if (status & CORE_IRQ_TX_PATH_EXIT_LPI_MODE)
				priv->tx_path_in_lpi_mode = false;
		}

		for (queue = 0; queue < queues_count; queue++) {
			struct stmmac_rx_queue *rx_q = &priv->rx_queue[queue];

			mtl_status = stmmac_host_mtl_irq_status(priv, priv->hw,
								queue);
			if (mtl_status != -EINVAL)
				status |= mtl_status;

			if (status & CORE_IRQ_MTL_RX_OVERFLOW)
				stmmac_set_rx_tail_ptr(priv, priv->ioaddr,
						       rx_q->rx_tail_addr,
						       queue);
		}

		/* PCS link status */
		if (priv->hw->pcs) {
			if (priv->xstats.pcs_link)
				netif_carrier_on(dev);
			else
				netif_carrier_off(dev);
		}
	}

	/* To handle DMA interrupts */
	stmmac_dma_interrupt(priv);

	return IRQ_HANDLED;
}

#ifdef CONFIG_NET_POLL_CONTROLLER
/* Polling receive - used by NETCONSOLE and other diagnostic tools
 * to allow network I/O with interrupts disabled.
 */
static void stmmac_poll_controller(struct net_device *dev)
{
	disable_irq(dev->irq);
	stmmac_interrupt(dev->irq, dev);
	enable_irq(dev->irq);
}
#endif

/**
 *  stmmac_ioctl - Entry point for the Ioctl
 *  @dev: Device pointer.
 *  @rq: An IOCTL specefic structure, that can contain a pointer to
 *  a proprietary structure used to pass information to the driver.
 *  @cmd: IOCTL command
 *  Description:
 *  Currently it supports the phy_mii_ioctl(...) and HW time stamping.
 */
static int stmmac_ioctl(struct net_device *dev, struct ifreq *rq, int cmd)
{
	int ret = -EOPNOTSUPP;

	if (!netif_running(dev))
		return -EINVAL;

	switch (cmd) {
	case SIOCGMIIPHY:
	case SIOCGMIIREG:
	case SIOCSMIIREG:
		if (!dev->phydev)
			return -EINVAL;
		ret = phy_mii_ioctl(dev->phydev, rq, cmd);
		break;
	case SIOCSHWTSTAMP:
		ret = stmmac_hwtstamp_ioctl(dev, rq);
		break;
	default:
		break;
	}

	return ret;
}

static int stmmac_setup_tc_block_cb(enum tc_setup_type type, void *type_data,
				    void *cb_priv)
{
	struct stmmac_priv *priv = cb_priv;
	int ret = -EOPNOTSUPP;

	stmmac_disable_all_queues(priv);

	switch (type) {
	case TC_SETUP_CLSU32:
		if (tc_cls_can_offload_and_chain0(priv->dev, type_data))
			ret = stmmac_tc_setup_cls_u32(priv, priv, type_data);
		break;
	default:
		break;
	}

	stmmac_enable_all_queues(priv);
	return ret;
}

static int stmmac_setup_tc_block(struct stmmac_priv *priv,
				 struct tc_block_offload *f)
{
	if (f->binder_type != TCF_BLOCK_BINDER_TYPE_CLSACT_INGRESS)
		return -EOPNOTSUPP;

	switch (f->command) {
	case TC_BLOCK_BIND:
		return tcf_block_cb_register(f->block, stmmac_setup_tc_block_cb,
				priv, priv, f->extack);
	case TC_BLOCK_UNBIND:
		tcf_block_cb_unregister(f->block, stmmac_setup_tc_block_cb, priv);
		return 0;
	default:
		return -EOPNOTSUPP;
	}
}

static int stmmac_setup_tc(struct net_device *ndev, enum tc_setup_type type,
			   void *type_data)
{
	struct stmmac_priv *priv = netdev_priv(ndev);

	switch (type) {
	case TC_SETUP_BLOCK:
		return stmmac_setup_tc_block(priv, type_data);
	case TC_SETUP_QDISC_CBS:
		return stmmac_tc_setup_cbs(priv, priv, type_data);
	default:
		return -EOPNOTSUPP;
	}
}

static int stmmac_set_mac_address(struct net_device *ndev, void *addr)
{
	struct stmmac_priv *priv = netdev_priv(ndev);
	int ret = 0;

	ret = eth_mac_addr(ndev, addr);
	if (ret)
		return ret;

	stmmac_set_umac_addr(priv, priv->hw, ndev->dev_addr, 0);

	return ret;
}

#ifdef CONFIG_DEBUG_FS
static struct dentry *stmmac_fs_dir;

static void sysfs_display_ring(void *head, int size, int extend_desc,
			       struct seq_file *seq)
{
	int i;
	struct dma_extended_desc *ep = (struct dma_extended_desc *)head;
	struct dma_desc *p = (struct dma_desc *)head;

	for (i = 0; i < size; i++) {
		if (extend_desc) {
			seq_printf(seq, "%d [0x%x]: 0x%x 0x%x 0x%x 0x%x\n",
				   i, (unsigned int)virt_to_phys(ep),
				   le32_to_cpu(ep->basic.des0),
				   le32_to_cpu(ep->basic.des1),
				   le32_to_cpu(ep->basic.des2),
				   le32_to_cpu(ep->basic.des3));
			ep++;
		} else {
			seq_printf(seq, "%d [0x%x]: 0x%x 0x%x 0x%x 0x%x\n",
				   i, (unsigned int)virt_to_phys(p),
				   le32_to_cpu(p->des0), le32_to_cpu(p->des1),
				   le32_to_cpu(p->des2), le32_to_cpu(p->des3));
			p++;
		}
		seq_printf(seq, "\n");
	}
}

static int stmmac_sysfs_ring_read(struct seq_file *seq, void *v)
{
	struct net_device *dev = seq->private;
	struct stmmac_priv *priv = netdev_priv(dev);
	u32 rx_count = priv->plat->rx_queues_to_use;
	u32 tx_count = priv->plat->tx_queues_to_use;
	u32 queue;

	for (queue = 0; queue < rx_count; queue++) {
		struct stmmac_rx_queue *rx_q = &priv->rx_queue[queue];

		seq_printf(seq, "RX Queue %d:\n", queue);

		if (priv->extend_desc) {
			seq_printf(seq, "Extended descriptor ring:\n");
			sysfs_display_ring((void *)rx_q->dma_erx,
					   DMA_RX_SIZE, 1, seq);
		} else {
			seq_printf(seq, "Descriptor ring:\n");
			sysfs_display_ring((void *)rx_q->dma_rx,
					   DMA_RX_SIZE, 0, seq);
		}
	}

	for (queue = 0; queue < tx_count; queue++) {
		struct stmmac_tx_queue *tx_q = &priv->tx_queue[queue];

		seq_printf(seq, "TX Queue %d:\n", queue);

		if (priv->extend_desc) {
			seq_printf(seq, "Extended descriptor ring:\n");
			sysfs_display_ring((void *)tx_q->dma_etx,
					   DMA_TX_SIZE, 1, seq);
		} else {
			seq_printf(seq, "Descriptor ring:\n");
			sysfs_display_ring((void *)tx_q->dma_tx,
					   DMA_TX_SIZE, 0, seq);
		}
	}

	return 0;
}

static int stmmac_sysfs_ring_open(struct inode *inode, struct file *file)
{
	return single_open(file, stmmac_sysfs_ring_read, inode->i_private);
}

/* Debugfs files, should appear in /sys/kernel/debug/stmmaceth/eth0 */

static const struct file_operations stmmac_rings_status_fops = {
	.owner = THIS_MODULE,
	.open = stmmac_sysfs_ring_open,
	.read = seq_read,
	.llseek = seq_lseek,
	.release = single_release,
};

static int stmmac_sysfs_dma_cap_read(struct seq_file *seq, void *v)
{
	struct net_device *dev = seq->private;
	struct stmmac_priv *priv = netdev_priv(dev);

	if (!priv->hw_cap_support) {
		seq_printf(seq, "DMA HW features not supported\n");
		return 0;
	}

	seq_printf(seq, "==============================\n");
	seq_printf(seq, "\tDMA HW features\n");
	seq_printf(seq, "==============================\n");

	seq_printf(seq, "\t10/100 Mbps: %s\n",
		   (priv->dma_cap.mbps_10_100) ? "Y" : "N");
	seq_printf(seq, "\t1000 Mbps: %s\n",
		   (priv->dma_cap.mbps_1000) ? "Y" : "N");
	seq_printf(seq, "\tHalf duplex: %s\n",
		   (priv->dma_cap.half_duplex) ? "Y" : "N");
	seq_printf(seq, "\tHash Filter: %s\n",
		   (priv->dma_cap.hash_filter) ? "Y" : "N");
	seq_printf(seq, "\tMultiple MAC address registers: %s\n",
		   (priv->dma_cap.multi_addr) ? "Y" : "N");
	seq_printf(seq, "\tPCS (TBI/SGMII/RTBI PHY interfaces): %s\n",
		   (priv->dma_cap.pcs) ? "Y" : "N");
	seq_printf(seq, "\tSMA (MDIO) Interface: %s\n",
		   (priv->dma_cap.sma_mdio) ? "Y" : "N");
	seq_printf(seq, "\tPMT Remote wake up: %s\n",
		   (priv->dma_cap.pmt_remote_wake_up) ? "Y" : "N");
	seq_printf(seq, "\tPMT Magic Frame: %s\n",
		   (priv->dma_cap.pmt_magic_frame) ? "Y" : "N");
	seq_printf(seq, "\tRMON module: %s\n",
		   (priv->dma_cap.rmon) ? "Y" : "N");
	seq_printf(seq, "\tIEEE 1588-2002 Time Stamp: %s\n",
		   (priv->dma_cap.time_stamp) ? "Y" : "N");
	seq_printf(seq, "\tIEEE 1588-2008 Advanced Time Stamp: %s\n",
		   (priv->dma_cap.atime_stamp) ? "Y" : "N");
	seq_printf(seq, "\t802.3az - Energy-Efficient Ethernet (EEE): %s\n",
		   (priv->dma_cap.eee) ? "Y" : "N");
	seq_printf(seq, "\tAV features: %s\n", (priv->dma_cap.av) ? "Y" : "N");
	seq_printf(seq, "\tChecksum Offload in TX: %s\n",
		   (priv->dma_cap.tx_coe) ? "Y" : "N");
	if (priv->synopsys_id >= DWMAC_CORE_4_00) {
		seq_printf(seq, "\tIP Checksum Offload in RX: %s\n",
			   (priv->dma_cap.rx_coe) ? "Y" : "N");
	} else {
		seq_printf(seq, "\tIP Checksum Offload (type1) in RX: %s\n",
			   (priv->dma_cap.rx_coe_type1) ? "Y" : "N");
		seq_printf(seq, "\tIP Checksum Offload (type2) in RX: %s\n",
			   (priv->dma_cap.rx_coe_type2) ? "Y" : "N");
	}
	seq_printf(seq, "\tRXFIFO > 2048bytes: %s\n",
		   (priv->dma_cap.rxfifo_over_2048) ? "Y" : "N");
	seq_printf(seq, "\tNumber of Additional RX channel: %d\n",
		   priv->dma_cap.number_rx_channel);
	seq_printf(seq, "\tNumber of Additional TX channel: %d\n",
		   priv->dma_cap.number_tx_channel);
	seq_printf(seq, "\tEnhanced descriptors: %s\n",
		   (priv->dma_cap.enh_desc) ? "Y" : "N");

	return 0;
}

static int stmmac_sysfs_dma_cap_open(struct inode *inode, struct file *file)
{
	return single_open(file, stmmac_sysfs_dma_cap_read, inode->i_private);
}

static const struct file_operations stmmac_dma_cap_fops = {
	.owner = THIS_MODULE,
	.open = stmmac_sysfs_dma_cap_open,
	.read = seq_read,
	.llseek = seq_lseek,
	.release = single_release,
};

static int stmmac_init_fs(struct net_device *dev)
{
	struct stmmac_priv *priv = netdev_priv(dev);

	/* Create per netdev entries */
	priv->dbgfs_dir = debugfs_create_dir(dev->name, stmmac_fs_dir);

	if (!priv->dbgfs_dir || IS_ERR(priv->dbgfs_dir)) {
		netdev_err(priv->dev, "ERROR failed to create debugfs directory\n");

		return -ENOMEM;
	}

	/* Entry to report DMA RX/TX rings */
	priv->dbgfs_rings_status =
		debugfs_create_file("descriptors_status", 0444,
				    priv->dbgfs_dir, dev,
				    &stmmac_rings_status_fops);

	if (!priv->dbgfs_rings_status || IS_ERR(priv->dbgfs_rings_status)) {
		netdev_err(priv->dev, "ERROR creating stmmac ring debugfs file\n");
		debugfs_remove_recursive(priv->dbgfs_dir);

		return -ENOMEM;
	}

	/* Entry to report the DMA HW features */
	priv->dbgfs_dma_cap = debugfs_create_file("dma_cap", 0444,
						  priv->dbgfs_dir,
						  dev, &stmmac_dma_cap_fops);

	if (!priv->dbgfs_dma_cap || IS_ERR(priv->dbgfs_dma_cap)) {
		netdev_err(priv->dev, "ERROR creating stmmac MMC debugfs file\n");
		debugfs_remove_recursive(priv->dbgfs_dir);

		return -ENOMEM;
	}

	return 0;
}

static void stmmac_exit_fs(struct net_device *dev)
{
	struct stmmac_priv *priv = netdev_priv(dev);

	debugfs_remove_recursive(priv->dbgfs_dir);
}
#endif /* CONFIG_DEBUG_FS */

static const struct net_device_ops stmmac_netdev_ops = {
	.ndo_open = stmmac_open,
	.ndo_start_xmit = stmmac_xmit,
	.ndo_stop = stmmac_release,
	.ndo_change_mtu = stmmac_change_mtu,
	.ndo_fix_features = stmmac_fix_features,
	.ndo_set_features = stmmac_set_features,
	.ndo_set_rx_mode = stmmac_set_rx_mode,
	.ndo_tx_timeout = stmmac_tx_timeout,
	.ndo_do_ioctl = stmmac_ioctl,
	.ndo_setup_tc = stmmac_setup_tc,
#ifdef CONFIG_NET_POLL_CONTROLLER
	.ndo_poll_controller = stmmac_poll_controller,
#endif
	.ndo_set_mac_address = stmmac_set_mac_address,
};

static void stmmac_reset_subtask(struct stmmac_priv *priv)
{
	if (!test_and_clear_bit(STMMAC_RESET_REQUESTED, &priv->state))
		return;
	if (test_bit(STMMAC_DOWN, &priv->state))
		return;

	netdev_err(priv->dev, "Reset adapter.\n");

	rtnl_lock();
	netif_trans_update(priv->dev);
	while (test_and_set_bit(STMMAC_RESETING, &priv->state))
		usleep_range(1000, 2000);

	set_bit(STMMAC_DOWN, &priv->state);
	dev_close(priv->dev);
	dev_open(priv->dev);
	clear_bit(STMMAC_DOWN, &priv->state);
	clear_bit(STMMAC_RESETING, &priv->state);
	rtnl_unlock();
}

static void stmmac_service_task(struct work_struct *work)
{
	struct stmmac_priv *priv = container_of(work, struct stmmac_priv,
			service_task);

	stmmac_reset_subtask(priv);
	clear_bit(STMMAC_SERVICE_SCHED, &priv->state);
}

/**
 *  stmmac_hw_init - Init the MAC device
 *  @priv: driver private structure
 *  Description: this function is to configure the MAC device according to
 *  some platform parameters or the HW capability register. It prepares the
 *  driver to use either ring or chain modes and to setup either enhanced or
 *  normal descriptors.
 */
static int stmmac_hw_init(struct stmmac_priv *priv)
{
	int ret;

	/* dwmac-sun8i only work in chain mode */
	if (priv->plat->has_sun8i)
		chain_mode = 1;
	priv->chain_mode = chain_mode;

	/* Initialize HW Interface */
	ret = stmmac_hwif_init(priv);
	if (ret)
		return ret;

	/* Get the HW capability (new GMAC newer than 3.50a) */
	priv->hw_cap_support = stmmac_get_hw_features(priv);
	if (priv->hw_cap_support) {
		dev_info(priv->device, "DMA HW capability register supported\n");

		/* We can override some gmac/dma configuration fields: e.g.
		 * enh_desc, tx_coe (e.g. that are passed through the
		 * platform) with the values from the HW capability
		 * register (if supported).
		 */
		priv->plat->enh_desc = priv->dma_cap.enh_desc;
		priv->plat->pmt = priv->dma_cap.pmt_remote_wake_up;
		priv->hw->pmt = priv->plat->pmt;

		/* TXCOE doesn't work in thresh DMA mode */
		if (priv->plat->force_thresh_dma_mode)
			priv->plat->tx_coe = 0;
		else
			priv->plat->tx_coe = priv->dma_cap.tx_coe;

		/* In case of GMAC4 rx_coe is from HW cap register. */
		priv->plat->rx_coe = priv->dma_cap.rx_coe;

		if (priv->dma_cap.rx_coe_type2)
			priv->plat->rx_coe = STMMAC_RX_COE_TYPE2;
		else if (priv->dma_cap.rx_coe_type1)
			priv->plat->rx_coe = STMMAC_RX_COE_TYPE1;

	} else {
		dev_info(priv->device, "No HW DMA feature register supported\n");
	}

	if (priv->plat->rx_coe) {
		priv->hw->rx_csum = priv->plat->rx_coe;
		dev_info(priv->device, "RX Checksum Offload Engine supported\n");
		if (priv->synopsys_id < DWMAC_CORE_4_00)
			dev_info(priv->device, "COE Type %d\n", priv->hw->rx_csum);
	}
	if (priv->plat->tx_coe)
		dev_info(priv->device, "TX Checksum insertion supported\n");

	if (priv->plat->pmt) {
		dev_info(priv->device, "Wake-Up On Lan supported\n");
		device_set_wakeup_capable(priv->device, 1);
	}

	if (priv->dma_cap.tsoen)
		dev_info(priv->device, "TSO supported\n");

	/* Run HW quirks, if any */
	if (priv->hwif_quirks) {
		ret = priv->hwif_quirks(priv);
		if (ret)
			return ret;
	}

	return 0;
}

/**
 * stmmac_dvr_probe
 * @device: device pointer
 * @plat_dat: platform data pointer
 * @res: stmmac resource pointer
 * Description: this is the main probe function used to
 * call the alloc_etherdev, allocate the priv structure.
 * Return:
 * returns 0 on success, otherwise errno.
 */
int stmmac_dvr_probe(struct device *device,
		     struct plat_stmmacenet_data *plat_dat,
		     struct stmmac_resources *res)
{
	struct net_device *ndev = NULL;
	struct stmmac_priv *priv;
	u32 queue, maxq;
	int ret = 0;

	ndev = alloc_etherdev_mqs(sizeof(struct stmmac_priv),
				  MTL_MAX_TX_QUEUES,
				  MTL_MAX_RX_QUEUES);
	if (!ndev)
		return -ENOMEM;

	SET_NETDEV_DEV(ndev, device);

	priv = netdev_priv(ndev);
	priv->device = device;
	priv->dev = ndev;

	stmmac_set_ethtool_ops(ndev);
	priv->pause = pause;
	priv->plat = plat_dat;
	priv->ioaddr = res->addr;
	priv->dev->base_addr = (unsigned long)res->addr;

	priv->dev->irq = res->irq;
	priv->wol_irq = res->wol_irq;
	priv->lpi_irq = res->lpi_irq;

	if (res->mac)
		memcpy(priv->dev->dev_addr, res->mac, ETH_ALEN);

	dev_set_drvdata(device, priv->dev);

	/* Verify driver arguments */
	stmmac_verify_args();

	/* Allocate workqueue */
	priv->wq = create_singlethread_workqueue("stmmac_wq");
	if (!priv->wq) {
		dev_err(priv->device, "failed to create workqueue\n");
		goto error_wq;
	}

	INIT_WORK(&priv->service_task, stmmac_service_task);

	/* Override with kernel parameters if supplied XXX CRS XXX
	 * this needs to have multiple instances
	 */
	if ((phyaddr >= 0) && (phyaddr <= 31))
		priv->plat->phy_addr = phyaddr;

	if (priv->plat->stmmac_rst) {
		ret = reset_control_assert(priv->plat->stmmac_rst);
		reset_control_deassert(priv->plat->stmmac_rst);
		/* Some reset controllers have only reset callback instead of
		 * assert + deassert callbacks pair.
		 */
		if (ret == -ENOTSUPP)
			reset_control_reset(priv->plat->stmmac_rst);
	}

	/* Init MAC and get the capabilities */
	ret = stmmac_hw_init(priv);
	if (ret)
		goto error_hw_init;

	/* Configure real RX and TX queues */
	netif_set_real_num_rx_queues(ndev, priv->plat->rx_queues_to_use);
	netif_set_real_num_tx_queues(ndev, priv->plat->tx_queues_to_use);

	ndev->netdev_ops = &stmmac_netdev_ops;

	ndev->hw_features = NETIF_F_SG | NETIF_F_IP_CSUM | NETIF_F_IPV6_CSUM |
			    NETIF_F_RXCSUM;

	ret = stmmac_tc_init(priv, priv);
	if (!ret) {
		ndev->hw_features |= NETIF_F_HW_TC;
	}

	if ((priv->plat->tso_en) && (priv->dma_cap.tsoen)) {
		ndev->hw_features |= NETIF_F_TSO | NETIF_F_TSO6;
		priv->tso = true;
		dev_info(priv->device, "TSO feature enabled\n");
	}
	ndev->features |= ndev->hw_features | NETIF_F_HIGHDMA;
	ndev->watchdog_timeo = msecs_to_jiffies(watchdog);
#ifdef STMMAC_VLAN_TAG_USED
	/* Both mac100 and gmac support receive VLAN tag detection */
	ndev->features |= NETIF_F_HW_VLAN_CTAG_RX | NETIF_F_HW_VLAN_STAG_RX;
#endif
	priv->msg_enable = netif_msg_init(debug, default_msg_level);

	/* MTU range: 46 - hw-specific max */
	ndev->min_mtu = ETH_ZLEN - ETH_HLEN;
	if ((priv->plat->enh_desc) || (priv->synopsys_id >= DWMAC_CORE_4_00))
		ndev->max_mtu = JUMBO_LEN;
	else if (priv->plat->has_xgmac)
		ndev->max_mtu = XGMAC_JUMBO_LEN;
	else
		ndev->max_mtu = SKB_MAX_HEAD(NET_SKB_PAD + NET_IP_ALIGN);
	/* Will not overwrite ndev->max_mtu if plat->maxmtu > ndev->max_mtu
	 * as well as plat->maxmtu < ndev->min_mtu which is a invalid range.
	 */
	if ((priv->plat->maxmtu < ndev->max_mtu) &&
	    (priv->plat->maxmtu >= ndev->min_mtu))
		ndev->max_mtu = priv->plat->maxmtu;
	else if (priv->plat->maxmtu < ndev->min_mtu)
		dev_warn(priv->device,
			 "%s: warning: maxmtu having invalid value (%d)\n",
			 __func__, priv->plat->maxmtu);

	if (flow_ctrl)
		priv->flow_ctrl = FLOW_AUTO;	/* RX/TX pause on */

	/* Rx Watchdog is available in the COREs newer than the 3.40.
	 * In some case, for example on bugged HW this feature
	 * has to be disable and this can be done by passing the
	 * riwt_off field from the platform.
	 */
	if (((priv->synopsys_id >= DWMAC_CORE_3_50) ||
	    (priv->plat->has_xgmac)) && (!priv->plat->riwt_off)) {
		priv->use_riwt = 1;
		dev_info(priv->device,
			 "Enable RX Mitigation via HW Watchdog Timer\n");
	}

	/* Setup channels NAPI */
	maxq = max(priv->plat->rx_queues_to_use, priv->plat->tx_queues_to_use);

	for (queue = 0; queue < maxq; queue++) {
		struct stmmac_channel *ch = &priv->channel[queue];

		ch->priv_data = priv;
		ch->index = queue;

		if (queue < priv->plat->rx_queues_to_use)
			ch->has_rx = true;
		if (queue < priv->plat->tx_queues_to_use)
			ch->has_tx = true;

		netif_napi_add(ndev, &ch->napi, stmmac_napi_poll,
			       NAPI_POLL_WEIGHT);
	}

	mutex_init(&priv->lock);

	/* If a specific clk_csr value is passed from the platform
	 * this means that the CSR Clock Range selection cannot be
	 * changed at run-time and it is fixed. Viceversa the driver'll try to
	 * set the MDC clock dynamically according to the csr actual
	 * clock input.
	 */
	if (!priv->plat->clk_csr)
		stmmac_clk_csr_set(priv);
	else
		priv->clk_csr = priv->plat->clk_csr;

	stmmac_check_pcs_mode(priv);

	if (priv->hw->pcs != STMMAC_PCS_RGMII  &&
	    priv->hw->pcs != STMMAC_PCS_TBI &&
	    priv->hw->pcs != STMMAC_PCS_RTBI) {
		/* MDIO bus Registration */
		ret = stmmac_mdio_register(ndev);
		if (ret < 0) {
			dev_err(priv->device,
				"%s: MDIO bus (id: %d) registration failed",
				__func__, priv->plat->bus_id);
			goto error_mdio_register;
		}
	}

	ret = register_netdev(ndev);
	if (ret) {
		dev_err(priv->device, "%s: ERROR %i registering the device\n",
			__func__, ret);
		goto error_netdev_register;
	}

	return ret;

error_netdev_register:
	if (priv->hw->pcs != STMMAC_PCS_RGMII &&
	    priv->hw->pcs != STMMAC_PCS_TBI &&
	    priv->hw->pcs != STMMAC_PCS_RTBI)
		stmmac_mdio_unregister(ndev);
error_mdio_register:
	for (queue = 0; queue < maxq; queue++) {
		struct stmmac_channel *ch = &priv->channel[queue];

		netif_napi_del(&ch->napi);
	}
error_hw_init:
	destroy_workqueue(priv->wq);
error_wq:
	free_netdev(ndev);

	return ret;
}
EXPORT_SYMBOL_GPL(stmmac_dvr_probe);

/**
 * stmmac_dvr_remove
 * @dev: device pointer
 * Description: this function resets the TX/RX processes, disables the MAC RX/TX
 * changes the link status, releases the DMA descriptor rings.
 */
int stmmac_dvr_remove(struct device *dev)
{
	struct net_device *ndev = dev_get_drvdata(dev);
	struct stmmac_priv *priv = netdev_priv(ndev);

	netdev_info(priv->dev, "%s: removing driver", __func__);

	stmmac_stop_all_dma(priv);

	stmmac_mac_set(priv, priv->ioaddr, false);
	netif_carrier_off(ndev);
	unregister_netdev(ndev);
	if (priv->plat->stmmac_rst)
		reset_control_assert(priv->plat->stmmac_rst);
	clk_disable_unprepare(priv->plat->pclk);
	clk_disable_unprepare(priv->plat->stmmac_clk);
	if (priv->hw->pcs != STMMAC_PCS_RGMII &&
	    priv->hw->pcs != STMMAC_PCS_TBI &&
	    priv->hw->pcs != STMMAC_PCS_RTBI)
		stmmac_mdio_unregister(ndev);
	destroy_workqueue(priv->wq);
	mutex_destroy(&priv->lock);
	free_netdev(ndev);

	return 0;
}
EXPORT_SYMBOL_GPL(stmmac_dvr_remove);

/**
 * stmmac_suspend - suspend callback
 * @dev: device pointer
 * Description: this is the function to suspend the device and it is called
 * by the platform driver to stop the network queue, release the resources,
 * program the PMT register (for WoL), clean and release driver resources.
 */
int stmmac_suspend(struct device *dev)
{
	struct net_device *ndev = dev_get_drvdata(dev);
	struct stmmac_priv *priv = netdev_priv(ndev);

	if (!ndev || !netif_running(ndev))
		return 0;

	if (ndev->phydev)
		phy_stop(ndev->phydev);

	mutex_lock(&priv->lock);

	netif_device_detach(ndev);
	stmmac_stop_all_queues(priv);

	stmmac_disable_all_queues(priv);

	/* Stop TX/RX DMA */
	stmmac_stop_all_dma(priv);

	/* Enable Power down mode by programming the PMT regs */
	if (device_may_wakeup(priv->device)) {
		stmmac_pmt(priv, priv->hw, priv->wolopts);
		priv->irq_wake = 1;
	} else {
		stmmac_mac_set(priv, priv->ioaddr, false);
		pinctrl_pm_select_sleep_state(priv->device);
		/* Disable clock in case of PWM is off */
		clk_disable(priv->plat->pclk);
		clk_disable(priv->plat->stmmac_clk);
	}
	mutex_unlock(&priv->lock);

	priv->oldlink = false;
	priv->speed = SPEED_UNKNOWN;
	priv->oldduplex = DUPLEX_UNKNOWN;
	return 0;
}
EXPORT_SYMBOL_GPL(stmmac_suspend);

/**
 * stmmac_reset_queues_param - reset queue parameters
 * @dev: device pointer
 */
static void stmmac_reset_queues_param(struct stmmac_priv *priv)
{
	u32 rx_cnt = priv->plat->rx_queues_to_use;
	u32 tx_cnt = priv->plat->tx_queues_to_use;
	u32 queue;

	for (queue = 0; queue < rx_cnt; queue++) {
		struct stmmac_rx_queue *rx_q = &priv->rx_queue[queue];

		rx_q->cur_rx = 0;
		rx_q->dirty_rx = 0;
	}

	for (queue = 0; queue < tx_cnt; queue++) {
		struct stmmac_tx_queue *tx_q = &priv->tx_queue[queue];

		tx_q->cur_tx = 0;
		tx_q->dirty_tx = 0;
		tx_q->mss = 0;
	}
}

/**
 * stmmac_resume - resume callback
 * @dev: device pointer
 * Description: when resume this function is invoked to setup the DMA and CORE
 * in a usable state.
 */
int stmmac_resume(struct device *dev)
{
	struct net_device *ndev = dev_get_drvdata(dev);
	struct stmmac_priv *priv = netdev_priv(ndev);

	if (!netif_running(ndev))
		return 0;

	/* Power Down bit, into the PM register, is cleared
	 * automatically as soon as a magic packet or a Wake-up frame
	 * is received. Anyway, it's better to manually clear
	 * this bit because it can generate problems while resuming
	 * from another devices (e.g. serial console).
	 */
	if (device_may_wakeup(priv->device)) {
		mutex_lock(&priv->lock);
		stmmac_pmt(priv, priv->hw, 0);
		mutex_unlock(&priv->lock);
		priv->irq_wake = 0;
	} else {
		pinctrl_pm_select_default_state(priv->device);
		/* enable the clk previously disabled */
		clk_enable(priv->plat->stmmac_clk);
		clk_enable(priv->plat->pclk);
		/* reset the phy so that it's ready */
		if (priv->mii)
			stmmac_mdio_reset(priv->mii);
	}

	netif_device_attach(ndev);

	mutex_lock(&priv->lock);

	stmmac_reset_queues_param(priv);

	stmmac_clear_descriptors(priv);

	stmmac_hw_setup(ndev, false);
	stmmac_init_tx_coalesce(priv);
	stmmac_set_rx_mode(ndev);

	stmmac_enable_all_queues(priv);

	stmmac_start_all_queues(priv);

	mutex_unlock(&priv->lock);

	if (ndev->phydev)
		phy_start(ndev->phydev);

	return 0;
}
EXPORT_SYMBOL_GPL(stmmac_resume);

#ifndef MODULE
static int __init stmmac_cmdline_opt(char *str)
{
	char *opt;

	if (!str || !*str)
		return -EINVAL;
	while ((opt = strsep(&str, ",")) != NULL) {
		if (!strncmp(opt, "debug:", 6)) {
			if (kstrtoint(opt + 6, 0, &debug))
				goto err;
		} else if (!strncmp(opt, "phyaddr:", 8)) {
			if (kstrtoint(opt + 8, 0, &phyaddr))
				goto err;
		} else if (!strncmp(opt, "buf_sz:", 7)) {
			if (kstrtoint(opt + 7, 0, &buf_sz))
				goto err;
		} else if (!strncmp(opt, "tc:", 3)) {
			if (kstrtoint(opt + 3, 0, &tc))
				goto err;
		} else if (!strncmp(opt, "watchdog:", 9)) {
			if (kstrtoint(opt + 9, 0, &watchdog))
				goto err;
		} else if (!strncmp(opt, "flow_ctrl:", 10)) {
			if (kstrtoint(opt + 10, 0, &flow_ctrl))
				goto err;
		} else if (!strncmp(opt, "pause:", 6)) {
			if (kstrtoint(opt + 6, 0, &pause))
				goto err;
		} else if (!strncmp(opt, "eee_timer:", 10)) {
			if (kstrtoint(opt + 10, 0, &eee_timer))
				goto err;
		} else if (!strncmp(opt, "chain_mode:", 11)) {
			if (kstrtoint(opt + 11, 0, &chain_mode))
				goto err;
		}
	}
	return 0;

err:
	pr_err("%s: ERROR broken module parameter conversion", __func__);
	return -EINVAL;
}

__setup("stmmaceth=", stmmac_cmdline_opt);
#endif /* MODULE */

static int __init stmmac_init(void)
{
#ifdef CONFIG_DEBUG_FS
	/* Create debugfs main directory if it doesn't exist yet */
	if (!stmmac_fs_dir) {
		stmmac_fs_dir = debugfs_create_dir(STMMAC_RESOURCE_NAME, NULL);

		if (!stmmac_fs_dir || IS_ERR(stmmac_fs_dir)) {
			pr_err("ERROR %s, debugfs create directory failed\n",
			       STMMAC_RESOURCE_NAME);

			return -ENOMEM;
		}
	}
#endif

	return 0;
}

static void __exit stmmac_exit(void)
{
#ifdef CONFIG_DEBUG_FS
	debugfs_remove_recursive(stmmac_fs_dir);
#endif
}

module_init(stmmac_init)
module_exit(stmmac_exit)

MODULE_DESCRIPTION("STMMAC 10/100/1000 Ethernet device driver");
MODULE_AUTHOR("Giuseppe Cavallaro <peppe.cavallaro@st.com>");
MODULE_LICENSE("GPL");<|MERGE_RESOLUTION|>--- conflicted
+++ resolved
@@ -2223,8 +2223,6 @@
 		stmmac_init_chan(priv, priv->ioaddr, priv->plat->dma_cfg, chan);
 
 	return ret;
-<<<<<<< HEAD
-=======
 }
 
 static void stmmac_tx_timer_arm(struct stmmac_priv *priv, u32 queue)
@@ -2232,7 +2230,6 @@
 	struct stmmac_tx_queue *tx_q = &priv->tx_queue[queue];
 
 	mod_timer(&tx_q->txtimer, STMMAC_COAL_TIMER(priv->tx_coal_timer));
->>>>>>> f9885ef8
 }
 
 /**

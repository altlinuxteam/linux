--- conflicted
+++ resolved
@@ -1682,11 +1682,7 @@
 #define WF_SYNC			0x01		/* Waker goes to sleep after wakeup */
 #define WF_FORK			0x02		/* Child wakeup after fork */
 #define WF_MIGRATED		0x04		/* Internal use, task got migrated */
-<<<<<<< HEAD
-#define WF_ON_RQ		0x08		/* Wakee is on_rq */
-=======
 #define WF_ON_CPU		0x08		/* Wakee is on_cpu */
->>>>>>> 84569f32
 
 /*
  * To aid in avoiding the subversion of "niceness" due to uneven distribution

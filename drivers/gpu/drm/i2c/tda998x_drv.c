--- conflicted
+++ resolved
@@ -550,11 +550,8 @@
 	buf[HB(0)] = 0x82;
 	buf[HB(1)] = 0x02;
 	buf[HB(2)] = 13;
-<<<<<<< HEAD
-=======
 	buf[PB(1)] = HDMI_SCAN_MODE_UNDERSCAN;
 	buf[PB(3)] = HDMI_QUANTIZATION_RANGE_FULL << 2;
->>>>>>> d8ec26d7
 	buf[PB(4)] = drm_match_cea_mode(mode);
 
 	tda998x_write_if(encoder, DIP_IF_FLAGS_IF2, REG_IF2_HB0, buf,

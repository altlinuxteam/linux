--- conflicted
+++ resolved
@@ -49,13 +49,8 @@
 
 static int hsu_dma_enable;
 module_param(hsu_dma_enable, int, 0);
-<<<<<<< HEAD
-MODULE_PARM_DESC(hsu_dma_enable, "It is a bitmap to set working mode, if \
-bit[x] is 1, then port[x] will work in DMA mode, otherwise in PIO mode.");
-=======
 MODULE_PARM_DESC(hsu_dma_enable,
 		 "It is a bitmap to set working mode, if bit[x] is 1, then port[x] will work in DMA mode, otherwise in PIO mode.");
->>>>>>> d762f438
 
 struct hsu_dma_buffer {
 	u8		*buf;

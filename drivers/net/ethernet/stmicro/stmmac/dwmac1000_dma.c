// SPDX-License-Identifier: GPL-2.0-only
/*******************************************************************************
  This is the driver for the GMAC on-chip Ethernet controller for ST SoCs.
  DWC Ether MAC 10/100/1000 Universal version 3.41a  has been used for
  developing this code.

  This contains the functions to handle the dma.

  Copyright (C) 2007-2009  STMicroelectronics Ltd


  Author: Giuseppe Cavallaro <peppe.cavallaro@st.com>
*******************************************************************************/

#include <asm/io.h>
#include "dwmac1000.h"
#include "dwmac_dma.h"

void dwmac1000_dma_axi(void __iomem *ioaddr, struct stmmac_axi *axi)
{
	u32 value = readl(ioaddr + DMA_AXI_BUS_MODE);
	int i;

	pr_info("dwmac1000: Master AXI performs %s burst length\n",
		!(value & DMA_AXI_UNDEF) ? "fixed" : "any");

	if (axi->axi_lpi_en)
		value |= DMA_AXI_EN_LPI;
	if (axi->axi_xit_frm)
		value |= DMA_AXI_LPI_XIT_FRM;

	value &= ~DMA_AXI_WR_OSR_LMT;
	value |= (axi->axi_wr_osr_lmt & DMA_AXI_WR_OSR_LMT_MASK) <<
		 DMA_AXI_WR_OSR_LMT_SHIFT;

	value &= ~DMA_AXI_RD_OSR_LMT;
	value |= (axi->axi_rd_osr_lmt & DMA_AXI_RD_OSR_LMT_MASK) <<
		 DMA_AXI_RD_OSR_LMT_SHIFT;

	/* Depending on the UNDEF bit the Master AXI will perform any burst
	 * length according to the BLEN programmed (by default all BLEN are
	 * set).
	 */
	for (i = 0; i < AXI_BLEN; i++) {
		switch (axi->axi_blen[i]) {
		case 256:
			value |= DMA_AXI_BLEN256;
			break;
		case 128:
			value |= DMA_AXI_BLEN128;
			break;
		case 64:
			value |= DMA_AXI_BLEN64;
			break;
		case 32:
			value |= DMA_AXI_BLEN32;
			break;
		case 16:
			value |= DMA_AXI_BLEN16;
			break;
		case 8:
			value |= DMA_AXI_BLEN8;
			break;
		case 4:
			value |= DMA_AXI_BLEN4;
			break;
		}
	}

	writel(value, ioaddr + DMA_AXI_BUS_MODE);
}
EXPORT_SYMBOL_GPL(dwmac1000_dma_axi);

void dwmac1000_dma_init(void __iomem *ioaddr,
		        struct stmmac_dma_cfg *dma_cfg, int atds)
{
	u32 value = readl(ioaddr + DMA_BUS_MODE);
	int txpbl = dma_cfg->txpbl ?: dma_cfg->pbl;
	int rxpbl = dma_cfg->rxpbl ?: dma_cfg->pbl;

	/*
	 * Set the DMA PBL (Programmable Burst Length) mode.
	 *
	 * Note: before stmmac core 3.50 this mode bit was 4xPBL, and
	 * post 3.5 mode bit acts as 8*PBL.
	 */
	if (dma_cfg->pblx8)
		value |= DMA_BUS_MODE_MAXPBL;
	value |= DMA_BUS_MODE_USP;
	value &= ~(DMA_BUS_MODE_PBL_MASK | DMA_BUS_MODE_RPBL_MASK);
	value |= (txpbl << DMA_BUS_MODE_PBL_SHIFT);
	value |= (rxpbl << DMA_BUS_MODE_RPBL_SHIFT);

	/* Set the Fixed burst mode */
	if (dma_cfg->fixed_burst)
		value |= DMA_BUS_MODE_FB;

	/* Mixed Burst has no effect when fb is set */
	if (dma_cfg->mixed_burst)
		value |= DMA_BUS_MODE_MB;

	if (atds)
		value |= DMA_BUS_MODE_ATDS;

	if (dma_cfg->aal)
		value |= DMA_BUS_MODE_AAL;

	writel(value, ioaddr + DMA_BUS_MODE);

	/* Mask interrupts by writing to CSR7 */
	writel(DMA_INTR_DEFAULT_MASK, ioaddr + DMA_INTR_ENA);
}
EXPORT_SYMBOL_GPL(dwmac1000_dma_init);

void dwmac1000_dma_init_rx(void __iomem *ioaddr,
			   struct stmmac_dma_cfg *dma_cfg,
			   dma_addr_t dma_rx_phy, u32 chan)
{
	/* RX descriptor base address list must be written into DMA CSR3 */
	writel(lower_32_bits(dma_rx_phy), ioaddr + DMA_RCV_BASE_ADDR);
}
EXPORT_SYMBOL_GPL(dwmac1000_dma_init_rx);

void dwmac1000_dma_init_tx(void __iomem *ioaddr,
			   struct stmmac_dma_cfg *dma_cfg,
			   dma_addr_t dma_tx_phy, u32 chan)
{
	/* TX descriptor base address list must be written into DMA CSR4 */
	writel(lower_32_bits(dma_tx_phy), ioaddr + DMA_TX_BASE_ADDR);
}
EXPORT_SYMBOL_GPL(dwmac1000_dma_init_tx);

static u32 dwmac1000_configure_fc(u32 csr6, int rxfifosz)
{
	csr6 &= ~DMA_CONTROL_RFA_MASK;
	csr6 &= ~DMA_CONTROL_RFD_MASK;

	/* Leave flow control disabled if receive fifo size is less than
	 * 4K or 0. Otherwise, send XOFF when fifo is 1K less than full,
	 * and send XON when 2K less than full.
	 */
	if (rxfifosz < 4096) {
		csr6 &= ~DMA_CONTROL_EFC;
		pr_debug("GMAC: disabling flow control, rxfifo too small(%d)\n",
			 rxfifosz);
	} else {
		csr6 |= DMA_CONTROL_EFC;
		csr6 |= RFA_FULL_MINUS_1K;
		csr6 |= RFD_FULL_MINUS_2K;
	}
	return csr6;
}

void dwmac1000_dma_operation_mode_rx(void __iomem *ioaddr, int mode,
				     u32 channel, int fifosz, u8 qmode)
{
	u32 csr6 = readl(ioaddr + DMA_CONTROL);

	if (mode == SF_DMA_MODE) {
		pr_debug("GMAC: enable RX store and forward mode\n");
		csr6 |= DMA_CONTROL_RSF;
	} else {
		pr_debug("GMAC: disable RX SF mode (threshold %d)\n", mode);
		csr6 &= ~DMA_CONTROL_RSF;
		csr6 &= DMA_CONTROL_TC_RX_MASK;
		if (mode <= 32)
			csr6 |= DMA_CONTROL_RTC_32;
		else if (mode <= 64)
			csr6 |= DMA_CONTROL_RTC_64;
		else if (mode <= 96)
			csr6 |= DMA_CONTROL_RTC_96;
		else
			csr6 |= DMA_CONTROL_RTC_128;
	}

	/* Configure flow control based on rx fifo size */
	csr6 = dwmac1000_configure_fc(csr6, fifosz);

	writel(csr6, ioaddr + DMA_CONTROL);
}
EXPORT_SYMBOL_GPL(dwmac1000_dma_operation_mode_rx);

void dwmac1000_dma_operation_mode_tx(void __iomem *ioaddr, int mode,
				     u32 channel, int fifosz, u8 qmode)
{
	u32 csr6 = readl(ioaddr + DMA_CONTROL);

	if (mode == SF_DMA_MODE) {
		pr_debug("GMAC: enable TX store and forward mode\n");
		/* Transmit COE type 2 cannot be done in cut-through mode. */
		csr6 |= DMA_CONTROL_TSF;
		/* Operating on second frame increase the performance
		 * especially when transmit store-and-forward is used.
		 */
		csr6 |= DMA_CONTROL_OSF;
	} else {
		pr_debug("GMAC: disabling TX SF (threshold %d)\n", mode);
		csr6 &= ~DMA_CONTROL_TSF;
		csr6 &= DMA_CONTROL_TC_TX_MASK;
		/* Set the transmit threshold */
		if (mode <= 32)
			csr6 |= DMA_CONTROL_TTC_32;
		else if (mode <= 64)
			csr6 |= DMA_CONTROL_TTC_64;
		else if (mode <= 128)
			csr6 |= DMA_CONTROL_TTC_128;
		else if (mode <= 192)
			csr6 |= DMA_CONTROL_TTC_192;
		else
			csr6 |= DMA_CONTROL_TTC_256;
	}

	writel(csr6, ioaddr + DMA_CONTROL);
}
EXPORT_SYMBOL_GPL(dwmac1000_dma_operation_mode_tx);

void dwmac1000_dump_dma_regs(void __iomem *ioaddr, u32 *reg_space)
{
	int i;

	for (i = 0; i < NUM_DWMAC1000_DMA_REGS; i++)
		if ((i < 12) || (i > 17))
			reg_space[DMA_BUS_MODE / 4 + i] =
				readl(ioaddr + DMA_BUS_MODE + i * 4);
}
EXPORT_SYMBOL_GPL(dwmac1000_dump_dma_regs);

<<<<<<< HEAD
void dwmac1000_get_hw_feature(void __iomem *ioaddr,
			      struct dma_features *dma_cap)
=======
static int dwmac1000_get_hw_feature(void __iomem *ioaddr,
				    struct dma_features *dma_cap)
>>>>>>> 3a9842b4
{
	u32 hw_cap = readl(ioaddr + DMA_HW_FEATURE);

	if (!hw_cap) {
		/* 0x00000000 is the value read on old hardware that does not
		 * implement this register
		 */
		return -EOPNOTSUPP;
	}

	dma_cap->mbps_10_100 = (hw_cap & DMA_HW_FEAT_MIISEL);
	dma_cap->mbps_1000 = (hw_cap & DMA_HW_FEAT_GMIISEL) >> 1;
	dma_cap->half_duplex = (hw_cap & DMA_HW_FEAT_HDSEL) >> 2;
	dma_cap->hash_filter = (hw_cap & DMA_HW_FEAT_HASHSEL) >> 4;
	dma_cap->multi_addr = (hw_cap & DMA_HW_FEAT_ADDMAC) >> 5;
	dma_cap->pcs = (hw_cap & DMA_HW_FEAT_PCSSEL) >> 6;
	dma_cap->sma_mdio = (hw_cap & DMA_HW_FEAT_SMASEL) >> 8;
	dma_cap->pmt_remote_wake_up = (hw_cap & DMA_HW_FEAT_RWKSEL) >> 9;
	dma_cap->pmt_magic_frame = (hw_cap & DMA_HW_FEAT_MGKSEL) >> 10;
	/* MMC */
	dma_cap->rmon = (hw_cap & DMA_HW_FEAT_MMCSEL) >> 11;
	/* IEEE 1588-2002 */
	dma_cap->time_stamp =
	    (hw_cap & DMA_HW_FEAT_TSVER1SEL) >> 12;
	/* IEEE 1588-2008 */
	dma_cap->atime_stamp = (hw_cap & DMA_HW_FEAT_TSVER2SEL) >> 13;
	/* 802.3az - Energy-Efficient Ethernet (EEE) */
	dma_cap->eee = (hw_cap & DMA_HW_FEAT_EEESEL) >> 14;
	dma_cap->av = (hw_cap & DMA_HW_FEAT_AVSEL) >> 15;
	/* TX and RX csum */
	dma_cap->tx_coe = (hw_cap & DMA_HW_FEAT_TXCOESEL) >> 16;
	dma_cap->rx_coe_type1 = (hw_cap & DMA_HW_FEAT_RXTYP1COE) >> 17;
	dma_cap->rx_coe_type2 = (hw_cap & DMA_HW_FEAT_RXTYP2COE) >> 18;
	dma_cap->rxfifo_over_2048 = (hw_cap & DMA_HW_FEAT_RXFIFOSIZE) >> 19;
	/* TX and RX number of channels */
	dma_cap->number_rx_channel = (hw_cap & DMA_HW_FEAT_RXCHCNT) >> 20;
	dma_cap->number_tx_channel = (hw_cap & DMA_HW_FEAT_TXCHCNT) >> 22;
	/* Alternate (enhanced) DESC mode */
	dma_cap->enh_desc = (hw_cap & DMA_HW_FEAT_ENHDESSEL) >> 24;

	return 0;
}
EXPORT_SYMBOL_GPL(dwmac1000_get_hw_feature);

void dwmac1000_rx_watchdog(void __iomem *ioaddr, u32 riwt,
			   u32 number_chan)
{
	writel(riwt, ioaddr + DMA_RX_WATCHDOG);
}
EXPORT_SYMBOL_GPL(dwmac1000_rx_watchdog);

const struct stmmac_dma_ops dwmac1000_dma_ops = {
	.reset = dwmac_dma_reset,
	.init = dwmac1000_dma_init,
	.init_rx_chan = dwmac1000_dma_init_rx,
	.init_tx_chan = dwmac1000_dma_init_tx,
	.axi = dwmac1000_dma_axi,
	.dump_regs = dwmac1000_dump_dma_regs,
	.dma_rx_mode = dwmac1000_dma_operation_mode_rx,
	.dma_tx_mode = dwmac1000_dma_operation_mode_tx,
	.enable_dma_transmission = dwmac_enable_dma_transmission,
	.enable_dma_irq = dwmac_enable_dma_irq,
	.disable_dma_irq = dwmac_disable_dma_irq,
	.start_tx = dwmac_dma_start_tx,
	.stop_tx = dwmac_dma_stop_tx,
	.start_rx = dwmac_dma_start_rx,
	.stop_rx = dwmac_dma_stop_rx,
	.dma_interrupt = dwmac_dma_interrupt,
	.get_hw_feature = dwmac1000_get_hw_feature,
	.rx_watchdog = dwmac1000_rx_watchdog,
};<|MERGE_RESOLUTION|>--- conflicted
+++ resolved
@@ -225,13 +225,8 @@
 }
 EXPORT_SYMBOL_GPL(dwmac1000_dump_dma_regs);
 
-<<<<<<< HEAD
-void dwmac1000_get_hw_feature(void __iomem *ioaddr,
-			      struct dma_features *dma_cap)
-=======
-static int dwmac1000_get_hw_feature(void __iomem *ioaddr,
+int dwmac1000_get_hw_feature(void __iomem *ioaddr,
 				    struct dma_features *dma_cap)
->>>>>>> 3a9842b4
 {
 	u32 hw_cap = readl(ioaddr + DMA_HW_FEATURE);
 

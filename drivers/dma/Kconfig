--- conflicted
+++ resolved
@@ -73,21 +73,7 @@
 	select ARCH_HAS_ASYNC_TX_FIND_CHANNEL
 	select ASYNC_TX_ENABLE_CHANNEL_SWITCH
 	help
-<<<<<<< HEAD
-	  Enable support for the Intel(R) IOP Series RAID engines.
-
-config IDMA64
-	tristate "Intel integrated DMA 64-bit support"
-	select DMA_ENGINE
-	select DMA_VIRTUAL_CHANNELS
-	help
-	  Enable DMA support for Intel Low Power Subsystem such as found on
-	  Intel Skylake PCH.
-
-source "drivers/dma/dw/Kconfig"
-=======
 	  Enable support for the AMCC PPC440SPe RAID engines.
->>>>>>> ab98193d
 
 config AT_HDMAC
 	tristate "Atmel AHB DMA support"
@@ -161,7 +147,7 @@
 
 config DMA_SUN4I
 	tristate "Allwinner A10 DMA SoCs support"
-	depends on MACH_SUN4I || MACH_SUN5I || MACH_SUN7I || COMPILE_TEST
+	depends on MACH_SUN4I || MACH_SUN5I || MACH_SUN7I
 	default (MACH_SUN4I || MACH_SUN5I || MACH_SUN7I)
 	select DMA_ENGINE
 	select DMA_OF
@@ -243,6 +229,14 @@
 	  Support the i.MX SDMA engine. This engine is integrated into
 	  Freescale i.MX25/31/35/51/53/6 chips.
 
+config IDMA64
+	tristate "Intel integrated DMA 64-bit support"
+	select DMA_ENGINE
+	select DMA_VIRTUAL_CHANNELS
+	help
+	  Enable DMA support for Intel Low Power Subsystem such as found on
+	  Intel Skylake PCH.
+
 config INTEL_IOATDMA
 	tristate "Intel I/OAT DMA support"
 	depends on PCI && X86_64

/*
 * Kernel-based Virtual Machine driver for Linux
 *
 * This module enables machines with Intel VT-x extensions to run virtual
 * machines without emulation or binary translation.
 *
 * Copyright (C) 2006 Qumranet, Inc.
 * Copyright 2010 Red Hat, Inc. and/or its affiliates.
 *
 * Authors:
 *   Avi Kivity   <avi@qumranet.com>
 *   Yaniv Kamay  <yaniv@qumranet.com>
 *
 * This work is licensed under the terms of the GNU GPL, version 2.  See
 * the COPYING file in the top-level directory.
 *
 */

#include <kvm/iodev.h>

#include <linux/kvm_host.h>
#include <linux/kvm.h>
#include <linux/module.h>
#include <linux/errno.h>
#include <linux/percpu.h>
#include <linux/mm.h>
#include <linux/miscdevice.h>
#include <linux/vmalloc.h>
#include <linux/reboot.h>
#include <linux/debugfs.h>
#include <linux/highmem.h>
#include <linux/file.h>
#include <linux/syscore_ops.h>
#include <linux/cpu.h>
#include <linux/sched/signal.h>
#include <linux/sched/mm.h>
#include <linux/sched/stat.h>
#include <linux/cpumask.h>
#include <linux/smp.h>
#include <linux/anon_inodes.h>
#include <linux/profile.h>
#include <linux/kvm_para.h>
#include <linux/pagemap.h>
#include <linux/mman.h>
#include <linux/swap.h>
#include <linux/bitops.h>
#include <linux/spinlock.h>
#include <linux/compat.h>
#include <linux/srcu.h>
#include <linux/hugetlb.h>
#include <linux/slab.h>
#include <linux/sort.h>
#include <linux/bsearch.h>

#include <asm/processor.h>
#include <asm/io.h>
#include <asm/ioctl.h>
#include <linux/uaccess.h>
#include <asm/pgtable.h>

#include "coalesced_mmio.h"
#include "async_pf.h"
#include "vfio.h"

#define CREATE_TRACE_POINTS
#include <trace/events/kvm.h>

/* Worst case buffer size needed for holding an integer. */
#define ITOA_MAX_LEN 12

MODULE_AUTHOR("Qumranet");
MODULE_LICENSE("GPL");

/* Architectures should define their poll value according to the halt latency */
unsigned int halt_poll_ns = KVM_HALT_POLL_NS_DEFAULT;
module_param(halt_poll_ns, uint, 0644);
EXPORT_SYMBOL_GPL(halt_poll_ns);

/* Default doubles per-vcpu halt_poll_ns. */
unsigned int halt_poll_ns_grow = 2;
module_param(halt_poll_ns_grow, uint, 0644);
EXPORT_SYMBOL_GPL(halt_poll_ns_grow);

/* The start value to grow halt_poll_ns from */
unsigned int halt_poll_ns_grow_start = 10000; /* 10us */
module_param(halt_poll_ns_grow_start, uint, 0644);
EXPORT_SYMBOL_GPL(halt_poll_ns_grow_start);

/* Default resets per-vcpu halt_poll_ns . */
unsigned int halt_poll_ns_shrink;
module_param(halt_poll_ns_shrink, uint, 0644);
EXPORT_SYMBOL_GPL(halt_poll_ns_shrink);

/*
 * Ordering of locks:
 *
 *	kvm->lock --> kvm->slots_lock --> kvm->irq_lock
 */

DEFINE_SPINLOCK(kvm_lock);
static DEFINE_RAW_SPINLOCK(kvm_count_lock);
LIST_HEAD(vm_list);

static cpumask_var_t cpus_hardware_enabled;
static int kvm_usage_count;
static atomic_t hardware_enable_failed;

struct kmem_cache *kvm_vcpu_cache;
EXPORT_SYMBOL_GPL(kvm_vcpu_cache);

static __read_mostly struct preempt_ops kvm_preempt_ops;

struct dentry *kvm_debugfs_dir;
EXPORT_SYMBOL_GPL(kvm_debugfs_dir);

static int kvm_debugfs_num_entries;
static const struct file_operations *stat_fops_per_vm[];

static long kvm_vcpu_ioctl(struct file *file, unsigned int ioctl,
			   unsigned long arg);
#ifdef CONFIG_KVM_COMPAT
static long kvm_vcpu_compat_ioctl(struct file *file, unsigned int ioctl,
				  unsigned long arg);
#define KVM_COMPAT(c)	.compat_ioctl	= (c)
#else
static long kvm_no_compat_ioctl(struct file *file, unsigned int ioctl,
				unsigned long arg) { return -EINVAL; }
#define KVM_COMPAT(c)	.compat_ioctl	= kvm_no_compat_ioctl
#endif
static int hardware_enable_all(void);
static void hardware_disable_all(void);

static void kvm_io_bus_destroy(struct kvm_io_bus *bus);

static void mark_page_dirty_in_slot(struct kvm_memory_slot *memslot, gfn_t gfn);

__visible bool kvm_rebooting;
EXPORT_SYMBOL_GPL(kvm_rebooting);

static bool largepages_enabled = true;

#define KVM_EVENT_CREATE_VM 0
#define KVM_EVENT_DESTROY_VM 1
static void kvm_uevent_notify_change(unsigned int type, struct kvm *kvm);
static unsigned long long kvm_createvm_count;
static unsigned long long kvm_active_vms;

__weak int kvm_arch_mmu_notifier_invalidate_range(struct kvm *kvm,
		unsigned long start, unsigned long end, bool blockable)
{
	return 0;
}

bool kvm_is_reserved_pfn(kvm_pfn_t pfn)
{
	if (pfn_valid(pfn))
		return PageReserved(pfn_to_page(pfn));

	return true;
}

/*
 * Switches to specified vcpu, until a matching vcpu_put()
 */
void vcpu_load(struct kvm_vcpu *vcpu)
{
	int cpu = get_cpu();
	preempt_notifier_register(&vcpu->preempt_notifier);
	kvm_arch_vcpu_load(vcpu, cpu);
	put_cpu();
}
EXPORT_SYMBOL_GPL(vcpu_load);

void vcpu_put(struct kvm_vcpu *vcpu)
{
	preempt_disable();
	kvm_arch_vcpu_put(vcpu);
	preempt_notifier_unregister(&vcpu->preempt_notifier);
	preempt_enable();
}
EXPORT_SYMBOL_GPL(vcpu_put);

/* TODO: merge with kvm_arch_vcpu_should_kick */
static bool kvm_request_needs_ipi(struct kvm_vcpu *vcpu, unsigned req)
{
	int mode = kvm_vcpu_exiting_guest_mode(vcpu);

	/*
	 * We need to wait for the VCPU to reenable interrupts and get out of
	 * READING_SHADOW_PAGE_TABLES mode.
	 */
	if (req & KVM_REQUEST_WAIT)
		return mode != OUTSIDE_GUEST_MODE;

	/*
	 * Need to kick a running VCPU, but otherwise there is nothing to do.
	 */
	return mode == IN_GUEST_MODE;
}

static void ack_flush(void *_completed)
{
}

static inline bool kvm_kick_many_cpus(const struct cpumask *cpus, bool wait)
{
	if (unlikely(!cpus))
		cpus = cpu_online_mask;

	if (cpumask_empty(cpus))
		return false;

	smp_call_function_many(cpus, ack_flush, NULL, wait);
	return true;
}

bool kvm_make_vcpus_request_mask(struct kvm *kvm, unsigned int req,
				 unsigned long *vcpu_bitmap, cpumask_var_t tmp)
{
	int i, cpu, me;
	struct kvm_vcpu *vcpu;
	bool called;

	me = get_cpu();

	kvm_for_each_vcpu(i, vcpu, kvm) {
		if (vcpu_bitmap && !test_bit(i, vcpu_bitmap))
			continue;

		kvm_make_request(req, vcpu);
		cpu = vcpu->cpu;

		if (!(req & KVM_REQUEST_NO_WAKEUP) && kvm_vcpu_wake_up(vcpu))
			continue;

		if (tmp != NULL && cpu != -1 && cpu != me &&
		    kvm_request_needs_ipi(vcpu, req))
			__cpumask_set_cpu(cpu, tmp);
	}

	called = kvm_kick_many_cpus(tmp, !!(req & KVM_REQUEST_WAIT));
	put_cpu();

	return called;
}

bool kvm_make_all_cpus_request(struct kvm *kvm, unsigned int req)
{
	cpumask_var_t cpus;
	bool called;

	zalloc_cpumask_var(&cpus, GFP_ATOMIC);

	called = kvm_make_vcpus_request_mask(kvm, req, NULL, cpus);

	free_cpumask_var(cpus);
	return called;
}

#ifndef CONFIG_HAVE_KVM_ARCH_TLB_FLUSH_ALL
void kvm_flush_remote_tlbs(struct kvm *kvm)
{
	/*
	 * Read tlbs_dirty before setting KVM_REQ_TLB_FLUSH in
	 * kvm_make_all_cpus_request.
	 */
	long dirty_count = smp_load_acquire(&kvm->tlbs_dirty);

	/*
	 * We want to publish modifications to the page tables before reading
	 * mode. Pairs with a memory barrier in arch-specific code.
	 * - x86: smp_mb__after_srcu_read_unlock in vcpu_enter_guest
	 * and smp_mb in walk_shadow_page_lockless_begin/end.
	 * - powerpc: smp_mb in kvmppc_prepare_to_enter.
	 *
	 * There is already an smp_mb__after_atomic() before
	 * kvm_make_all_cpus_request() reads vcpu->mode. We reuse that
	 * barrier here.
	 */
	if (!kvm_arch_flush_remote_tlb(kvm)
	    || kvm_make_all_cpus_request(kvm, KVM_REQ_TLB_FLUSH))
		++kvm->stat.remote_tlb_flush;
	cmpxchg(&kvm->tlbs_dirty, dirty_count, 0);
}
EXPORT_SYMBOL_GPL(kvm_flush_remote_tlbs);
#endif

void kvm_reload_remote_mmus(struct kvm *kvm)
{
	kvm_make_all_cpus_request(kvm, KVM_REQ_MMU_RELOAD);
}

int kvm_vcpu_init(struct kvm_vcpu *vcpu, struct kvm *kvm, unsigned id)
{
	struct page *page;
	int r;

	mutex_init(&vcpu->mutex);
	vcpu->cpu = -1;
	vcpu->kvm = kvm;
	vcpu->vcpu_id = id;
	vcpu->pid = NULL;
	init_swait_queue_head(&vcpu->wq);
	kvm_async_pf_vcpu_init(vcpu);

	vcpu->pre_pcpu = -1;
	INIT_LIST_HEAD(&vcpu->blocked_vcpu_list);

	page = alloc_page(GFP_KERNEL | __GFP_ZERO);
	if (!page) {
		r = -ENOMEM;
		goto fail;
	}
	vcpu->run = page_address(page);

	kvm_vcpu_set_in_spin_loop(vcpu, false);
	kvm_vcpu_set_dy_eligible(vcpu, false);
	vcpu->preempted = false;

	r = kvm_arch_vcpu_init(vcpu);
	if (r < 0)
		goto fail_free_run;
	return 0;

fail_free_run:
	free_page((unsigned long)vcpu->run);
fail:
	return r;
}
EXPORT_SYMBOL_GPL(kvm_vcpu_init);

void kvm_vcpu_uninit(struct kvm_vcpu *vcpu)
{
	/*
	 * no need for rcu_read_lock as VCPU_RUN is the only place that
	 * will change the vcpu->pid pointer and on uninit all file
	 * descriptors are already gone.
	 */
	put_pid(rcu_dereference_protected(vcpu->pid, 1));
	kvm_arch_vcpu_uninit(vcpu);
	free_page((unsigned long)vcpu->run);
}
EXPORT_SYMBOL_GPL(kvm_vcpu_uninit);

#if defined(CONFIG_MMU_NOTIFIER) && defined(KVM_ARCH_WANT_MMU_NOTIFIER)
static inline struct kvm *mmu_notifier_to_kvm(struct mmu_notifier *mn)
{
	return container_of(mn, struct kvm, mmu_notifier);
}

static void kvm_mmu_notifier_change_pte(struct mmu_notifier *mn,
					struct mm_struct *mm,
					unsigned long address,
					pte_t pte)
{
	struct kvm *kvm = mmu_notifier_to_kvm(mn);
	int idx;

	idx = srcu_read_lock(&kvm->srcu);
	spin_lock(&kvm->mmu_lock);
	kvm->mmu_notifier_seq++;

	if (kvm_set_spte_hva(kvm, address, pte))
		kvm_flush_remote_tlbs(kvm);

	spin_unlock(&kvm->mmu_lock);
	srcu_read_unlock(&kvm->srcu, idx);
}

static int kvm_mmu_notifier_invalidate_range_start(struct mmu_notifier *mn,
					const struct mmu_notifier_range *range)
{
	struct kvm *kvm = mmu_notifier_to_kvm(mn);
	int need_tlb_flush = 0, idx;
	int ret;

	idx = srcu_read_lock(&kvm->srcu);
	spin_lock(&kvm->mmu_lock);
	/*
	 * The count increase must become visible at unlock time as no
	 * spte can be established without taking the mmu_lock and
	 * count is also read inside the mmu_lock critical section.
	 */
	kvm->mmu_notifier_count++;
	need_tlb_flush = kvm_unmap_hva_range(kvm, range->start, range->end);
	need_tlb_flush |= kvm->tlbs_dirty;
	/* we've to flush the tlb before the pages can be freed */
	if (need_tlb_flush)
		kvm_flush_remote_tlbs(kvm);

	spin_unlock(&kvm->mmu_lock);

	ret = kvm_arch_mmu_notifier_invalidate_range(kvm, range->start,
					range->end, range->blockable);

	srcu_read_unlock(&kvm->srcu, idx);

	return ret;
}

static void kvm_mmu_notifier_invalidate_range_end(struct mmu_notifier *mn,
					const struct mmu_notifier_range *range)
{
	struct kvm *kvm = mmu_notifier_to_kvm(mn);

	spin_lock(&kvm->mmu_lock);
	/*
	 * This sequence increase will notify the kvm page fault that
	 * the page that is going to be mapped in the spte could have
	 * been freed.
	 */
	kvm->mmu_notifier_seq++;
	smp_wmb();
	/*
	 * The above sequence increase must be visible before the
	 * below count decrease, which is ensured by the smp_wmb above
	 * in conjunction with the smp_rmb in mmu_notifier_retry().
	 */
	kvm->mmu_notifier_count--;
	spin_unlock(&kvm->mmu_lock);

	BUG_ON(kvm->mmu_notifier_count < 0);
}

static int kvm_mmu_notifier_clear_flush_young(struct mmu_notifier *mn,
					      struct mm_struct *mm,
					      unsigned long start,
					      unsigned long end)
{
	struct kvm *kvm = mmu_notifier_to_kvm(mn);
	int young, idx;

	idx = srcu_read_lock(&kvm->srcu);
	spin_lock(&kvm->mmu_lock);

	young = kvm_age_hva(kvm, start, end);
	if (young)
		kvm_flush_remote_tlbs(kvm);

	spin_unlock(&kvm->mmu_lock);
	srcu_read_unlock(&kvm->srcu, idx);

	return young;
}

static int kvm_mmu_notifier_clear_young(struct mmu_notifier *mn,
					struct mm_struct *mm,
					unsigned long start,
					unsigned long end)
{
	struct kvm *kvm = mmu_notifier_to_kvm(mn);
	int young, idx;

	idx = srcu_read_lock(&kvm->srcu);
	spin_lock(&kvm->mmu_lock);
	/*
	 * Even though we do not flush TLB, this will still adversely
	 * affect performance on pre-Haswell Intel EPT, where there is
	 * no EPT Access Bit to clear so that we have to tear down EPT
	 * tables instead. If we find this unacceptable, we can always
	 * add a parameter to kvm_age_hva so that it effectively doesn't
	 * do anything on clear_young.
	 *
	 * Also note that currently we never issue secondary TLB flushes
	 * from clear_young, leaving this job up to the regular system
	 * cadence. If we find this inaccurate, we might come up with a
	 * more sophisticated heuristic later.
	 */
	young = kvm_age_hva(kvm, start, end);
	spin_unlock(&kvm->mmu_lock);
	srcu_read_unlock(&kvm->srcu, idx);

	return young;
}

static int kvm_mmu_notifier_test_young(struct mmu_notifier *mn,
				       struct mm_struct *mm,
				       unsigned long address)
{
	struct kvm *kvm = mmu_notifier_to_kvm(mn);
	int young, idx;

	idx = srcu_read_lock(&kvm->srcu);
	spin_lock(&kvm->mmu_lock);
	young = kvm_test_age_hva(kvm, address);
	spin_unlock(&kvm->mmu_lock);
	srcu_read_unlock(&kvm->srcu, idx);

	return young;
}

static void kvm_mmu_notifier_release(struct mmu_notifier *mn,
				     struct mm_struct *mm)
{
	struct kvm *kvm = mmu_notifier_to_kvm(mn);
	int idx;

	idx = srcu_read_lock(&kvm->srcu);
	kvm_arch_flush_shadow_all(kvm);
	srcu_read_unlock(&kvm->srcu, idx);
}

static const struct mmu_notifier_ops kvm_mmu_notifier_ops = {
	.invalidate_range_start	= kvm_mmu_notifier_invalidate_range_start,
	.invalidate_range_end	= kvm_mmu_notifier_invalidate_range_end,
	.clear_flush_young	= kvm_mmu_notifier_clear_flush_young,
	.clear_young		= kvm_mmu_notifier_clear_young,
	.test_young		= kvm_mmu_notifier_test_young,
	.change_pte		= kvm_mmu_notifier_change_pte,
	.release		= kvm_mmu_notifier_release,
};

static int kvm_init_mmu_notifier(struct kvm *kvm)
{
	kvm->mmu_notifier.ops = &kvm_mmu_notifier_ops;
	return mmu_notifier_register(&kvm->mmu_notifier, current->mm);
}

#else  /* !(CONFIG_MMU_NOTIFIER && KVM_ARCH_WANT_MMU_NOTIFIER) */

static int kvm_init_mmu_notifier(struct kvm *kvm)
{
	return 0;
}

#endif /* CONFIG_MMU_NOTIFIER && KVM_ARCH_WANT_MMU_NOTIFIER */

static struct kvm_memslots *kvm_alloc_memslots(void)
{
	int i;
	struct kvm_memslots *slots;

	slots = kvzalloc(sizeof(struct kvm_memslots), GFP_KERNEL_ACCOUNT);
	if (!slots)
		return NULL;

	for (i = 0; i < KVM_MEM_SLOTS_NUM; i++)
		slots->id_to_index[i] = slots->memslots[i].id = i;

	return slots;
}

static void kvm_destroy_dirty_bitmap(struct kvm_memory_slot *memslot)
{
	if (!memslot->dirty_bitmap)
		return;

	kvfree(memslot->dirty_bitmap);
	memslot->dirty_bitmap = NULL;
}

/*
 * Free any memory in @free but not in @dont.
 */
static void kvm_free_memslot(struct kvm *kvm, struct kvm_memory_slot *free,
			      struct kvm_memory_slot *dont)
{
	if (!dont || free->dirty_bitmap != dont->dirty_bitmap)
		kvm_destroy_dirty_bitmap(free);

	kvm_arch_free_memslot(kvm, free, dont);

	free->npages = 0;
}

static void kvm_free_memslots(struct kvm *kvm, struct kvm_memslots *slots)
{
	struct kvm_memory_slot *memslot;

	if (!slots)
		return;

	kvm_for_each_memslot(memslot, slots)
		kvm_free_memslot(kvm, memslot, NULL);

	kvfree(slots);
}

static void kvm_destroy_vm_debugfs(struct kvm *kvm)
{
	int i;

	if (!kvm->debugfs_dentry)
		return;

	debugfs_remove_recursive(kvm->debugfs_dentry);

	if (kvm->debugfs_stat_data) {
		for (i = 0; i < kvm_debugfs_num_entries; i++)
			kfree(kvm->debugfs_stat_data[i]);
		kfree(kvm->debugfs_stat_data);
	}
}

static int kvm_create_vm_debugfs(struct kvm *kvm, int fd)
{
	char dir_name[ITOA_MAX_LEN * 2];
	struct kvm_stat_data *stat_data;
	struct kvm_stats_debugfs_item *p;

	if (!debugfs_initialized())
		return 0;

	snprintf(dir_name, sizeof(dir_name), "%d-%d", task_pid_nr(current), fd);
	kvm->debugfs_dentry = debugfs_create_dir(dir_name, kvm_debugfs_dir);

	kvm->debugfs_stat_data = kcalloc(kvm_debugfs_num_entries,
					 sizeof(*kvm->debugfs_stat_data),
					 GFP_KERNEL_ACCOUNT);
	if (!kvm->debugfs_stat_data)
		return -ENOMEM;

	for (p = debugfs_entries; p->name; p++) {
		stat_data = kzalloc(sizeof(*stat_data), GFP_KERNEL_ACCOUNT);
		if (!stat_data)
			return -ENOMEM;

		stat_data->kvm = kvm;
		stat_data->offset = p->offset;
		kvm->debugfs_stat_data[p - debugfs_entries] = stat_data;
		debugfs_create_file(p->name, 0644, kvm->debugfs_dentry,
				    stat_data, stat_fops_per_vm[p->kind]);
	}
	return 0;
}

static struct kvm *kvm_create_vm(unsigned long type)
{
	int r, i;
	struct kvm *kvm = kvm_arch_alloc_vm();

	if (!kvm)
		return ERR_PTR(-ENOMEM);

	spin_lock_init(&kvm->mmu_lock);
	mmgrab(current->mm);
	kvm->mm = current->mm;
	kvm_eventfd_init(kvm);
	mutex_init(&kvm->lock);
	mutex_init(&kvm->irq_lock);
	mutex_init(&kvm->slots_lock);
	refcount_set(&kvm->users_count, 1);
	INIT_LIST_HEAD(&kvm->devices);

	r = kvm_arch_init_vm(kvm, type);
	if (r)
		goto out_err_no_disable;

	r = hardware_enable_all();
	if (r)
		goto out_err_no_disable;

#ifdef CONFIG_HAVE_KVM_IRQFD
	INIT_HLIST_HEAD(&kvm->irq_ack_notifier_list);
#endif

	BUILD_BUG_ON(KVM_MEM_SLOTS_NUM > SHRT_MAX);

	r = -ENOMEM;
	for (i = 0; i < KVM_ADDRESS_SPACE_NUM; i++) {
		struct kvm_memslots *slots = kvm_alloc_memslots();
		if (!slots)
			goto out_err_no_srcu;
		/* Generations must be different for each address space. */
		slots->generation = i;
		rcu_assign_pointer(kvm->memslots[i], slots);
	}

	if (init_srcu_struct(&kvm->srcu))
		goto out_err_no_srcu;
	if (init_srcu_struct(&kvm->irq_srcu))
		goto out_err_no_irq_srcu;
	for (i = 0; i < KVM_NR_BUSES; i++) {
		rcu_assign_pointer(kvm->buses[i],
			kzalloc(sizeof(struct kvm_io_bus), GFP_KERNEL_ACCOUNT));
		if (!kvm->buses[i])
			goto out_err;
	}

	r = kvm_init_mmu_notifier(kvm);
	if (r)
		goto out_err;

	spin_lock(&kvm_lock);
	list_add(&kvm->vm_list, &vm_list);
	spin_unlock(&kvm_lock);

	preempt_notifier_inc();

	return kvm;

out_err:
	cleanup_srcu_struct(&kvm->irq_srcu);
out_err_no_irq_srcu:
	cleanup_srcu_struct(&kvm->srcu);
out_err_no_srcu:
	hardware_disable_all();
out_err_no_disable:
	refcount_set(&kvm->users_count, 0);
	for (i = 0; i < KVM_NR_BUSES; i++)
		kfree(kvm_get_bus(kvm, i));
	for (i = 0; i < KVM_ADDRESS_SPACE_NUM; i++)
		kvm_free_memslots(kvm, __kvm_memslots(kvm, i));
	kvm_arch_free_vm(kvm);
	mmdrop(current->mm);
	return ERR_PTR(r);
}

static void kvm_destroy_devices(struct kvm *kvm)
{
	struct kvm_device *dev, *tmp;

	/*
	 * We do not need to take the kvm->lock here, because nobody else
	 * has a reference to the struct kvm at this point and therefore
	 * cannot access the devices list anyhow.
	 */
	list_for_each_entry_safe(dev, tmp, &kvm->devices, vm_node) {
		list_del(&dev->vm_node);
		dev->ops->destroy(dev);
	}
}

static void kvm_destroy_vm(struct kvm *kvm)
{
	int i;
	struct mm_struct *mm = kvm->mm;

	kvm_uevent_notify_change(KVM_EVENT_DESTROY_VM, kvm);
	kvm_destroy_vm_debugfs(kvm);
	kvm_arch_sync_events(kvm);
	spin_lock(&kvm_lock);
	list_del(&kvm->vm_list);
	spin_unlock(&kvm_lock);
	kvm_free_irq_routing(kvm);
	for (i = 0; i < KVM_NR_BUSES; i++) {
		struct kvm_io_bus *bus = kvm_get_bus(kvm, i);

		if (bus)
			kvm_io_bus_destroy(bus);
		kvm->buses[i] = NULL;
	}
	kvm_coalesced_mmio_free(kvm);
#if defined(CONFIG_MMU_NOTIFIER) && defined(KVM_ARCH_WANT_MMU_NOTIFIER)
	mmu_notifier_unregister(&kvm->mmu_notifier, kvm->mm);
#else
	kvm_arch_flush_shadow_all(kvm);
#endif
	kvm_arch_destroy_vm(kvm);
	kvm_destroy_devices(kvm);
	for (i = 0; i < KVM_ADDRESS_SPACE_NUM; i++)
		kvm_free_memslots(kvm, __kvm_memslots(kvm, i));
	cleanup_srcu_struct(&kvm->irq_srcu);
	cleanup_srcu_struct(&kvm->srcu);
	kvm_arch_free_vm(kvm);
	preempt_notifier_dec();
	hardware_disable_all();
	mmdrop(mm);
}

void kvm_get_kvm(struct kvm *kvm)
{
	refcount_inc(&kvm->users_count);
}
EXPORT_SYMBOL_GPL(kvm_get_kvm);

void kvm_put_kvm(struct kvm *kvm)
{
	if (refcount_dec_and_test(&kvm->users_count))
		kvm_destroy_vm(kvm);
}
EXPORT_SYMBOL_GPL(kvm_put_kvm);


static int kvm_vm_release(struct inode *inode, struct file *filp)
{
	struct kvm *kvm = filp->private_data;

	kvm_irqfd_release(kvm);

	kvm_put_kvm(kvm);
	return 0;
}

/*
 * Allocation size is twice as large as the actual dirty bitmap size.
 * See x86's kvm_vm_ioctl_get_dirty_log() why this is needed.
 */
static int kvm_create_dirty_bitmap(struct kvm_memory_slot *memslot)
{
	unsigned long dirty_bytes = 2 * kvm_dirty_bitmap_bytes(memslot);

	memslot->dirty_bitmap = kvzalloc(dirty_bytes, GFP_KERNEL_ACCOUNT);
	if (!memslot->dirty_bitmap)
		return -ENOMEM;

	return 0;
}

/*
 * Insert memslot and re-sort memslots based on their GFN,
 * so binary search could be used to lookup GFN.
 * Sorting algorithm takes advantage of having initially
 * sorted array and known changed memslot position.
 */
static void update_memslots(struct kvm_memslots *slots,
			    struct kvm_memory_slot *new,
			    enum kvm_mr_change change)
{
	int id = new->id;
	int i = slots->id_to_index[id];
	struct kvm_memory_slot *mslots = slots->memslots;

	WARN_ON(mslots[i].id != id);
	switch (change) {
	case KVM_MR_CREATE:
		slots->used_slots++;
		WARN_ON(mslots[i].npages || !new->npages);
		break;
	case KVM_MR_DELETE:
		slots->used_slots--;
		WARN_ON(new->npages || !mslots[i].npages);
		break;
	default:
		break;
	}

	while (i < KVM_MEM_SLOTS_NUM - 1 &&
	       new->base_gfn <= mslots[i + 1].base_gfn) {
		if (!mslots[i + 1].npages)
			break;
		mslots[i] = mslots[i + 1];
		slots->id_to_index[mslots[i].id] = i;
		i++;
	}

	/*
	 * The ">=" is needed when creating a slot with base_gfn == 0,
	 * so that it moves before all those with base_gfn == npages == 0.
	 *
	 * On the other hand, if new->npages is zero, the above loop has
	 * already left i pointing to the beginning of the empty part of
	 * mslots, and the ">=" would move the hole backwards in this
	 * case---which is wrong.  So skip the loop when deleting a slot.
	 */
	if (new->npages) {
		while (i > 0 &&
		       new->base_gfn >= mslots[i - 1].base_gfn) {
			mslots[i] = mslots[i - 1];
			slots->id_to_index[mslots[i].id] = i;
			i--;
		}
	} else
		WARN_ON_ONCE(i != slots->used_slots);

	mslots[i] = *new;
	slots->id_to_index[mslots[i].id] = i;
}

static int check_memory_region_flags(const struct kvm_userspace_memory_region *mem)
{
	u32 valid_flags = KVM_MEM_LOG_DIRTY_PAGES;

#ifdef __KVM_HAVE_READONLY_MEM
	valid_flags |= KVM_MEM_READONLY;
#endif

	if (mem->flags & ~valid_flags)
		return -EINVAL;

	return 0;
}

static struct kvm_memslots *install_new_memslots(struct kvm *kvm,
		int as_id, struct kvm_memslots *slots)
{
	struct kvm_memslots *old_memslots = __kvm_memslots(kvm, as_id);
	u64 gen = old_memslots->generation;

	WARN_ON(gen & KVM_MEMSLOT_GEN_UPDATE_IN_PROGRESS);
	slots->generation = gen | KVM_MEMSLOT_GEN_UPDATE_IN_PROGRESS;

	rcu_assign_pointer(kvm->memslots[as_id], slots);
	synchronize_srcu_expedited(&kvm->srcu);

	/*
	 * Increment the new memslot generation a second time, dropping the
	 * update in-progress flag and incrementing then generation based on
	 * the number of address spaces.  This provides a unique and easily
	 * identifiable generation number while the memslots are in flux.
	 */
	gen = slots->generation & ~KVM_MEMSLOT_GEN_UPDATE_IN_PROGRESS;

	/*
	 * Generations must be unique even across address spaces.  We do not need
	 * a global counter for that, instead the generation space is evenly split
	 * across address spaces.  For example, with two address spaces, address
	 * space 0 will use generations 0, 2, 4, ... while address space 1 will
	 * use generations 1, 3, 5, ...
	 */
	gen += KVM_ADDRESS_SPACE_NUM;

	kvm_arch_memslots_updated(kvm, gen);

	slots->generation = gen;

	return old_memslots;
}

/*
 * Allocate some memory and give it an address in the guest physical address
 * space.
 *
 * Discontiguous memory is allowed, mostly for framebuffers.
 *
 * Must be called holding kvm->slots_lock for write.
 */
int __kvm_set_memory_region(struct kvm *kvm,
			    const struct kvm_userspace_memory_region *mem)
{
	int r;
	gfn_t base_gfn;
	unsigned long npages;
	struct kvm_memory_slot *slot;
	struct kvm_memory_slot old, new;
	struct kvm_memslots *slots = NULL, *old_memslots;
	int as_id, id;
	enum kvm_mr_change change;

	r = check_memory_region_flags(mem);
	if (r)
		goto out;

	r = -EINVAL;
	as_id = mem->slot >> 16;
	id = (u16)mem->slot;

	/* General sanity checks */
	if (mem->memory_size & (PAGE_SIZE - 1))
		goto out;
	if (mem->guest_phys_addr & (PAGE_SIZE - 1))
		goto out;
	/* We can read the guest memory with __xxx_user() later on. */
	if ((id < KVM_USER_MEM_SLOTS) &&
	    ((mem->userspace_addr & (PAGE_SIZE - 1)) ||
	     !access_ok((void __user *)(unsigned long)mem->userspace_addr,
			mem->memory_size)))
		goto out;
	if (as_id >= KVM_ADDRESS_SPACE_NUM || id >= KVM_MEM_SLOTS_NUM)
		goto out;
	if (mem->guest_phys_addr + mem->memory_size < mem->guest_phys_addr)
		goto out;

	slot = id_to_memslot(__kvm_memslots(kvm, as_id), id);
	base_gfn = mem->guest_phys_addr >> PAGE_SHIFT;
	npages = mem->memory_size >> PAGE_SHIFT;

	if (npages > KVM_MEM_MAX_NR_PAGES)
		goto out;

	new = old = *slot;

	new.id = id;
	new.base_gfn = base_gfn;
	new.npages = npages;
	new.flags = mem->flags;

	if (npages) {
		if (!old.npages)
			change = KVM_MR_CREATE;
		else { /* Modify an existing slot. */
			if ((mem->userspace_addr != old.userspace_addr) ||
			    (npages != old.npages) ||
			    ((new.flags ^ old.flags) & KVM_MEM_READONLY))
				goto out;

			if (base_gfn != old.base_gfn)
				change = KVM_MR_MOVE;
			else if (new.flags != old.flags)
				change = KVM_MR_FLAGS_ONLY;
			else { /* Nothing to change. */
				r = 0;
				goto out;
			}
		}
	} else {
		if (!old.npages)
			goto out;

		change = KVM_MR_DELETE;
		new.base_gfn = 0;
		new.flags = 0;
	}

	if ((change == KVM_MR_CREATE) || (change == KVM_MR_MOVE)) {
		/* Check for overlaps */
		r = -EEXIST;
		kvm_for_each_memslot(slot, __kvm_memslots(kvm, as_id)) {
			if (slot->id == id)
				continue;
			if (!((base_gfn + npages <= slot->base_gfn) ||
			      (base_gfn >= slot->base_gfn + slot->npages)))
				goto out;
		}
	}

	/* Free page dirty bitmap if unneeded */
	if (!(new.flags & KVM_MEM_LOG_DIRTY_PAGES))
		new.dirty_bitmap = NULL;

	r = -ENOMEM;
	if (change == KVM_MR_CREATE) {
		new.userspace_addr = mem->userspace_addr;

		if (kvm_arch_create_memslot(kvm, &new, npages))
			goto out_free;
	}

	/* Allocate page dirty bitmap if needed */
	if ((new.flags & KVM_MEM_LOG_DIRTY_PAGES) && !new.dirty_bitmap) {
		if (kvm_create_dirty_bitmap(&new) < 0)
			goto out_free;
	}

	slots = kvzalloc(sizeof(struct kvm_memslots), GFP_KERNEL_ACCOUNT);
	if (!slots)
		goto out_free;
	memcpy(slots, __kvm_memslots(kvm, as_id), sizeof(struct kvm_memslots));

	if ((change == KVM_MR_DELETE) || (change == KVM_MR_MOVE)) {
		slot = id_to_memslot(slots, id);
		slot->flags |= KVM_MEMSLOT_INVALID;

		old_memslots = install_new_memslots(kvm, as_id, slots);

		/* From this point no new shadow pages pointing to a deleted,
		 * or moved, memslot will be created.
		 *
		 * validation of sp->gfn happens in:
		 *	- gfn_to_hva (kvm_read_guest, gfn_to_pfn)
		 *	- kvm_is_visible_gfn (mmu_check_roots)
		 */
		kvm_arch_flush_shadow_memslot(kvm, slot);

		/*
		 * We can re-use the old_memslots from above, the only difference
		 * from the currently installed memslots is the invalid flag.  This
		 * will get overwritten by update_memslots anyway.
		 */
		slots = old_memslots;
	}

	r = kvm_arch_prepare_memory_region(kvm, &new, mem, change);
	if (r)
		goto out_slots;

	/* actual memory is freed via old in kvm_free_memslot below */
	if (change == KVM_MR_DELETE) {
		new.dirty_bitmap = NULL;
		memset(&new.arch, 0, sizeof(new.arch));
	}

	update_memslots(slots, &new, change);
	old_memslots = install_new_memslots(kvm, as_id, slots);

	kvm_arch_commit_memory_region(kvm, mem, &old, &new, change);

	kvm_free_memslot(kvm, &old, &new);
	kvfree(old_memslots);
	return 0;

out_slots:
	kvfree(slots);
out_free:
	kvm_free_memslot(kvm, &new, &old);
out:
	return r;
}
EXPORT_SYMBOL_GPL(__kvm_set_memory_region);

int kvm_set_memory_region(struct kvm *kvm,
			  const struct kvm_userspace_memory_region *mem)
{
	int r;

	mutex_lock(&kvm->slots_lock);
	r = __kvm_set_memory_region(kvm, mem);
	mutex_unlock(&kvm->slots_lock);
	return r;
}
EXPORT_SYMBOL_GPL(kvm_set_memory_region);

static int kvm_vm_ioctl_set_memory_region(struct kvm *kvm,
					  struct kvm_userspace_memory_region *mem)
{
	if ((u16)mem->slot >= KVM_USER_MEM_SLOTS)
		return -EINVAL;

	return kvm_set_memory_region(kvm, mem);
}

int kvm_get_dirty_log(struct kvm *kvm,
			struct kvm_dirty_log *log, int *is_dirty)
{
	struct kvm_memslots *slots;
	struct kvm_memory_slot *memslot;
	int i, as_id, id;
	unsigned long n;
	unsigned long any = 0;

	as_id = log->slot >> 16;
	id = (u16)log->slot;
	if (as_id >= KVM_ADDRESS_SPACE_NUM || id >= KVM_USER_MEM_SLOTS)
		return -EINVAL;

	slots = __kvm_memslots(kvm, as_id);
	memslot = id_to_memslot(slots, id);
	if (!memslot->dirty_bitmap)
		return -ENOENT;

	n = kvm_dirty_bitmap_bytes(memslot);

	for (i = 0; !any && i < n/sizeof(long); ++i)
		any = memslot->dirty_bitmap[i];

	if (copy_to_user(log->dirty_bitmap, memslot->dirty_bitmap, n))
		return -EFAULT;

	if (any)
		*is_dirty = 1;
	return 0;
}
EXPORT_SYMBOL_GPL(kvm_get_dirty_log);

#ifdef CONFIG_KVM_GENERIC_DIRTYLOG_READ_PROTECT
/**
 * kvm_get_dirty_log_protect - get a snapshot of dirty pages, and if any pages
 *	and reenable dirty page tracking for the corresponding pages.
 * @kvm:	pointer to kvm instance
 * @log:	slot id and address to which we copy the log
 * @is_dirty:	flag set if any page is dirty
 *
 * We need to keep it in mind that VCPU threads can write to the bitmap
 * concurrently. So, to avoid losing track of dirty pages we keep the
 * following order:
 *
 *    1. Take a snapshot of the bit and clear it if needed.
 *    2. Write protect the corresponding page.
 *    3. Copy the snapshot to the userspace.
 *    4. Upon return caller flushes TLB's if needed.
 *
 * Between 2 and 4, the guest may write to the page using the remaining TLB
 * entry.  This is not a problem because the page is reported dirty using
 * the snapshot taken before and step 4 ensures that writes done after
 * exiting to userspace will be logged for the next call.
 *
 */
int kvm_get_dirty_log_protect(struct kvm *kvm,
			struct kvm_dirty_log *log, bool *flush)
{
	struct kvm_memslots *slots;
	struct kvm_memory_slot *memslot;
	int i, as_id, id;
	unsigned long n;
	unsigned long *dirty_bitmap;
	unsigned long *dirty_bitmap_buffer;

	as_id = log->slot >> 16;
	id = (u16)log->slot;
	if (as_id >= KVM_ADDRESS_SPACE_NUM || id >= KVM_USER_MEM_SLOTS)
		return -EINVAL;

	slots = __kvm_memslots(kvm, as_id);
	memslot = id_to_memslot(slots, id);

	dirty_bitmap = memslot->dirty_bitmap;
	if (!dirty_bitmap)
		return -ENOENT;

	n = kvm_dirty_bitmap_bytes(memslot);
	*flush = false;
	if (kvm->manual_dirty_log_protect) {
		/*
		 * Unlike kvm_get_dirty_log, we always return false in *flush,
		 * because no flush is needed until KVM_CLEAR_DIRTY_LOG.  There
		 * is some code duplication between this function and
		 * kvm_get_dirty_log, but hopefully all architecture
		 * transition to kvm_get_dirty_log_protect and kvm_get_dirty_log
		 * can be eliminated.
		 */
		dirty_bitmap_buffer = dirty_bitmap;
	} else {
		dirty_bitmap_buffer = kvm_second_dirty_bitmap(memslot);
		memset(dirty_bitmap_buffer, 0, n);

		spin_lock(&kvm->mmu_lock);
		for (i = 0; i < n / sizeof(long); i++) {
			unsigned long mask;
			gfn_t offset;

			if (!dirty_bitmap[i])
				continue;

			*flush = true;
			mask = xchg(&dirty_bitmap[i], 0);
			dirty_bitmap_buffer[i] = mask;

			offset = i * BITS_PER_LONG;
			kvm_arch_mmu_enable_log_dirty_pt_masked(kvm, memslot,
								offset, mask);
		}
		spin_unlock(&kvm->mmu_lock);
	}

	if (copy_to_user(log->dirty_bitmap, dirty_bitmap_buffer, n))
		return -EFAULT;
	return 0;
}
EXPORT_SYMBOL_GPL(kvm_get_dirty_log_protect);

/**
 * kvm_clear_dirty_log_protect - clear dirty bits in the bitmap
 *	and reenable dirty page tracking for the corresponding pages.
 * @kvm:	pointer to kvm instance
 * @log:	slot id and address from which to fetch the bitmap of dirty pages
 */
int kvm_clear_dirty_log_protect(struct kvm *kvm,
				struct kvm_clear_dirty_log *log, bool *flush)
{
	struct kvm_memslots *slots;
	struct kvm_memory_slot *memslot;
	int as_id, id;
	gfn_t offset;
	unsigned long i, n;
	unsigned long *dirty_bitmap;
	unsigned long *dirty_bitmap_buffer;

	as_id = log->slot >> 16;
	id = (u16)log->slot;
	if (as_id >= KVM_ADDRESS_SPACE_NUM || id >= KVM_USER_MEM_SLOTS)
		return -EINVAL;

	if ((log->first_page & 63) || (log->num_pages & 63))
		return -EINVAL;

	slots = __kvm_memslots(kvm, as_id);
	memslot = id_to_memslot(slots, id);

	dirty_bitmap = memslot->dirty_bitmap;
	if (!dirty_bitmap)
		return -ENOENT;

	n = kvm_dirty_bitmap_bytes(memslot);

	if (log->first_page > memslot->npages ||
	    log->num_pages > memslot->npages - log->first_page)
			return -EINVAL;

	*flush = false;
	dirty_bitmap_buffer = kvm_second_dirty_bitmap(memslot);
	if (copy_from_user(dirty_bitmap_buffer, log->dirty_bitmap, n))
		return -EFAULT;

	spin_lock(&kvm->mmu_lock);
	for (offset = log->first_page,
	     i = offset / BITS_PER_LONG, n = log->num_pages / BITS_PER_LONG; n--;
	     i++, offset += BITS_PER_LONG) {
		unsigned long mask = *dirty_bitmap_buffer++;
		atomic_long_t *p = (atomic_long_t *) &dirty_bitmap[i];
		if (!mask)
			continue;

		mask &= atomic_long_fetch_andnot(mask, p);

		/*
		 * mask contains the bits that really have been cleared.  This
		 * never includes any bits beyond the length of the memslot (if
		 * the length is not aligned to 64 pages), therefore it is not
		 * a problem if userspace sets them in log->dirty_bitmap.
		*/
		if (mask) {
			*flush = true;
			kvm_arch_mmu_enable_log_dirty_pt_masked(kvm, memslot,
								offset, mask);
		}
	}
	spin_unlock(&kvm->mmu_lock);

	return 0;
}
EXPORT_SYMBOL_GPL(kvm_clear_dirty_log_protect);
#endif

bool kvm_largepages_enabled(void)
{
	return largepages_enabled;
}

void kvm_disable_largepages(void)
{
	largepages_enabled = false;
}
EXPORT_SYMBOL_GPL(kvm_disable_largepages);

struct kvm_memory_slot *gfn_to_memslot(struct kvm *kvm, gfn_t gfn)
{
	return __gfn_to_memslot(kvm_memslots(kvm), gfn);
}
EXPORT_SYMBOL_GPL(gfn_to_memslot);

struct kvm_memory_slot *kvm_vcpu_gfn_to_memslot(struct kvm_vcpu *vcpu, gfn_t gfn)
{
	return __gfn_to_memslot(kvm_vcpu_memslots(vcpu), gfn);
}

bool kvm_is_visible_gfn(struct kvm *kvm, gfn_t gfn)
{
	struct kvm_memory_slot *memslot = gfn_to_memslot(kvm, gfn);

	if (!memslot || memslot->id >= KVM_USER_MEM_SLOTS ||
	      memslot->flags & KVM_MEMSLOT_INVALID)
		return false;

	return true;
}
EXPORT_SYMBOL_GPL(kvm_is_visible_gfn);

unsigned long kvm_host_page_size(struct kvm *kvm, gfn_t gfn)
{
	struct vm_area_struct *vma;
	unsigned long addr, size;

	size = PAGE_SIZE;

	addr = gfn_to_hva(kvm, gfn);
	if (kvm_is_error_hva(addr))
		return PAGE_SIZE;

	down_read(&current->mm->mmap_sem);
	vma = find_vma(current->mm, addr);
	if (!vma)
		goto out;

	size = vma_kernel_pagesize(vma);

out:
	up_read(&current->mm->mmap_sem);

	return size;
}

static bool memslot_is_readonly(struct kvm_memory_slot *slot)
{
	return slot->flags & KVM_MEM_READONLY;
}

static unsigned long __gfn_to_hva_many(struct kvm_memory_slot *slot, gfn_t gfn,
				       gfn_t *nr_pages, bool write)
{
	if (!slot || slot->flags & KVM_MEMSLOT_INVALID)
		return KVM_HVA_ERR_BAD;

	if (memslot_is_readonly(slot) && write)
		return KVM_HVA_ERR_RO_BAD;

	if (nr_pages)
		*nr_pages = slot->npages - (gfn - slot->base_gfn);

	return __gfn_to_hva_memslot(slot, gfn);
}

static unsigned long gfn_to_hva_many(struct kvm_memory_slot *slot, gfn_t gfn,
				     gfn_t *nr_pages)
{
	return __gfn_to_hva_many(slot, gfn, nr_pages, true);
}

unsigned long gfn_to_hva_memslot(struct kvm_memory_slot *slot,
					gfn_t gfn)
{
	return gfn_to_hva_many(slot, gfn, NULL);
}
EXPORT_SYMBOL_GPL(gfn_to_hva_memslot);

unsigned long gfn_to_hva(struct kvm *kvm, gfn_t gfn)
{
	return gfn_to_hva_many(gfn_to_memslot(kvm, gfn), gfn, NULL);
}
EXPORT_SYMBOL_GPL(gfn_to_hva);

unsigned long kvm_vcpu_gfn_to_hva(struct kvm_vcpu *vcpu, gfn_t gfn)
{
	return gfn_to_hva_many(kvm_vcpu_gfn_to_memslot(vcpu, gfn), gfn, NULL);
}
EXPORT_SYMBOL_GPL(kvm_vcpu_gfn_to_hva);

/*
 * Return the hva of a @gfn and the R/W attribute if possible.
 *
 * @slot: the kvm_memory_slot which contains @gfn
 * @gfn: the gfn to be translated
 * @writable: used to return the read/write attribute of the @slot if the hva
 * is valid and @writable is not NULL
 */
unsigned long gfn_to_hva_memslot_prot(struct kvm_memory_slot *slot,
				      gfn_t gfn, bool *writable)
{
	unsigned long hva = __gfn_to_hva_many(slot, gfn, NULL, false);

	if (!kvm_is_error_hva(hva) && writable)
		*writable = !memslot_is_readonly(slot);

	return hva;
}

unsigned long gfn_to_hva_prot(struct kvm *kvm, gfn_t gfn, bool *writable)
{
	struct kvm_memory_slot *slot = gfn_to_memslot(kvm, gfn);

	return gfn_to_hva_memslot_prot(slot, gfn, writable);
}

unsigned long kvm_vcpu_gfn_to_hva_prot(struct kvm_vcpu *vcpu, gfn_t gfn, bool *writable)
{
	struct kvm_memory_slot *slot = kvm_vcpu_gfn_to_memslot(vcpu, gfn);

	return gfn_to_hva_memslot_prot(slot, gfn, writable);
}

static inline int check_user_page_hwpoison(unsigned long addr)
{
	int rc, flags = FOLL_HWPOISON | FOLL_WRITE;

	rc = get_user_pages(addr, 1, flags, NULL, NULL);
	return rc == -EHWPOISON;
}

/*
 * The fast path to get the writable pfn which will be stored in @pfn,
 * true indicates success, otherwise false is returned.  It's also the
 * only part that runs if we can are in atomic context.
 */
static bool hva_to_pfn_fast(unsigned long addr, bool write_fault,
			    bool *writable, kvm_pfn_t *pfn)
{
	struct page *page[1];
	int npages;

	/*
	 * Fast pin a writable pfn only if it is a write fault request
	 * or the caller allows to map a writable pfn for a read fault
	 * request.
	 */
	if (!(write_fault || writable))
		return false;

	npages = __get_user_pages_fast(addr, 1, 1, page);
	if (npages == 1) {
		*pfn = page_to_pfn(page[0]);

		if (writable)
			*writable = true;
		return true;
	}

	return false;
}

/*
 * The slow path to get the pfn of the specified host virtual address,
 * 1 indicates success, -errno is returned if error is detected.
 */
static int hva_to_pfn_slow(unsigned long addr, bool *async, bool write_fault,
			   bool *writable, kvm_pfn_t *pfn)
{
	unsigned int flags = FOLL_HWPOISON;
	struct page *page;
	int npages = 0;

	might_sleep();

	if (writable)
		*writable = write_fault;

	if (write_fault)
		flags |= FOLL_WRITE;
	if (async)
		flags |= FOLL_NOWAIT;

	npages = get_user_pages_unlocked(addr, 1, &page, flags);
	if (npages != 1)
		return npages;

	/* map read fault as writable if possible */
	if (unlikely(!write_fault) && writable) {
		struct page *wpage;

		if (__get_user_pages_fast(addr, 1, 1, &wpage) == 1) {
			*writable = true;
			put_page(page);
			page = wpage;
		}
	}
	*pfn = page_to_pfn(page);
	return npages;
}

static bool vma_is_valid(struct vm_area_struct *vma, bool write_fault)
{
	if (unlikely(!(vma->vm_flags & VM_READ)))
		return false;

	if (write_fault && (unlikely(!(vma->vm_flags & VM_WRITE))))
		return false;

	return true;
}

static int hva_to_pfn_remapped(struct vm_area_struct *vma,
			       unsigned long addr, bool *async,
			       bool write_fault, bool *writable,
			       kvm_pfn_t *p_pfn)
{
	unsigned long pfn;
	int r;

	r = follow_pfn(vma, addr, &pfn);
	if (r) {
		/*
		 * get_user_pages fails for VM_IO and VM_PFNMAP vmas and does
		 * not call the fault handler, so do it here.
		 */
		bool unlocked = false;
		r = fixup_user_fault(current, current->mm, addr,
				     (write_fault ? FAULT_FLAG_WRITE : 0),
				     &unlocked);
		if (unlocked)
			return -EAGAIN;
		if (r)
			return r;

		r = follow_pfn(vma, addr, &pfn);
		if (r)
			return r;

	}

	if (writable)
		*writable = true;

	/*
	 * Get a reference here because callers of *hva_to_pfn* and
	 * *gfn_to_pfn* ultimately call kvm_release_pfn_clean on the
	 * returned pfn.  This is only needed if the VMA has VM_MIXEDMAP
	 * set, but the kvm_get_pfn/kvm_release_pfn_clean pair will
	 * simply do nothing for reserved pfns.
	 *
	 * Whoever called remap_pfn_range is also going to call e.g.
	 * unmap_mapping_range before the underlying pages are freed,
	 * causing a call to our MMU notifier.
	 */ 
	kvm_get_pfn(pfn);

	*p_pfn = pfn;
	return 0;
}

/*
 * Pin guest page in memory and return its pfn.
 * @addr: host virtual address which maps memory to the guest
 * @atomic: whether this function can sleep
 * @async: whether this function need to wait IO complete if the
 *         host page is not in the memory
 * @write_fault: whether we should get a writable host page
 * @writable: whether it allows to map a writable host page for !@write_fault
 *
 * The function will map a writable host page for these two cases:
 * 1): @write_fault = true
 * 2): @write_fault = false && @writable, @writable will tell the caller
 *     whether the mapping is writable.
 */
static kvm_pfn_t hva_to_pfn(unsigned long addr, bool atomic, bool *async,
			bool write_fault, bool *writable)
{
	struct vm_area_struct *vma;
	kvm_pfn_t pfn = 0;
	int npages, r;

	/* we can do it either atomically or asynchronously, not both */
	BUG_ON(atomic && async);

	if (hva_to_pfn_fast(addr, write_fault, writable, &pfn))
		return pfn;

	if (atomic)
		return KVM_PFN_ERR_FAULT;

	npages = hva_to_pfn_slow(addr, async, write_fault, writable, &pfn);
	if (npages == 1)
		return pfn;

	down_read(&current->mm->mmap_sem);
	if (npages == -EHWPOISON ||
	      (!async && check_user_page_hwpoison(addr))) {
		pfn = KVM_PFN_ERR_HWPOISON;
		goto exit;
	}

retry:
	vma = find_vma_intersection(current->mm, addr, addr + 1);

	if (vma == NULL)
		pfn = KVM_PFN_ERR_FAULT;
	else if (vma->vm_flags & (VM_IO | VM_PFNMAP)) {
		r = hva_to_pfn_remapped(vma, addr, async, write_fault, writable, &pfn);
		if (r == -EAGAIN)
			goto retry;
		if (r < 0)
			pfn = KVM_PFN_ERR_FAULT;
	} else {
		if (async && vma_is_valid(vma, write_fault))
			*async = true;
		pfn = KVM_PFN_ERR_FAULT;
	}
exit:
	up_read(&current->mm->mmap_sem);
	return pfn;
}

kvm_pfn_t __gfn_to_pfn_memslot(struct kvm_memory_slot *slot, gfn_t gfn,
			       bool atomic, bool *async, bool write_fault,
			       bool *writable)
{
	unsigned long addr = __gfn_to_hva_many(slot, gfn, NULL, write_fault);

	if (addr == KVM_HVA_ERR_RO_BAD) {
		if (writable)
			*writable = false;
		return KVM_PFN_ERR_RO_FAULT;
	}

	if (kvm_is_error_hva(addr)) {
		if (writable)
			*writable = false;
		return KVM_PFN_NOSLOT;
	}

	/* Do not map writable pfn in the readonly memslot. */
	if (writable && memslot_is_readonly(slot)) {
		*writable = false;
		writable = NULL;
	}

	return hva_to_pfn(addr, atomic, async, write_fault,
			  writable);
}
EXPORT_SYMBOL_GPL(__gfn_to_pfn_memslot);

kvm_pfn_t gfn_to_pfn_prot(struct kvm *kvm, gfn_t gfn, bool write_fault,
		      bool *writable)
{
	return __gfn_to_pfn_memslot(gfn_to_memslot(kvm, gfn), gfn, false, NULL,
				    write_fault, writable);
}
EXPORT_SYMBOL_GPL(gfn_to_pfn_prot);

kvm_pfn_t gfn_to_pfn_memslot(struct kvm_memory_slot *slot, gfn_t gfn)
{
	return __gfn_to_pfn_memslot(slot, gfn, false, NULL, true, NULL);
}
EXPORT_SYMBOL_GPL(gfn_to_pfn_memslot);

kvm_pfn_t gfn_to_pfn_memslot_atomic(struct kvm_memory_slot *slot, gfn_t gfn)
{
	return __gfn_to_pfn_memslot(slot, gfn, true, NULL, true, NULL);
}
EXPORT_SYMBOL_GPL(gfn_to_pfn_memslot_atomic);

kvm_pfn_t gfn_to_pfn_atomic(struct kvm *kvm, gfn_t gfn)
{
	return gfn_to_pfn_memslot_atomic(gfn_to_memslot(kvm, gfn), gfn);
}
EXPORT_SYMBOL_GPL(gfn_to_pfn_atomic);

kvm_pfn_t kvm_vcpu_gfn_to_pfn_atomic(struct kvm_vcpu *vcpu, gfn_t gfn)
{
	return gfn_to_pfn_memslot_atomic(kvm_vcpu_gfn_to_memslot(vcpu, gfn), gfn);
}
EXPORT_SYMBOL_GPL(kvm_vcpu_gfn_to_pfn_atomic);

kvm_pfn_t gfn_to_pfn(struct kvm *kvm, gfn_t gfn)
{
	return gfn_to_pfn_memslot(gfn_to_memslot(kvm, gfn), gfn);
}
EXPORT_SYMBOL_GPL(gfn_to_pfn);

kvm_pfn_t kvm_vcpu_gfn_to_pfn(struct kvm_vcpu *vcpu, gfn_t gfn)
{
	return gfn_to_pfn_memslot(kvm_vcpu_gfn_to_memslot(vcpu, gfn), gfn);
}
EXPORT_SYMBOL_GPL(kvm_vcpu_gfn_to_pfn);

int gfn_to_page_many_atomic(struct kvm_memory_slot *slot, gfn_t gfn,
			    struct page **pages, int nr_pages)
{
	unsigned long addr;
	gfn_t entry = 0;

	addr = gfn_to_hva_many(slot, gfn, &entry);
	if (kvm_is_error_hva(addr))
		return -1;

	if (entry < nr_pages)
		return 0;

	return __get_user_pages_fast(addr, nr_pages, 1, pages);
}
EXPORT_SYMBOL_GPL(gfn_to_page_many_atomic);

static struct page *kvm_pfn_to_page(kvm_pfn_t pfn)
{
	if (is_error_noslot_pfn(pfn))
		return KVM_ERR_PTR_BAD_PAGE;

	if (kvm_is_reserved_pfn(pfn)) {
		WARN_ON(1);
		return KVM_ERR_PTR_BAD_PAGE;
	}

	return pfn_to_page(pfn);
}

struct page *gfn_to_page(struct kvm *kvm, gfn_t gfn)
{
	kvm_pfn_t pfn;

	pfn = gfn_to_pfn(kvm, gfn);

	return kvm_pfn_to_page(pfn);
}
EXPORT_SYMBOL_GPL(gfn_to_page);

struct page *kvm_vcpu_gfn_to_page(struct kvm_vcpu *vcpu, gfn_t gfn)
{
	kvm_pfn_t pfn;

	pfn = kvm_vcpu_gfn_to_pfn(vcpu, gfn);

	return kvm_pfn_to_page(pfn);
}
EXPORT_SYMBOL_GPL(kvm_vcpu_gfn_to_page);

void kvm_release_page_clean(struct page *page)
{
	WARN_ON(is_error_page(page));

	kvm_release_pfn_clean(page_to_pfn(page));
}
EXPORT_SYMBOL_GPL(kvm_release_page_clean);

void kvm_release_pfn_clean(kvm_pfn_t pfn)
{
	if (!is_error_noslot_pfn(pfn) && !kvm_is_reserved_pfn(pfn))
		put_page(pfn_to_page(pfn));
}
EXPORT_SYMBOL_GPL(kvm_release_pfn_clean);

void kvm_release_page_dirty(struct page *page)
{
	WARN_ON(is_error_page(page));

	kvm_release_pfn_dirty(page_to_pfn(page));
}
EXPORT_SYMBOL_GPL(kvm_release_page_dirty);

void kvm_release_pfn_dirty(kvm_pfn_t pfn)
{
	kvm_set_pfn_dirty(pfn);
	kvm_release_pfn_clean(pfn);
}
EXPORT_SYMBOL_GPL(kvm_release_pfn_dirty);

void kvm_set_pfn_dirty(kvm_pfn_t pfn)
{
	if (!kvm_is_reserved_pfn(pfn)) {
		struct page *page = pfn_to_page(pfn);

		if (!PageReserved(page))
			SetPageDirty(page);
	}
}
EXPORT_SYMBOL_GPL(kvm_set_pfn_dirty);

void kvm_set_pfn_accessed(kvm_pfn_t pfn)
{
	if (!kvm_is_reserved_pfn(pfn))
		mark_page_accessed(pfn_to_page(pfn));
}
EXPORT_SYMBOL_GPL(kvm_set_pfn_accessed);

void kvm_get_pfn(kvm_pfn_t pfn)
{
	if (!kvm_is_reserved_pfn(pfn))
		get_page(pfn_to_page(pfn));
}
EXPORT_SYMBOL_GPL(kvm_get_pfn);

static int next_segment(unsigned long len, int offset)
{
	if (len > PAGE_SIZE - offset)
		return PAGE_SIZE - offset;
	else
		return len;
}

static int __kvm_read_guest_page(struct kvm_memory_slot *slot, gfn_t gfn,
				 void *data, int offset, int len)
{
	int r;
	unsigned long addr;

	addr = gfn_to_hva_memslot_prot(slot, gfn, NULL);
	if (kvm_is_error_hva(addr))
		return -EFAULT;
	r = __copy_from_user(data, (void __user *)addr + offset, len);
	if (r)
		return -EFAULT;
	return 0;
}

int kvm_read_guest_page(struct kvm *kvm, gfn_t gfn, void *data, int offset,
			int len)
{
	struct kvm_memory_slot *slot = gfn_to_memslot(kvm, gfn);

	return __kvm_read_guest_page(slot, gfn, data, offset, len);
}
EXPORT_SYMBOL_GPL(kvm_read_guest_page);

int kvm_vcpu_read_guest_page(struct kvm_vcpu *vcpu, gfn_t gfn, void *data,
			     int offset, int len)
{
	struct kvm_memory_slot *slot = kvm_vcpu_gfn_to_memslot(vcpu, gfn);

	return __kvm_read_guest_page(slot, gfn, data, offset, len);
}
EXPORT_SYMBOL_GPL(kvm_vcpu_read_guest_page);

int kvm_read_guest(struct kvm *kvm, gpa_t gpa, void *data, unsigned long len)
{
	gfn_t gfn = gpa >> PAGE_SHIFT;
	int seg;
	int offset = offset_in_page(gpa);
	int ret;

	while ((seg = next_segment(len, offset)) != 0) {
		ret = kvm_read_guest_page(kvm, gfn, data, offset, seg);
		if (ret < 0)
			return ret;
		offset = 0;
		len -= seg;
		data += seg;
		++gfn;
	}
	return 0;
}
EXPORT_SYMBOL_GPL(kvm_read_guest);

int kvm_vcpu_read_guest(struct kvm_vcpu *vcpu, gpa_t gpa, void *data, unsigned long len)
{
	gfn_t gfn = gpa >> PAGE_SHIFT;
	int seg;
	int offset = offset_in_page(gpa);
	int ret;

	while ((seg = next_segment(len, offset)) != 0) {
		ret = kvm_vcpu_read_guest_page(vcpu, gfn, data, offset, seg);
		if (ret < 0)
			return ret;
		offset = 0;
		len -= seg;
		data += seg;
		++gfn;
	}
	return 0;
}
EXPORT_SYMBOL_GPL(kvm_vcpu_read_guest);

static int __kvm_read_guest_atomic(struct kvm_memory_slot *slot, gfn_t gfn,
			           void *data, int offset, unsigned long len)
{
	int r;
	unsigned long addr;

	addr = gfn_to_hva_memslot_prot(slot, gfn, NULL);
	if (kvm_is_error_hva(addr))
		return -EFAULT;
	pagefault_disable();
	r = __copy_from_user_inatomic(data, (void __user *)addr + offset, len);
	pagefault_enable();
	if (r)
		return -EFAULT;
	return 0;
}

int kvm_read_guest_atomic(struct kvm *kvm, gpa_t gpa, void *data,
			  unsigned long len)
{
	gfn_t gfn = gpa >> PAGE_SHIFT;
	struct kvm_memory_slot *slot = gfn_to_memslot(kvm, gfn);
	int offset = offset_in_page(gpa);

	return __kvm_read_guest_atomic(slot, gfn, data, offset, len);
}
EXPORT_SYMBOL_GPL(kvm_read_guest_atomic);

int kvm_vcpu_read_guest_atomic(struct kvm_vcpu *vcpu, gpa_t gpa,
			       void *data, unsigned long len)
{
	gfn_t gfn = gpa >> PAGE_SHIFT;
	struct kvm_memory_slot *slot = kvm_vcpu_gfn_to_memslot(vcpu, gfn);
	int offset = offset_in_page(gpa);

	return __kvm_read_guest_atomic(slot, gfn, data, offset, len);
}
EXPORT_SYMBOL_GPL(kvm_vcpu_read_guest_atomic);

static int __kvm_write_guest_page(struct kvm_memory_slot *memslot, gfn_t gfn,
			          const void *data, int offset, int len)
{
	int r;
	unsigned long addr;

	addr = gfn_to_hva_memslot(memslot, gfn);
	if (kvm_is_error_hva(addr))
		return -EFAULT;
	r = __copy_to_user((void __user *)addr + offset, data, len);
	if (r)
		return -EFAULT;
	mark_page_dirty_in_slot(memslot, gfn);
	return 0;
}

int kvm_write_guest_page(struct kvm *kvm, gfn_t gfn,
			 const void *data, int offset, int len)
{
	struct kvm_memory_slot *slot = gfn_to_memslot(kvm, gfn);

	return __kvm_write_guest_page(slot, gfn, data, offset, len);
}
EXPORT_SYMBOL_GPL(kvm_write_guest_page);

int kvm_vcpu_write_guest_page(struct kvm_vcpu *vcpu, gfn_t gfn,
			      const void *data, int offset, int len)
{
	struct kvm_memory_slot *slot = kvm_vcpu_gfn_to_memslot(vcpu, gfn);

	return __kvm_write_guest_page(slot, gfn, data, offset, len);
}
EXPORT_SYMBOL_GPL(kvm_vcpu_write_guest_page);

int kvm_write_guest(struct kvm *kvm, gpa_t gpa, const void *data,
		    unsigned long len)
{
	gfn_t gfn = gpa >> PAGE_SHIFT;
	int seg;
	int offset = offset_in_page(gpa);
	int ret;

	while ((seg = next_segment(len, offset)) != 0) {
		ret = kvm_write_guest_page(kvm, gfn, data, offset, seg);
		if (ret < 0)
			return ret;
		offset = 0;
		len -= seg;
		data += seg;
		++gfn;
	}
	return 0;
}
EXPORT_SYMBOL_GPL(kvm_write_guest);

int kvm_vcpu_write_guest(struct kvm_vcpu *vcpu, gpa_t gpa, const void *data,
		         unsigned long len)
{
	gfn_t gfn = gpa >> PAGE_SHIFT;
	int seg;
	int offset = offset_in_page(gpa);
	int ret;

	while ((seg = next_segment(len, offset)) != 0) {
		ret = kvm_vcpu_write_guest_page(vcpu, gfn, data, offset, seg);
		if (ret < 0)
			return ret;
		offset = 0;
		len -= seg;
		data += seg;
		++gfn;
	}
	return 0;
}
EXPORT_SYMBOL_GPL(kvm_vcpu_write_guest);

static int __kvm_gfn_to_hva_cache_init(struct kvm_memslots *slots,
				       struct gfn_to_hva_cache *ghc,
				       gpa_t gpa, unsigned long len)
{
	int offset = offset_in_page(gpa);
	gfn_t start_gfn = gpa >> PAGE_SHIFT;
	gfn_t end_gfn = (gpa + len - 1) >> PAGE_SHIFT;
	gfn_t nr_pages_needed = end_gfn - start_gfn + 1;
	gfn_t nr_pages_avail;
	int r = start_gfn <= end_gfn ? 0 : -EINVAL;

	ghc->gpa = gpa;
	ghc->generation = slots->generation;
	ghc->len = len;
	ghc->hva = KVM_HVA_ERR_BAD;

	/*
	 * If the requested region crosses two memslots, we still
	 * verify that the entire region is valid here.
	 */
	while (!r && start_gfn <= end_gfn) {
		ghc->memslot = __gfn_to_memslot(slots, start_gfn);
		ghc->hva = gfn_to_hva_many(ghc->memslot, start_gfn,
					   &nr_pages_avail);
		if (kvm_is_error_hva(ghc->hva))
			r = -EFAULT;
		start_gfn += nr_pages_avail;
	}

	/* Use the slow path for cross page reads and writes. */
	if (!r && nr_pages_needed == 1)
		ghc->hva += offset;
	else
		ghc->memslot = NULL;

	return r;
}

int kvm_gfn_to_hva_cache_init(struct kvm *kvm, struct gfn_to_hva_cache *ghc,
			      gpa_t gpa, unsigned long len)
{
	struct kvm_memslots *slots = kvm_memslots(kvm);
	return __kvm_gfn_to_hva_cache_init(slots, ghc, gpa, len);
}
EXPORT_SYMBOL_GPL(kvm_gfn_to_hva_cache_init);

int kvm_write_guest_offset_cached(struct kvm *kvm, struct gfn_to_hva_cache *ghc,
				  void *data, unsigned int offset,
				  unsigned long len)
{
	struct kvm_memslots *slots = kvm_memslots(kvm);
	int r;
	gpa_t gpa = ghc->gpa + offset;

	BUG_ON(len + offset > ghc->len);

	if (slots->generation != ghc->generation)
		__kvm_gfn_to_hva_cache_init(slots, ghc, ghc->gpa, ghc->len);

	if (unlikely(!ghc->memslot))
		return kvm_write_guest(kvm, gpa, data, len);

	if (kvm_is_error_hva(ghc->hva))
		return -EFAULT;

	r = __copy_to_user((void __user *)ghc->hva + offset, data, len);
	if (r)
		return -EFAULT;
	mark_page_dirty_in_slot(ghc->memslot, gpa >> PAGE_SHIFT);

	return 0;
}
EXPORT_SYMBOL_GPL(kvm_write_guest_offset_cached);

int kvm_write_guest_cached(struct kvm *kvm, struct gfn_to_hva_cache *ghc,
			   void *data, unsigned long len)
{
	return kvm_write_guest_offset_cached(kvm, ghc, data, 0, len);
}
EXPORT_SYMBOL_GPL(kvm_write_guest_cached);

int kvm_read_guest_cached(struct kvm *kvm, struct gfn_to_hva_cache *ghc,
			   void *data, unsigned long len)
{
	struct kvm_memslots *slots = kvm_memslots(kvm);
	int r;

	BUG_ON(len > ghc->len);

	if (slots->generation != ghc->generation)
		__kvm_gfn_to_hva_cache_init(slots, ghc, ghc->gpa, ghc->len);

	if (unlikely(!ghc->memslot))
		return kvm_read_guest(kvm, ghc->gpa, data, len);

	if (kvm_is_error_hva(ghc->hva))
		return -EFAULT;

	r = __copy_from_user(data, (void __user *)ghc->hva, len);
	if (r)
		return -EFAULT;

	return 0;
}
EXPORT_SYMBOL_GPL(kvm_read_guest_cached);

int kvm_clear_guest_page(struct kvm *kvm, gfn_t gfn, int offset, int len)
{
	const void *zero_page = (const void *) __va(page_to_phys(ZERO_PAGE(0)));

	return kvm_write_guest_page(kvm, gfn, zero_page, offset, len);
}
EXPORT_SYMBOL_GPL(kvm_clear_guest_page);

int kvm_clear_guest(struct kvm *kvm, gpa_t gpa, unsigned long len)
{
	gfn_t gfn = gpa >> PAGE_SHIFT;
	int seg;
	int offset = offset_in_page(gpa);
	int ret;

	while ((seg = next_segment(len, offset)) != 0) {
		ret = kvm_clear_guest_page(kvm, gfn, offset, seg);
		if (ret < 0)
			return ret;
		offset = 0;
		len -= seg;
		++gfn;
	}
	return 0;
}
EXPORT_SYMBOL_GPL(kvm_clear_guest);

static void mark_page_dirty_in_slot(struct kvm_memory_slot *memslot,
				    gfn_t gfn)
{
	if (memslot && memslot->dirty_bitmap) {
		unsigned long rel_gfn = gfn - memslot->base_gfn;

		set_bit_le(rel_gfn, memslot->dirty_bitmap);
	}
}

void mark_page_dirty(struct kvm *kvm, gfn_t gfn)
{
	struct kvm_memory_slot *memslot;

	memslot = gfn_to_memslot(kvm, gfn);
	mark_page_dirty_in_slot(memslot, gfn);
}
EXPORT_SYMBOL_GPL(mark_page_dirty);

void kvm_vcpu_mark_page_dirty(struct kvm_vcpu *vcpu, gfn_t gfn)
{
	struct kvm_memory_slot *memslot;

	memslot = kvm_vcpu_gfn_to_memslot(vcpu, gfn);
	mark_page_dirty_in_slot(memslot, gfn);
}
EXPORT_SYMBOL_GPL(kvm_vcpu_mark_page_dirty);

void kvm_sigset_activate(struct kvm_vcpu *vcpu)
{
	if (!vcpu->sigset_active)
		return;

	/*
	 * This does a lockless modification of ->real_blocked, which is fine
	 * because, only current can change ->real_blocked and all readers of
	 * ->real_blocked don't care as long ->real_blocked is always a subset
	 * of ->blocked.
	 */
	sigprocmask(SIG_SETMASK, &vcpu->sigset, &current->real_blocked);
}

void kvm_sigset_deactivate(struct kvm_vcpu *vcpu)
{
	if (!vcpu->sigset_active)
		return;

	sigprocmask(SIG_SETMASK, &current->real_blocked, NULL);
	sigemptyset(&current->real_blocked);
}

static void grow_halt_poll_ns(struct kvm_vcpu *vcpu)
{
	unsigned int old, val, grow, grow_start;

	old = val = vcpu->halt_poll_ns;
	grow_start = READ_ONCE(halt_poll_ns_grow_start);
	grow = READ_ONCE(halt_poll_ns_grow);
	if (!grow)
		goto out;

	val *= grow;
	if (val < grow_start)
		val = grow_start;

	if (val > halt_poll_ns)
		val = halt_poll_ns;

	vcpu->halt_poll_ns = val;
out:
	trace_kvm_halt_poll_ns_grow(vcpu->vcpu_id, val, old);
}

static void shrink_halt_poll_ns(struct kvm_vcpu *vcpu)
{
	unsigned int old, val, shrink;

	old = val = vcpu->halt_poll_ns;
	shrink = READ_ONCE(halt_poll_ns_shrink);
	if (shrink == 0)
		val = 0;
	else
		val /= shrink;

	vcpu->halt_poll_ns = val;
	trace_kvm_halt_poll_ns_shrink(vcpu->vcpu_id, val, old);
}

static int kvm_vcpu_check_block(struct kvm_vcpu *vcpu)
{
	int ret = -EINTR;
	int idx = srcu_read_lock(&vcpu->kvm->srcu);

	if (kvm_arch_vcpu_runnable(vcpu)) {
		kvm_make_request(KVM_REQ_UNHALT, vcpu);
		goto out;
	}
	if (kvm_cpu_has_pending_timer(vcpu))
		goto out;
	if (signal_pending(current))
		goto out;

	ret = 0;
out:
	srcu_read_unlock(&vcpu->kvm->srcu, idx);
	return ret;
}

/*
 * The vCPU has executed a HLT instruction with in-kernel mode enabled.
 */
void kvm_vcpu_block(struct kvm_vcpu *vcpu)
{
	ktime_t start, cur;
	DECLARE_SWAITQUEUE(wait);
	bool waited = false;
	u64 block_ns;

	start = cur = ktime_get();
	if (vcpu->halt_poll_ns) {
		ktime_t stop = ktime_add_ns(ktime_get(), vcpu->halt_poll_ns);

		++vcpu->stat.halt_attempted_poll;
		do {
			/*
			 * This sets KVM_REQ_UNHALT if an interrupt
			 * arrives.
			 */
			if (kvm_vcpu_check_block(vcpu) < 0) {
				++vcpu->stat.halt_successful_poll;
				if (!vcpu_valid_wakeup(vcpu))
					++vcpu->stat.halt_poll_invalid;
				goto out;
			}
			cur = ktime_get();
		} while (single_task_running() && ktime_before(cur, stop));
	}

	kvm_arch_vcpu_blocking(vcpu);

	for (;;) {
		prepare_to_swait_exclusive(&vcpu->wq, &wait, TASK_INTERRUPTIBLE);

		if (kvm_vcpu_check_block(vcpu) < 0)
			break;

		waited = true;
		schedule();
	}

	finish_swait(&vcpu->wq, &wait);
	cur = ktime_get();

	kvm_arch_vcpu_unblocking(vcpu);
out:
	block_ns = ktime_to_ns(cur) - ktime_to_ns(start);

	if (!vcpu_valid_wakeup(vcpu))
		shrink_halt_poll_ns(vcpu);
	else if (halt_poll_ns) {
		if (block_ns <= vcpu->halt_poll_ns)
			;
		/* we had a long block, shrink polling */
		else if (vcpu->halt_poll_ns && block_ns > halt_poll_ns)
			shrink_halt_poll_ns(vcpu);
		/* we had a short halt and our poll time is too small */
		else if (vcpu->halt_poll_ns < halt_poll_ns &&
			block_ns < halt_poll_ns)
			grow_halt_poll_ns(vcpu);
	} else
		vcpu->halt_poll_ns = 0;

	trace_kvm_vcpu_wakeup(block_ns, waited, vcpu_valid_wakeup(vcpu));
	kvm_arch_vcpu_block_finish(vcpu);
}
EXPORT_SYMBOL_GPL(kvm_vcpu_block);

bool kvm_vcpu_wake_up(struct kvm_vcpu *vcpu)
{
	struct swait_queue_head *wqp;

	wqp = kvm_arch_vcpu_wq(vcpu);
	if (swq_has_sleeper(wqp)) {
		swake_up_one(wqp);
		++vcpu->stat.halt_wakeup;
		return true;
	}

	return false;
}
EXPORT_SYMBOL_GPL(kvm_vcpu_wake_up);

#ifndef CONFIG_S390
/*
 * Kick a sleeping VCPU, or a guest VCPU in guest mode, into host kernel mode.
 */
void kvm_vcpu_kick(struct kvm_vcpu *vcpu)
{
	int me;
	int cpu = vcpu->cpu;

	if (kvm_vcpu_wake_up(vcpu))
		return;

	me = get_cpu();
	if (cpu != me && (unsigned)cpu < nr_cpu_ids && cpu_online(cpu))
		if (kvm_arch_vcpu_should_kick(vcpu))
			smp_send_reschedule(cpu);
	put_cpu();
}
EXPORT_SYMBOL_GPL(kvm_vcpu_kick);
#endif /* !CONFIG_S390 */

int kvm_vcpu_yield_to(struct kvm_vcpu *target)
{
	struct pid *pid;
	struct task_struct *task = NULL;
	int ret = 0;

	rcu_read_lock();
	pid = rcu_dereference(target->pid);
	if (pid)
		task = get_pid_task(pid, PIDTYPE_PID);
	rcu_read_unlock();
	if (!task)
		return ret;
	ret = yield_to(task, 1);
	put_task_struct(task);

	return ret;
}
EXPORT_SYMBOL_GPL(kvm_vcpu_yield_to);

/*
 * Helper that checks whether a VCPU is eligible for directed yield.
 * Most eligible candidate to yield is decided by following heuristics:
 *
 *  (a) VCPU which has not done pl-exit or cpu relax intercepted recently
 *  (preempted lock holder), indicated by @in_spin_loop.
 *  Set at the beiginning and cleared at the end of interception/PLE handler.
 *
 *  (b) VCPU which has done pl-exit/ cpu relax intercepted but did not get
 *  chance last time (mostly it has become eligible now since we have probably
 *  yielded to lockholder in last iteration. This is done by toggling
 *  @dy_eligible each time a VCPU checked for eligibility.)
 *
 *  Yielding to a recently pl-exited/cpu relax intercepted VCPU before yielding
 *  to preempted lock-holder could result in wrong VCPU selection and CPU
 *  burning. Giving priority for a potential lock-holder increases lock
 *  progress.
 *
 *  Since algorithm is based on heuristics, accessing another VCPU data without
 *  locking does not harm. It may result in trying to yield to  same VCPU, fail
 *  and continue with next VCPU and so on.
 */
static bool kvm_vcpu_eligible_for_directed_yield(struct kvm_vcpu *vcpu)
{
#ifdef CONFIG_HAVE_KVM_CPU_RELAX_INTERCEPT
	bool eligible;

	eligible = !vcpu->spin_loop.in_spin_loop ||
		    vcpu->spin_loop.dy_eligible;

	if (vcpu->spin_loop.in_spin_loop)
		kvm_vcpu_set_dy_eligible(vcpu, !vcpu->spin_loop.dy_eligible);

	return eligible;
#else
	return true;
#endif
}

void kvm_vcpu_on_spin(struct kvm_vcpu *me, bool yield_to_kernel_mode)
{
	struct kvm *kvm = me->kvm;
	struct kvm_vcpu *vcpu;
	int last_boosted_vcpu = me->kvm->last_boosted_vcpu;
	int yielded = 0;
	int try = 3;
	int pass;
	int i;

	kvm_vcpu_set_in_spin_loop(me, true);
	/*
	 * We boost the priority of a VCPU that is runnable but not
	 * currently running, because it got preempted by something
	 * else and called schedule in __vcpu_run.  Hopefully that
	 * VCPU is holding the lock that we need and will release it.
	 * We approximate round-robin by starting at the last boosted VCPU.
	 */
	for (pass = 0; pass < 2 && !yielded && try; pass++) {
		kvm_for_each_vcpu(i, vcpu, kvm) {
			if (!pass && i <= last_boosted_vcpu) {
				i = last_boosted_vcpu;
				continue;
			} else if (pass && i > last_boosted_vcpu)
				break;
			if (!READ_ONCE(vcpu->preempted))
				continue;
			if (vcpu == me)
				continue;
			if (swait_active(&vcpu->wq) && !kvm_arch_vcpu_runnable(vcpu))
				continue;
			if (yield_to_kernel_mode && !kvm_arch_vcpu_in_kernel(vcpu))
				continue;
			if (!kvm_vcpu_eligible_for_directed_yield(vcpu))
				continue;

			yielded = kvm_vcpu_yield_to(vcpu);
			if (yielded > 0) {
				kvm->last_boosted_vcpu = i;
				break;
			} else if (yielded < 0) {
				try--;
				if (!try)
					break;
			}
		}
	}
	kvm_vcpu_set_in_spin_loop(me, false);

	/* Ensure vcpu is not eligible during next spinloop */
	kvm_vcpu_set_dy_eligible(me, false);
}
EXPORT_SYMBOL_GPL(kvm_vcpu_on_spin);

static vm_fault_t kvm_vcpu_fault(struct vm_fault *vmf)
{
	struct kvm_vcpu *vcpu = vmf->vma->vm_file->private_data;
	struct page *page;

	if (vmf->pgoff == 0)
		page = virt_to_page(vcpu->run);
#ifdef CONFIG_X86
	else if (vmf->pgoff == KVM_PIO_PAGE_OFFSET)
		page = virt_to_page(vcpu->arch.pio_data);
#endif
#ifdef CONFIG_KVM_MMIO
	else if (vmf->pgoff == KVM_COALESCED_MMIO_PAGE_OFFSET)
		page = virt_to_page(vcpu->kvm->coalesced_mmio_ring);
#endif
	else
		return kvm_arch_vcpu_fault(vcpu, vmf);
	get_page(page);
	vmf->page = page;
	return 0;
}

static const struct vm_operations_struct kvm_vcpu_vm_ops = {
	.fault = kvm_vcpu_fault,
};

static int kvm_vcpu_mmap(struct file *file, struct vm_area_struct *vma)
{
	vma->vm_ops = &kvm_vcpu_vm_ops;
	return 0;
}

static int kvm_vcpu_release(struct inode *inode, struct file *filp)
{
	struct kvm_vcpu *vcpu = filp->private_data;

	debugfs_remove_recursive(vcpu->debugfs_dentry);
	kvm_put_kvm(vcpu->kvm);
	return 0;
}

static struct file_operations kvm_vcpu_fops = {
	.release        = kvm_vcpu_release,
	.unlocked_ioctl = kvm_vcpu_ioctl,
	.mmap           = kvm_vcpu_mmap,
	.llseek		= noop_llseek,
	KVM_COMPAT(kvm_vcpu_compat_ioctl),
};

/*
 * Allocates an inode for the vcpu.
 */
static int create_vcpu_fd(struct kvm_vcpu *vcpu)
{
	char name[8 + 1 + ITOA_MAX_LEN + 1];

	snprintf(name, sizeof(name), "kvm-vcpu:%d", vcpu->vcpu_id);
	return anon_inode_getfd(name, &kvm_vcpu_fops, vcpu, O_RDWR | O_CLOEXEC);
}

static int kvm_create_vcpu_debugfs(struct kvm_vcpu *vcpu)
{
	char dir_name[ITOA_MAX_LEN * 2];
	int ret;

	if (!kvm_arch_has_vcpu_debugfs())
		return 0;

	if (!debugfs_initialized())
		return 0;

	snprintf(dir_name, sizeof(dir_name), "vcpu%d", vcpu->vcpu_id);
	vcpu->debugfs_dentry = debugfs_create_dir(dir_name,
								vcpu->kvm->debugfs_dentry);
	if (!vcpu->debugfs_dentry)
		return -ENOMEM;

	ret = kvm_arch_create_vcpu_debugfs(vcpu);
	if (ret < 0) {
		debugfs_remove_recursive(vcpu->debugfs_dentry);
		return ret;
	}

	return 0;
}

/*
 * Creates some virtual cpus.  Good luck creating more than one.
 */
static int kvm_vm_ioctl_create_vcpu(struct kvm *kvm, u32 id)
{
	int r;
	struct kvm_vcpu *vcpu;

	if (id >= KVM_MAX_VCPU_ID)
		return -EINVAL;

	mutex_lock(&kvm->lock);
	if (kvm->created_vcpus == KVM_MAX_VCPUS) {
		mutex_unlock(&kvm->lock);
		return -EINVAL;
	}

	kvm->created_vcpus++;
	mutex_unlock(&kvm->lock);

	vcpu = kvm_arch_vcpu_create(kvm, id);
	if (IS_ERR(vcpu)) {
		r = PTR_ERR(vcpu);
		goto vcpu_decrement;
	}

	preempt_notifier_init(&vcpu->preempt_notifier, &kvm_preempt_ops);

	r = kvm_arch_vcpu_setup(vcpu);
	if (r)
		goto vcpu_destroy;

	r = kvm_create_vcpu_debugfs(vcpu);
	if (r)
		goto vcpu_destroy;

	mutex_lock(&kvm->lock);
	if (kvm_get_vcpu_by_id(kvm, id)) {
		r = -EEXIST;
		goto unlock_vcpu_destroy;
	}

	BUG_ON(kvm->vcpus[atomic_read(&kvm->online_vcpus)]);

	/* Now it's all set up, let userspace reach it */
	kvm_get_kvm(kvm);
	r = create_vcpu_fd(vcpu);
	if (r < 0) {
		kvm_put_kvm(kvm);
		goto unlock_vcpu_destroy;
	}

	kvm->vcpus[atomic_read(&kvm->online_vcpus)] = vcpu;

	/*
	 * Pairs with smp_rmb() in kvm_get_vcpu.  Write kvm->vcpus
	 * before kvm->online_vcpu's incremented value.
	 */
	smp_wmb();
	atomic_inc(&kvm->online_vcpus);

	mutex_unlock(&kvm->lock);
	kvm_arch_vcpu_postcreate(vcpu);
	return r;

unlock_vcpu_destroy:
	mutex_unlock(&kvm->lock);
	debugfs_remove_recursive(vcpu->debugfs_dentry);
vcpu_destroy:
	kvm_arch_vcpu_destroy(vcpu);
vcpu_decrement:
	mutex_lock(&kvm->lock);
	kvm->created_vcpus--;
	mutex_unlock(&kvm->lock);
	return r;
}

static int kvm_vcpu_ioctl_set_sigmask(struct kvm_vcpu *vcpu, sigset_t *sigset)
{
	if (sigset) {
		sigdelsetmask(sigset, sigmask(SIGKILL)|sigmask(SIGSTOP));
		vcpu->sigset_active = 1;
		vcpu->sigset = *sigset;
	} else
		vcpu->sigset_active = 0;
	return 0;
}

static long kvm_vcpu_ioctl(struct file *filp,
			   unsigned int ioctl, unsigned long arg)
{
	struct kvm_vcpu *vcpu = filp->private_data;
	void __user *argp = (void __user *)arg;
	int r;
	struct kvm_fpu *fpu = NULL;
	struct kvm_sregs *kvm_sregs = NULL;

	if (vcpu->kvm->mm != current->mm)
		return -EIO;

	if (unlikely(_IOC_TYPE(ioctl) != KVMIO))
		return -EINVAL;

	/*
	 * Some architectures have vcpu ioctls that are asynchronous to vcpu
	 * execution; mutex_lock() would break them.
	 */
	r = kvm_arch_vcpu_async_ioctl(filp, ioctl, arg);
	if (r != -ENOIOCTLCMD)
		return r;

	if (mutex_lock_killable(&vcpu->mutex))
		return -EINTR;
	switch (ioctl) {
	case KVM_RUN: {
		struct pid *oldpid;
		r = -EINVAL;
		if (arg)
			goto out;
		oldpid = rcu_access_pointer(vcpu->pid);
		if (unlikely(oldpid != task_pid(current))) {
			/* The thread running this VCPU changed. */
			struct pid *newpid;

			r = kvm_arch_vcpu_run_pid_change(vcpu);
			if (r)
				break;

			newpid = get_task_pid(current, PIDTYPE_PID);
			rcu_assign_pointer(vcpu->pid, newpid);
			if (oldpid)
				synchronize_rcu();
			put_pid(oldpid);
		}
		r = kvm_arch_vcpu_ioctl_run(vcpu, vcpu->run);
		trace_kvm_userspace_exit(vcpu->run->exit_reason, r);
		break;
	}
	case KVM_GET_REGS: {
		struct kvm_regs *kvm_regs;

		r = -ENOMEM;
		kvm_regs = kzalloc(sizeof(struct kvm_regs), GFP_KERNEL_ACCOUNT);
		if (!kvm_regs)
			goto out;
		r = kvm_arch_vcpu_ioctl_get_regs(vcpu, kvm_regs);
		if (r)
			goto out_free1;
		r = -EFAULT;
		if (copy_to_user(argp, kvm_regs, sizeof(struct kvm_regs)))
			goto out_free1;
		r = 0;
out_free1:
		kfree(kvm_regs);
		break;
	}
	case KVM_SET_REGS: {
		struct kvm_regs *kvm_regs;

		r = -ENOMEM;
		kvm_regs = memdup_user(argp, sizeof(*kvm_regs));
		if (IS_ERR(kvm_regs)) {
			r = PTR_ERR(kvm_regs);
			goto out;
		}
		r = kvm_arch_vcpu_ioctl_set_regs(vcpu, kvm_regs);
		kfree(kvm_regs);
		break;
	}
	case KVM_GET_SREGS: {
		kvm_sregs = kzalloc(sizeof(struct kvm_sregs),
				    GFP_KERNEL_ACCOUNT);
		r = -ENOMEM;
		if (!kvm_sregs)
			goto out;
		r = kvm_arch_vcpu_ioctl_get_sregs(vcpu, kvm_sregs);
		if (r)
			goto out;
		r = -EFAULT;
		if (copy_to_user(argp, kvm_sregs, sizeof(struct kvm_sregs)))
			goto out;
		r = 0;
		break;
	}
	case KVM_SET_SREGS: {
		kvm_sregs = memdup_user(argp, sizeof(*kvm_sregs));
		if (IS_ERR(kvm_sregs)) {
			r = PTR_ERR(kvm_sregs);
			kvm_sregs = NULL;
			goto out;
		}
		r = kvm_arch_vcpu_ioctl_set_sregs(vcpu, kvm_sregs);
		break;
	}
	case KVM_GET_MP_STATE: {
		struct kvm_mp_state mp_state;

		r = kvm_arch_vcpu_ioctl_get_mpstate(vcpu, &mp_state);
		if (r)
			goto out;
		r = -EFAULT;
		if (copy_to_user(argp, &mp_state, sizeof(mp_state)))
			goto out;
		r = 0;
		break;
	}
	case KVM_SET_MP_STATE: {
		struct kvm_mp_state mp_state;

		r = -EFAULT;
		if (copy_from_user(&mp_state, argp, sizeof(mp_state)))
			goto out;
		r = kvm_arch_vcpu_ioctl_set_mpstate(vcpu, &mp_state);
		break;
	}
	case KVM_TRANSLATE: {
		struct kvm_translation tr;

		r = -EFAULT;
		if (copy_from_user(&tr, argp, sizeof(tr)))
			goto out;
		r = kvm_arch_vcpu_ioctl_translate(vcpu, &tr);
		if (r)
			goto out;
		r = -EFAULT;
		if (copy_to_user(argp, &tr, sizeof(tr)))
			goto out;
		r = 0;
		break;
	}
	case KVM_SET_GUEST_DEBUG: {
		struct kvm_guest_debug dbg;

		r = -EFAULT;
		if (copy_from_user(&dbg, argp, sizeof(dbg)))
			goto out;
		r = kvm_arch_vcpu_ioctl_set_guest_debug(vcpu, &dbg);
		break;
	}
	case KVM_SET_SIGNAL_MASK: {
		struct kvm_signal_mask __user *sigmask_arg = argp;
		struct kvm_signal_mask kvm_sigmask;
		sigset_t sigset, *p;

		p = NULL;
		if (argp) {
			r = -EFAULT;
			if (copy_from_user(&kvm_sigmask, argp,
					   sizeof(kvm_sigmask)))
				goto out;
			r = -EINVAL;
			if (kvm_sigmask.len != sizeof(sigset))
				goto out;
			r = -EFAULT;
			if (copy_from_user(&sigset, sigmask_arg->sigset,
					   sizeof(sigset)))
				goto out;
			p = &sigset;
		}
		r = kvm_vcpu_ioctl_set_sigmask(vcpu, p);
		break;
	}
	case KVM_GET_FPU: {
		fpu = kzalloc(sizeof(struct kvm_fpu), GFP_KERNEL_ACCOUNT);
		r = -ENOMEM;
		if (!fpu)
			goto out;
		r = kvm_arch_vcpu_ioctl_get_fpu(vcpu, fpu);
		if (r)
			goto out;
		r = -EFAULT;
		if (copy_to_user(argp, fpu, sizeof(struct kvm_fpu)))
			goto out;
		r = 0;
		break;
	}
	case KVM_SET_FPU: {
		fpu = memdup_user(argp, sizeof(*fpu));
		if (IS_ERR(fpu)) {
			r = PTR_ERR(fpu);
			fpu = NULL;
			goto out;
		}
		r = kvm_arch_vcpu_ioctl_set_fpu(vcpu, fpu);
		break;
	}
	default:
		r = kvm_arch_vcpu_ioctl(filp, ioctl, arg);
	}
out:
	mutex_unlock(&vcpu->mutex);
	kfree(fpu);
	kfree(kvm_sregs);
	return r;
}

#ifdef CONFIG_KVM_COMPAT
static long kvm_vcpu_compat_ioctl(struct file *filp,
				  unsigned int ioctl, unsigned long arg)
{
	struct kvm_vcpu *vcpu = filp->private_data;
	void __user *argp = compat_ptr(arg);
	int r;

	if (vcpu->kvm->mm != current->mm)
		return -EIO;

	switch (ioctl) {
	case KVM_SET_SIGNAL_MASK: {
		struct kvm_signal_mask __user *sigmask_arg = argp;
		struct kvm_signal_mask kvm_sigmask;
		sigset_t sigset;

		if (argp) {
			r = -EFAULT;
			if (copy_from_user(&kvm_sigmask, argp,
					   sizeof(kvm_sigmask)))
				goto out;
			r = -EINVAL;
			if (kvm_sigmask.len != sizeof(compat_sigset_t))
				goto out;
			r = -EFAULT;
			if (get_compat_sigset(&sigset, (void *)sigmask_arg->sigset))
				goto out;
			r = kvm_vcpu_ioctl_set_sigmask(vcpu, &sigset);
		} else
			r = kvm_vcpu_ioctl_set_sigmask(vcpu, NULL);
		break;
	}
	default:
		r = kvm_vcpu_ioctl(filp, ioctl, arg);
	}

out:
	return r;
}
#endif

static int kvm_device_ioctl_attr(struct kvm_device *dev,
				 int (*accessor)(struct kvm_device *dev,
						 struct kvm_device_attr *attr),
				 unsigned long arg)
{
	struct kvm_device_attr attr;

	if (!accessor)
		return -EPERM;

	if (copy_from_user(&attr, (void __user *)arg, sizeof(attr)))
		return -EFAULT;

	return accessor(dev, &attr);
}

static long kvm_device_ioctl(struct file *filp, unsigned int ioctl,
			     unsigned long arg)
{
	struct kvm_device *dev = filp->private_data;

	switch (ioctl) {
	case KVM_SET_DEVICE_ATTR:
		return kvm_device_ioctl_attr(dev, dev->ops->set_attr, arg);
	case KVM_GET_DEVICE_ATTR:
		return kvm_device_ioctl_attr(dev, dev->ops->get_attr, arg);
	case KVM_HAS_DEVICE_ATTR:
		return kvm_device_ioctl_attr(dev, dev->ops->has_attr, arg);
	default:
		if (dev->ops->ioctl)
			return dev->ops->ioctl(dev, ioctl, arg);

		return -ENOTTY;
	}
}

static int kvm_device_release(struct inode *inode, struct file *filp)
{
	struct kvm_device *dev = filp->private_data;
	struct kvm *kvm = dev->kvm;

	kvm_put_kvm(kvm);
	return 0;
}

static const struct file_operations kvm_device_fops = {
	.unlocked_ioctl = kvm_device_ioctl,
	.release = kvm_device_release,
	KVM_COMPAT(kvm_device_ioctl),
};

struct kvm_device *kvm_device_from_filp(struct file *filp)
{
	if (filp->f_op != &kvm_device_fops)
		return NULL;

	return filp->private_data;
}

static struct kvm_device_ops *kvm_device_ops_table[KVM_DEV_TYPE_MAX] = {
#ifdef CONFIG_KVM_MPIC
	[KVM_DEV_TYPE_FSL_MPIC_20]	= &kvm_mpic_ops,
	[KVM_DEV_TYPE_FSL_MPIC_42]	= &kvm_mpic_ops,
#endif
};

int kvm_register_device_ops(struct kvm_device_ops *ops, u32 type)
{
	if (type >= ARRAY_SIZE(kvm_device_ops_table))
		return -ENOSPC;

	if (kvm_device_ops_table[type] != NULL)
		return -EEXIST;

	kvm_device_ops_table[type] = ops;
	return 0;
}

void kvm_unregister_device_ops(u32 type)
{
	if (kvm_device_ops_table[type] != NULL)
		kvm_device_ops_table[type] = NULL;
}

static int kvm_ioctl_create_device(struct kvm *kvm,
				   struct kvm_create_device *cd)
{
	struct kvm_device_ops *ops = NULL;
	struct kvm_device *dev;
	bool test = cd->flags & KVM_CREATE_DEVICE_TEST;
	int ret;

	if (cd->type >= ARRAY_SIZE(kvm_device_ops_table))
		return -ENODEV;

	ops = kvm_device_ops_table[cd->type];
	if (ops == NULL)
		return -ENODEV;

	if (test)
		return 0;

	dev = kzalloc(sizeof(*dev), GFP_KERNEL_ACCOUNT);
	if (!dev)
		return -ENOMEM;

	dev->ops = ops;
	dev->kvm = kvm;

	mutex_lock(&kvm->lock);
	ret = ops->create(dev, cd->type);
	if (ret < 0) {
		mutex_unlock(&kvm->lock);
		kfree(dev);
		return ret;
	}
	list_add(&dev->vm_node, &kvm->devices);
	mutex_unlock(&kvm->lock);

	if (ops->init)
		ops->init(dev);

	kvm_get_kvm(kvm);
	ret = anon_inode_getfd(ops->name, &kvm_device_fops, dev, O_RDWR | O_CLOEXEC);
	if (ret < 0) {
		kvm_put_kvm(kvm);
		mutex_lock(&kvm->lock);
		list_del(&dev->vm_node);
		mutex_unlock(&kvm->lock);
		ops->destroy(dev);
		return ret;
	}

	cd->fd = ret;
	return 0;
}

static long kvm_vm_ioctl_check_extension_generic(struct kvm *kvm, long arg)
{
	switch (arg) {
	case KVM_CAP_USER_MEMORY:
	case KVM_CAP_DESTROY_MEMORY_REGION_WORKS:
	case KVM_CAP_JOIN_MEMORY_REGIONS_WORKS:
	case KVM_CAP_INTERNAL_ERROR_DATA:
#ifdef CONFIG_HAVE_KVM_MSI
	case KVM_CAP_SIGNAL_MSI:
#endif
#ifdef CONFIG_HAVE_KVM_IRQFD
	case KVM_CAP_IRQFD:
	case KVM_CAP_IRQFD_RESAMPLE:
#endif
	case KVM_CAP_IOEVENTFD_ANY_LENGTH:
	case KVM_CAP_CHECK_EXTENSION_VM:
	case KVM_CAP_ENABLE_CAP_VM:
#ifdef CONFIG_KVM_GENERIC_DIRTYLOG_READ_PROTECT
	case KVM_CAP_MANUAL_DIRTY_LOG_PROTECT:
#endif
		return 1;
#ifdef CONFIG_KVM_MMIO
	case KVM_CAP_COALESCED_MMIO:
		return KVM_COALESCED_MMIO_PAGE_OFFSET;
	case KVM_CAP_COALESCED_PIO:
		return 1;
#endif
#ifdef CONFIG_HAVE_KVM_IRQ_ROUTING
	case KVM_CAP_IRQ_ROUTING:
		return KVM_MAX_IRQ_ROUTES;
#endif
#if KVM_ADDRESS_SPACE_NUM > 1
	case KVM_CAP_MULTI_ADDRESS_SPACE:
		return KVM_ADDRESS_SPACE_NUM;
#endif
	case KVM_CAP_MAX_VCPU_ID:
		return KVM_MAX_VCPU_ID;
	default:
		break;
	}
	return kvm_vm_ioctl_check_extension(kvm, arg);
}

int __attribute__((weak)) kvm_vm_ioctl_enable_cap(struct kvm *kvm,
						  struct kvm_enable_cap *cap)
{
	return -EINVAL;
}

static int kvm_vm_ioctl_enable_cap_generic(struct kvm *kvm,
					   struct kvm_enable_cap *cap)
{
	switch (cap->cap) {
#ifdef CONFIG_KVM_GENERIC_DIRTYLOG_READ_PROTECT
	case KVM_CAP_MANUAL_DIRTY_LOG_PROTECT:
		if (cap->flags || (cap->args[0] & ~1))
			return -EINVAL;
		kvm->manual_dirty_log_protect = cap->args[0];
		return 0;
#endif
	default:
		return kvm_vm_ioctl_enable_cap(kvm, cap);
	}
}

static long kvm_vm_ioctl(struct file *filp,
			   unsigned int ioctl, unsigned long arg)
{
	struct kvm *kvm = filp->private_data;
	void __user *argp = (void __user *)arg;
	int r;

	if (kvm->mm != current->mm)
		return -EIO;
	switch (ioctl) {
	case KVM_CREATE_VCPU:
		r = kvm_vm_ioctl_create_vcpu(kvm, arg);
		break;
	case KVM_ENABLE_CAP: {
		struct kvm_enable_cap cap;

		r = -EFAULT;
		if (copy_from_user(&cap, argp, sizeof(cap)))
			goto out;
		r = kvm_vm_ioctl_enable_cap_generic(kvm, &cap);
		break;
	}
	case KVM_SET_USER_MEMORY_REGION: {
		struct kvm_userspace_memory_region kvm_userspace_mem;

		r = -EFAULT;
		if (copy_from_user(&kvm_userspace_mem, argp,
						sizeof(kvm_userspace_mem)))
			goto out;

		r = kvm_vm_ioctl_set_memory_region(kvm, &kvm_userspace_mem);
		break;
	}
	case KVM_GET_DIRTY_LOG: {
		struct kvm_dirty_log log;

		r = -EFAULT;
		if (copy_from_user(&log, argp, sizeof(log)))
			goto out;
		r = kvm_vm_ioctl_get_dirty_log(kvm, &log);
		break;
	}
#ifdef CONFIG_KVM_GENERIC_DIRTYLOG_READ_PROTECT
	case KVM_CLEAR_DIRTY_LOG: {
		struct kvm_clear_dirty_log log;

		r = -EFAULT;
		if (copy_from_user(&log, argp, sizeof(log)))
			goto out;
		r = kvm_vm_ioctl_clear_dirty_log(kvm, &log);
		break;
	}
#endif
#ifdef CONFIG_KVM_MMIO
	case KVM_REGISTER_COALESCED_MMIO: {
		struct kvm_coalesced_mmio_zone zone;

		r = -EFAULT;
		if (copy_from_user(&zone, argp, sizeof(zone)))
			goto out;
		r = kvm_vm_ioctl_register_coalesced_mmio(kvm, &zone);
		break;
	}
	case KVM_UNREGISTER_COALESCED_MMIO: {
		struct kvm_coalesced_mmio_zone zone;

		r = -EFAULT;
		if (copy_from_user(&zone, argp, sizeof(zone)))
			goto out;
		r = kvm_vm_ioctl_unregister_coalesced_mmio(kvm, &zone);
		break;
	}
#endif
	case KVM_IRQFD: {
		struct kvm_irqfd data;

		r = -EFAULT;
		if (copy_from_user(&data, argp, sizeof(data)))
			goto out;
		r = kvm_irqfd(kvm, &data);
		break;
	}
	case KVM_IOEVENTFD: {
		struct kvm_ioeventfd data;

		r = -EFAULT;
		if (copy_from_user(&data, argp, sizeof(data)))
			goto out;
		r = kvm_ioeventfd(kvm, &data);
		break;
	}
#ifdef CONFIG_HAVE_KVM_MSI
	case KVM_SIGNAL_MSI: {
		struct kvm_msi msi;

		r = -EFAULT;
		if (copy_from_user(&msi, argp, sizeof(msi)))
			goto out;
		r = kvm_send_userspace_msi(kvm, &msi);
		break;
	}
#endif
#ifdef __KVM_HAVE_IRQ_LINE
	case KVM_IRQ_LINE_STATUS:
	case KVM_IRQ_LINE: {
		struct kvm_irq_level irq_event;

		r = -EFAULT;
		if (copy_from_user(&irq_event, argp, sizeof(irq_event)))
			goto out;

		r = kvm_vm_ioctl_irq_line(kvm, &irq_event,
					ioctl == KVM_IRQ_LINE_STATUS);
		if (r)
			goto out;

		r = -EFAULT;
		if (ioctl == KVM_IRQ_LINE_STATUS) {
			if (copy_to_user(argp, &irq_event, sizeof(irq_event)))
				goto out;
		}

		r = 0;
		break;
	}
#endif
#ifdef CONFIG_HAVE_KVM_IRQ_ROUTING
	case KVM_SET_GSI_ROUTING: {
		struct kvm_irq_routing routing;
		struct kvm_irq_routing __user *urouting;
		struct kvm_irq_routing_entry *entries = NULL;

		r = -EFAULT;
		if (copy_from_user(&routing, argp, sizeof(routing)))
			goto out;
		r = -EINVAL;
		if (!kvm_arch_can_set_irq_routing(kvm))
			goto out;
		if (routing.nr > KVM_MAX_IRQ_ROUTES)
			goto out;
		if (routing.flags)
			goto out;
		if (routing.nr) {
			r = -ENOMEM;
			entries = vmalloc(array_size(sizeof(*entries),
						     routing.nr));
			if (!entries)
				goto out;
			r = -EFAULT;
			urouting = argp;
			if (copy_from_user(entries, urouting->entries,
					   routing.nr * sizeof(*entries)))
				goto out_free_irq_routing;
		}
		r = kvm_set_irq_routing(kvm, entries, routing.nr,
					routing.flags);
out_free_irq_routing:
		vfree(entries);
		break;
	}
#endif /* CONFIG_HAVE_KVM_IRQ_ROUTING */
	case KVM_CREATE_DEVICE: {
		struct kvm_create_device cd;

		r = -EFAULT;
		if (copy_from_user(&cd, argp, sizeof(cd)))
			goto out;

		r = kvm_ioctl_create_device(kvm, &cd);
		if (r)
			goto out;

		r = -EFAULT;
		if (copy_to_user(argp, &cd, sizeof(cd)))
			goto out;

		r = 0;
		break;
	}
	case KVM_CHECK_EXTENSION:
		r = kvm_vm_ioctl_check_extension_generic(kvm, arg);
		break;
	default:
		r = kvm_arch_vm_ioctl(filp, ioctl, arg);
	}
out:
	return r;
}

#ifdef CONFIG_KVM_COMPAT
struct compat_kvm_dirty_log {
	__u32 slot;
	__u32 padding1;
	union {
		compat_uptr_t dirty_bitmap; /* one bit per page */
		__u64 padding2;
	};
};

static long kvm_vm_compat_ioctl(struct file *filp,
			   unsigned int ioctl, unsigned long arg)
{
	struct kvm *kvm = filp->private_data;
	int r;

	if (kvm->mm != current->mm)
		return -EIO;
	switch (ioctl) {
	case KVM_GET_DIRTY_LOG: {
		struct compat_kvm_dirty_log compat_log;
		struct kvm_dirty_log log;

		if (copy_from_user(&compat_log, (void __user *)arg,
				   sizeof(compat_log)))
			return -EFAULT;
		log.slot	 = compat_log.slot;
		log.padding1	 = compat_log.padding1;
		log.padding2	 = compat_log.padding2;
		log.dirty_bitmap = compat_ptr(compat_log.dirty_bitmap);

		r = kvm_vm_ioctl_get_dirty_log(kvm, &log);
		break;
	}
	default:
		r = kvm_vm_ioctl(filp, ioctl, arg);
	}
	return r;
}
#endif

static struct file_operations kvm_vm_fops = {
	.release        = kvm_vm_release,
	.unlocked_ioctl = kvm_vm_ioctl,
	.llseek		= noop_llseek,
	KVM_COMPAT(kvm_vm_compat_ioctl),
};

static int kvm_dev_ioctl_create_vm(unsigned long type)
{
	int r;
	struct kvm *kvm;
	struct file *file;

	kvm = kvm_create_vm(type);
	if (IS_ERR(kvm))
		return PTR_ERR(kvm);
#ifdef CONFIG_KVM_MMIO
	r = kvm_coalesced_mmio_init(kvm);
	if (r < 0)
		goto put_kvm;
#endif
	r = get_unused_fd_flags(O_CLOEXEC);
	if (r < 0)
		goto put_kvm;

	file = anon_inode_getfile("kvm-vm", &kvm_vm_fops, kvm, O_RDWR);
	if (IS_ERR(file)) {
		put_unused_fd(r);
		r = PTR_ERR(file);
		goto put_kvm;
	}

	/*
	 * Don't call kvm_put_kvm anymore at this point; file->f_op is
	 * already set, with ->release() being kvm_vm_release().  In error
	 * cases it will be called by the final fput(file) and will take
	 * care of doing kvm_put_kvm(kvm).
	 */
	if (kvm_create_vm_debugfs(kvm, r) < 0) {
		put_unused_fd(r);
		fput(file);
		return -ENOMEM;
	}
	kvm_uevent_notify_change(KVM_EVENT_CREATE_VM, kvm);

	fd_install(r, file);
	return r;

put_kvm:
	kvm_put_kvm(kvm);
	return r;
}

static long kvm_dev_ioctl(struct file *filp,
			  unsigned int ioctl, unsigned long arg)
{
	long r = -EINVAL;

	switch (ioctl) {
	case KVM_GET_API_VERSION:
		if (arg)
			goto out;
		r = KVM_API_VERSION;
		break;
	case KVM_CREATE_VM:
		r = kvm_dev_ioctl_create_vm(arg);
		break;
	case KVM_CHECK_EXTENSION:
		r = kvm_vm_ioctl_check_extension_generic(NULL, arg);
		break;
	case KVM_GET_VCPU_MMAP_SIZE:
		if (arg)
			goto out;
		r = PAGE_SIZE;     /* struct kvm_run */
#ifdef CONFIG_X86
		r += PAGE_SIZE;    /* pio data page */
#endif
#ifdef CONFIG_KVM_MMIO
		r += PAGE_SIZE;    /* coalesced mmio ring page */
#endif
		break;
	case KVM_TRACE_ENABLE:
	case KVM_TRACE_PAUSE:
	case KVM_TRACE_DISABLE:
		r = -EOPNOTSUPP;
		break;
	default:
		return kvm_arch_dev_ioctl(filp, ioctl, arg);
	}
out:
	return r;
}

static struct file_operations kvm_chardev_ops = {
	.unlocked_ioctl = kvm_dev_ioctl,
	.llseek		= noop_llseek,
	KVM_COMPAT(kvm_dev_ioctl),
};

static struct miscdevice kvm_dev = {
	KVM_MINOR,
	"kvm",
	&kvm_chardev_ops,
};

static void hardware_enable_nolock(void *junk)
{
	int cpu = raw_smp_processor_id();
	int r;

	if (cpumask_test_cpu(cpu, cpus_hardware_enabled))
		return;

	cpumask_set_cpu(cpu, cpus_hardware_enabled);

	r = kvm_arch_hardware_enable();

	if (r) {
		cpumask_clear_cpu(cpu, cpus_hardware_enabled);
		atomic_inc(&hardware_enable_failed);
		pr_info("kvm: enabling virtualization on CPU%d failed\n", cpu);
	}
}

static int kvm_starting_cpu(unsigned int cpu)
{
	raw_spin_lock(&kvm_count_lock);
	if (kvm_usage_count)
		hardware_enable_nolock(NULL);
	raw_spin_unlock(&kvm_count_lock);
	return 0;
}

static void hardware_disable_nolock(void *junk)
{
	int cpu = raw_smp_processor_id();

	if (!cpumask_test_cpu(cpu, cpus_hardware_enabled))
		return;
	cpumask_clear_cpu(cpu, cpus_hardware_enabled);
	kvm_arch_hardware_disable();
}

static int kvm_dying_cpu(unsigned int cpu)
{
	raw_spin_lock(&kvm_count_lock);
	if (kvm_usage_count)
		hardware_disable_nolock(NULL);
	raw_spin_unlock(&kvm_count_lock);
	return 0;
}

static void hardware_disable_all_nolock(void)
{
	BUG_ON(!kvm_usage_count);

	kvm_usage_count--;
	if (!kvm_usage_count)
		on_each_cpu(hardware_disable_nolock, NULL, 1);
}

static void hardware_disable_all(void)
{
	raw_spin_lock(&kvm_count_lock);
	hardware_disable_all_nolock();
	raw_spin_unlock(&kvm_count_lock);
}

static int hardware_enable_all(void)
{
	int r = 0;

	raw_spin_lock(&kvm_count_lock);

	kvm_usage_count++;
	if (kvm_usage_count == 1) {
		atomic_set(&hardware_enable_failed, 0);
		on_each_cpu(hardware_enable_nolock, NULL, 1);

		if (atomic_read(&hardware_enable_failed)) {
			hardware_disable_all_nolock();
			r = -EBUSY;
		}
	}

	raw_spin_unlock(&kvm_count_lock);

	return r;
}

static int kvm_reboot(struct notifier_block *notifier, unsigned long val,
		      void *v)
{
	/*
	 * Some (well, at least mine) BIOSes hang on reboot if
	 * in vmx root mode.
	 *
	 * And Intel TXT required VMX off for all cpu when system shutdown.
	 */
	pr_info("kvm: exiting hardware virtualization\n");
	kvm_rebooting = true;
	on_each_cpu(hardware_disable_nolock, NULL, 1);
	return NOTIFY_OK;
}

static struct notifier_block kvm_reboot_notifier = {
	.notifier_call = kvm_reboot,
	.priority = 0,
};

static void kvm_io_bus_destroy(struct kvm_io_bus *bus)
{
	int i;

	for (i = 0; i < bus->dev_count; i++) {
		struct kvm_io_device *pos = bus->range[i].dev;

		kvm_iodevice_destructor(pos);
	}
	kfree(bus);
}

static inline int kvm_io_bus_cmp(const struct kvm_io_range *r1,
				 const struct kvm_io_range *r2)
{
	gpa_t addr1 = r1->addr;
	gpa_t addr2 = r2->addr;

	if (addr1 < addr2)
		return -1;

	/* If r2->len == 0, match the exact address.  If r2->len != 0,
	 * accept any overlapping write.  Any order is acceptable for
	 * overlapping ranges, because kvm_io_bus_get_first_dev ensures
	 * we process all of them.
	 */
	if (r2->len) {
		addr1 += r1->len;
		addr2 += r2->len;
	}

	if (addr1 > addr2)
		return 1;

	return 0;
}

static int kvm_io_bus_sort_cmp(const void *p1, const void *p2)
{
	return kvm_io_bus_cmp(p1, p2);
}

static int kvm_io_bus_get_first_dev(struct kvm_io_bus *bus,
			     gpa_t addr, int len)
{
	struct kvm_io_range *range, key;
	int off;

	key = (struct kvm_io_range) {
		.addr = addr,
		.len = len,
	};

	range = bsearch(&key, bus->range, bus->dev_count,
			sizeof(struct kvm_io_range), kvm_io_bus_sort_cmp);
	if (range == NULL)
		return -ENOENT;

	off = range - bus->range;

	while (off > 0 && kvm_io_bus_cmp(&key, &bus->range[off-1]) == 0)
		off--;

	return off;
}

static int __kvm_io_bus_write(struct kvm_vcpu *vcpu, struct kvm_io_bus *bus,
			      struct kvm_io_range *range, const void *val)
{
	int idx;

	idx = kvm_io_bus_get_first_dev(bus, range->addr, range->len);
	if (idx < 0)
		return -EOPNOTSUPP;

	while (idx < bus->dev_count &&
		kvm_io_bus_cmp(range, &bus->range[idx]) == 0) {
		if (!kvm_iodevice_write(vcpu, bus->range[idx].dev, range->addr,
					range->len, val))
			return idx;
		idx++;
	}

	return -EOPNOTSUPP;
}

/* kvm_io_bus_write - called under kvm->slots_lock */
int kvm_io_bus_write(struct kvm_vcpu *vcpu, enum kvm_bus bus_idx, gpa_t addr,
		     int len, const void *val)
{
	struct kvm_io_bus *bus;
	struct kvm_io_range range;
	int r;

	range = (struct kvm_io_range) {
		.addr = addr,
		.len = len,
	};

	bus = srcu_dereference(vcpu->kvm->buses[bus_idx], &vcpu->kvm->srcu);
	if (!bus)
		return -ENOMEM;
	r = __kvm_io_bus_write(vcpu, bus, &range, val);
	return r < 0 ? r : 0;
}
EXPORT_SYMBOL_GPL(kvm_io_bus_write);

/* kvm_io_bus_write_cookie - called under kvm->slots_lock */
int kvm_io_bus_write_cookie(struct kvm_vcpu *vcpu, enum kvm_bus bus_idx,
			    gpa_t addr, int len, const void *val, long cookie)
{
	struct kvm_io_bus *bus;
	struct kvm_io_range range;

	range = (struct kvm_io_range) {
		.addr = addr,
		.len = len,
	};

	bus = srcu_dereference(vcpu->kvm->buses[bus_idx], &vcpu->kvm->srcu);
	if (!bus)
		return -ENOMEM;

	/* First try the device referenced by cookie. */
	if ((cookie >= 0) && (cookie < bus->dev_count) &&
	    (kvm_io_bus_cmp(&range, &bus->range[cookie]) == 0))
		if (!kvm_iodevice_write(vcpu, bus->range[cookie].dev, addr, len,
					val))
			return cookie;

	/*
	 * cookie contained garbage; fall back to search and return the
	 * correct cookie value.
	 */
	return __kvm_io_bus_write(vcpu, bus, &range, val);
}

static int __kvm_io_bus_read(struct kvm_vcpu *vcpu, struct kvm_io_bus *bus,
			     struct kvm_io_range *range, void *val)
{
	int idx;

	idx = kvm_io_bus_get_first_dev(bus, range->addr, range->len);
	if (idx < 0)
		return -EOPNOTSUPP;

	while (idx < bus->dev_count &&
		kvm_io_bus_cmp(range, &bus->range[idx]) == 0) {
		if (!kvm_iodevice_read(vcpu, bus->range[idx].dev, range->addr,
				       range->len, val))
			return idx;
		idx++;
	}

	return -EOPNOTSUPP;
}

/* kvm_io_bus_read - called under kvm->slots_lock */
int kvm_io_bus_read(struct kvm_vcpu *vcpu, enum kvm_bus bus_idx, gpa_t addr,
		    int len, void *val)
{
	struct kvm_io_bus *bus;
	struct kvm_io_range range;
	int r;

	range = (struct kvm_io_range) {
		.addr = addr,
		.len = len,
	};

	bus = srcu_dereference(vcpu->kvm->buses[bus_idx], &vcpu->kvm->srcu);
	if (!bus)
		return -ENOMEM;
	r = __kvm_io_bus_read(vcpu, bus, &range, val);
	return r < 0 ? r : 0;
}

/* Caller must hold slots_lock. */
int kvm_io_bus_register_dev(struct kvm *kvm, enum kvm_bus bus_idx, gpa_t addr,
			    int len, struct kvm_io_device *dev)
{
	int i;
	struct kvm_io_bus *new_bus, *bus;
	struct kvm_io_range range;

	bus = kvm_get_bus(kvm, bus_idx);
	if (!bus)
		return -ENOMEM;

	/* exclude ioeventfd which is limited by maximum fd */
	if (bus->dev_count - bus->ioeventfd_count > NR_IOBUS_DEVS - 1)
		return -ENOSPC;

	new_bus = kmalloc(struct_size(bus, range, bus->dev_count + 1),
			  GFP_KERNEL_ACCOUNT);
	if (!new_bus)
		return -ENOMEM;

	range = (struct kvm_io_range) {
		.addr = addr,
		.len = len,
		.dev = dev,
	};

	for (i = 0; i < bus->dev_count; i++)
		if (kvm_io_bus_cmp(&bus->range[i], &range) > 0)
			break;

	memcpy(new_bus, bus, sizeof(*bus) + i * sizeof(struct kvm_io_range));
	new_bus->dev_count++;
	new_bus->range[i] = range;
	memcpy(new_bus->range + i + 1, bus->range + i,
		(bus->dev_count - i) * sizeof(struct kvm_io_range));
	rcu_assign_pointer(kvm->buses[bus_idx], new_bus);
	synchronize_srcu_expedited(&kvm->srcu);
	kfree(bus);

	return 0;
}

/* Caller must hold slots_lock. */
void kvm_io_bus_unregister_dev(struct kvm *kvm, enum kvm_bus bus_idx,
			       struct kvm_io_device *dev)
{
	int i;
	struct kvm_io_bus *new_bus, *bus;

	bus = kvm_get_bus(kvm, bus_idx);
	if (!bus)
		return;

	for (i = 0; i < bus->dev_count; i++)
		if (bus->range[i].dev == dev) {
			break;
		}

	if (i == bus->dev_count)
		return;

	new_bus = kmalloc(struct_size(bus, range, bus->dev_count - 1),
			  GFP_KERNEL_ACCOUNT);
	if (!new_bus)  {
		pr_err("kvm: failed to shrink bus, removing it completely\n");
		goto broken;
	}

	memcpy(new_bus, bus, sizeof(*bus) + i * sizeof(struct kvm_io_range));
	new_bus->dev_count--;
	memcpy(new_bus->range + i, bus->range + i + 1,
	       (new_bus->dev_count - i) * sizeof(struct kvm_io_range));

broken:
	rcu_assign_pointer(kvm->buses[bus_idx], new_bus);
	synchronize_srcu_expedited(&kvm->srcu);
	kfree(bus);
	return;
}

struct kvm_io_device *kvm_io_bus_get_dev(struct kvm *kvm, enum kvm_bus bus_idx,
					 gpa_t addr)
{
	struct kvm_io_bus *bus;
	int dev_idx, srcu_idx;
	struct kvm_io_device *iodev = NULL;

	srcu_idx = srcu_read_lock(&kvm->srcu);

	bus = srcu_dereference(kvm->buses[bus_idx], &kvm->srcu);
	if (!bus)
		goto out_unlock;

	dev_idx = kvm_io_bus_get_first_dev(bus, addr, 1);
	if (dev_idx < 0)
		goto out_unlock;

	iodev = bus->range[dev_idx].dev;

out_unlock:
	srcu_read_unlock(&kvm->srcu, srcu_idx);

	return iodev;
}
EXPORT_SYMBOL_GPL(kvm_io_bus_get_dev);

static int kvm_debugfs_open(struct inode *inode, struct file *file,
			   int (*get)(void *, u64 *), int (*set)(void *, u64),
			   const char *fmt)
{
	struct kvm_stat_data *stat_data = (struct kvm_stat_data *)
					  inode->i_private;

	/* The debugfs files are a reference to the kvm struct which
	 * is still valid when kvm_destroy_vm is called.
	 * To avoid the race between open and the removal of the debugfs
	 * directory we test against the users count.
	 */
	if (!refcount_inc_not_zero(&stat_data->kvm->users_count))
		return -ENOENT;

	if (simple_attr_open(inode, file, get, set, fmt)) {
		kvm_put_kvm(stat_data->kvm);
		return -ENOMEM;
	}

	return 0;
}

static int kvm_debugfs_release(struct inode *inode, struct file *file)
{
	struct kvm_stat_data *stat_data = (struct kvm_stat_data *)
					  inode->i_private;

	simple_attr_release(inode, file);
	kvm_put_kvm(stat_data->kvm);

	return 0;
}

static int vm_stat_get_per_vm(void *data, u64 *val)
{
	struct kvm_stat_data *stat_data = (struct kvm_stat_data *)data;

	*val = *(ulong *)((void *)stat_data->kvm + stat_data->offset);

	return 0;
}

static int vm_stat_clear_per_vm(void *data, u64 val)
{
	struct kvm_stat_data *stat_data = (struct kvm_stat_data *)data;

	if (val)
		return -EINVAL;

	*(ulong *)((void *)stat_data->kvm + stat_data->offset) = 0;

	return 0;
}

static int vm_stat_get_per_vm_open(struct inode *inode, struct file *file)
{
	__simple_attr_check_format("%llu\n", 0ull);
	return kvm_debugfs_open(inode, file, vm_stat_get_per_vm,
				vm_stat_clear_per_vm, "%llu\n");
}

static const struct file_operations vm_stat_get_per_vm_fops = {
	.owner   = THIS_MODULE,
	.open    = vm_stat_get_per_vm_open,
	.release = kvm_debugfs_release,
	.read    = simple_attr_read,
	.write   = simple_attr_write,
	.llseek  = no_llseek,
};

static int vcpu_stat_get_per_vm(void *data, u64 *val)
{
	int i;
	struct kvm_stat_data *stat_data = (struct kvm_stat_data *)data;
	struct kvm_vcpu *vcpu;

	*val = 0;

	kvm_for_each_vcpu(i, vcpu, stat_data->kvm)
		*val += *(u64 *)((void *)vcpu + stat_data->offset);

	return 0;
}

static int vcpu_stat_clear_per_vm(void *data, u64 val)
{
	int i;
	struct kvm_stat_data *stat_data = (struct kvm_stat_data *)data;
	struct kvm_vcpu *vcpu;

	if (val)
		return -EINVAL;

	kvm_for_each_vcpu(i, vcpu, stat_data->kvm)
		*(u64 *)((void *)vcpu + stat_data->offset) = 0;

	return 0;
}

static int vcpu_stat_get_per_vm_open(struct inode *inode, struct file *file)
{
	__simple_attr_check_format("%llu\n", 0ull);
	return kvm_debugfs_open(inode, file, vcpu_stat_get_per_vm,
				 vcpu_stat_clear_per_vm, "%llu\n");
}

static const struct file_operations vcpu_stat_get_per_vm_fops = {
	.owner   = THIS_MODULE,
	.open    = vcpu_stat_get_per_vm_open,
	.release = kvm_debugfs_release,
	.read    = simple_attr_read,
	.write   = simple_attr_write,
	.llseek  = no_llseek,
};

static const struct file_operations *stat_fops_per_vm[] = {
	[KVM_STAT_VCPU] = &vcpu_stat_get_per_vm_fops,
	[KVM_STAT_VM]   = &vm_stat_get_per_vm_fops,
};

static int vm_stat_get(void *_offset, u64 *val)
{
	unsigned offset = (long)_offset;
	struct kvm *kvm;
	struct kvm_stat_data stat_tmp = {.offset = offset};
	u64 tmp_val;

	*val = 0;
	spin_lock(&kvm_lock);
	list_for_each_entry(kvm, &vm_list, vm_list) {
		stat_tmp.kvm = kvm;
		vm_stat_get_per_vm((void *)&stat_tmp, &tmp_val);
		*val += tmp_val;
	}
	spin_unlock(&kvm_lock);
	return 0;
}

static int vm_stat_clear(void *_offset, u64 val)
{
	unsigned offset = (long)_offset;
	struct kvm *kvm;
	struct kvm_stat_data stat_tmp = {.offset = offset};

	if (val)
		return -EINVAL;

	spin_lock(&kvm_lock);
	list_for_each_entry(kvm, &vm_list, vm_list) {
		stat_tmp.kvm = kvm;
		vm_stat_clear_per_vm((void *)&stat_tmp, 0);
	}
	spin_unlock(&kvm_lock);

	return 0;
}

DEFINE_SIMPLE_ATTRIBUTE(vm_stat_fops, vm_stat_get, vm_stat_clear, "%llu\n");

static int vcpu_stat_get(void *_offset, u64 *val)
{
	unsigned offset = (long)_offset;
	struct kvm *kvm;
	struct kvm_stat_data stat_tmp = {.offset = offset};
	u64 tmp_val;

	*val = 0;
	spin_lock(&kvm_lock);
	list_for_each_entry(kvm, &vm_list, vm_list) {
		stat_tmp.kvm = kvm;
		vcpu_stat_get_per_vm((void *)&stat_tmp, &tmp_val);
		*val += tmp_val;
	}
	spin_unlock(&kvm_lock);
	return 0;
}

static int vcpu_stat_clear(void *_offset, u64 val)
{
	unsigned offset = (long)_offset;
	struct kvm *kvm;
	struct kvm_stat_data stat_tmp = {.offset = offset};

	if (val)
		return -EINVAL;

	spin_lock(&kvm_lock);
	list_for_each_entry(kvm, &vm_list, vm_list) {
		stat_tmp.kvm = kvm;
		vcpu_stat_clear_per_vm((void *)&stat_tmp, 0);
	}
	spin_unlock(&kvm_lock);

	return 0;
}

DEFINE_SIMPLE_ATTRIBUTE(vcpu_stat_fops, vcpu_stat_get, vcpu_stat_clear,
			"%llu\n");

static const struct file_operations *stat_fops[] = {
	[KVM_STAT_VCPU] = &vcpu_stat_fops,
	[KVM_STAT_VM]   = &vm_stat_fops,
};

static void kvm_uevent_notify_change(unsigned int type, struct kvm *kvm)
{
	struct kobj_uevent_env *env;
	unsigned long long created, active;

	if (!kvm_dev.this_device || !kvm)
		return;

	spin_lock(&kvm_lock);
	if (type == KVM_EVENT_CREATE_VM) {
		kvm_createvm_count++;
		kvm_active_vms++;
	} else if (type == KVM_EVENT_DESTROY_VM) {
		kvm_active_vms--;
	}
	created = kvm_createvm_count;
	active = kvm_active_vms;
	spin_unlock(&kvm_lock);

	env = kzalloc(sizeof(*env), GFP_KERNEL_ACCOUNT);
	if (!env)
		return;

	add_uevent_var(env, "CREATED=%llu", created);
	add_uevent_var(env, "COUNT=%llu", active);

	if (type == KVM_EVENT_CREATE_VM) {
		add_uevent_var(env, "EVENT=create");
		kvm->userspace_pid = task_pid_nr(current);
	} else if (type == KVM_EVENT_DESTROY_VM) {
		add_uevent_var(env, "EVENT=destroy");
	}
	add_uevent_var(env, "PID=%d", kvm->userspace_pid);

<<<<<<< HEAD
	if (!IS_ERR_OR_NULL(kvm->debugfs_dentry)) {
		char *tmp, *p = kmalloc(PATH_MAX, GFP_KERNEL);
=======
	if (kvm->debugfs_dentry) {
		char *tmp, *p = kmalloc(PATH_MAX, GFP_KERNEL_ACCOUNT);
>>>>>>> 4a605bc0

		if (p) {
			tmp = dentry_path_raw(kvm->debugfs_dentry, p, PATH_MAX);
			if (!IS_ERR(tmp))
				add_uevent_var(env, "STATS_PATH=%s", tmp);
			kfree(p);
		}
	}
	/* no need for checks, since we are adding at most only 5 keys */
	env->envp[env->envp_idx++] = NULL;
	kobject_uevent_env(&kvm_dev.this_device->kobj, KOBJ_CHANGE, env->envp);
	kfree(env);
}

static void kvm_init_debug(void)
{
	struct kvm_stats_debugfs_item *p;

	kvm_debugfs_dir = debugfs_create_dir("kvm", NULL);

	kvm_debugfs_num_entries = 0;
	for (p = debugfs_entries; p->name; ++p, kvm_debugfs_num_entries++) {
		debugfs_create_file(p->name, 0644, kvm_debugfs_dir,
				    (void *)(long)p->offset,
				    stat_fops[p->kind]);
	}
}

static int kvm_suspend(void)
{
	if (kvm_usage_count)
		hardware_disable_nolock(NULL);
	return 0;
}

static void kvm_resume(void)
{
	if (kvm_usage_count) {
		lockdep_assert_held(&kvm_count_lock);
		hardware_enable_nolock(NULL);
	}
}

static struct syscore_ops kvm_syscore_ops = {
	.suspend = kvm_suspend,
	.resume = kvm_resume,
};

static inline
struct kvm_vcpu *preempt_notifier_to_vcpu(struct preempt_notifier *pn)
{
	return container_of(pn, struct kvm_vcpu, preempt_notifier);
}

static void kvm_sched_in(struct preempt_notifier *pn, int cpu)
{
	struct kvm_vcpu *vcpu = preempt_notifier_to_vcpu(pn);

	if (vcpu->preempted)
		vcpu->preempted = false;

	kvm_arch_sched_in(vcpu, cpu);

	kvm_arch_vcpu_load(vcpu, cpu);
}

static void kvm_sched_out(struct preempt_notifier *pn,
			  struct task_struct *next)
{
	struct kvm_vcpu *vcpu = preempt_notifier_to_vcpu(pn);

	if (current->state == TASK_RUNNING)
		vcpu->preempted = true;
	kvm_arch_vcpu_put(vcpu);
}

int kvm_init(void *opaque, unsigned vcpu_size, unsigned vcpu_align,
		  struct module *module)
{
	int r;
	int cpu;

	r = kvm_arch_init(opaque);
	if (r)
		goto out_fail;

	/*
	 * kvm_arch_init makes sure there's at most one caller
	 * for architectures that support multiple implementations,
	 * like intel and amd on x86.
	 * kvm_arch_init must be called before kvm_irqfd_init to avoid creating
	 * conflicts in case kvm is already setup for another implementation.
	 */
	r = kvm_irqfd_init();
	if (r)
		goto out_irqfd;

	if (!zalloc_cpumask_var(&cpus_hardware_enabled, GFP_KERNEL)) {
		r = -ENOMEM;
		goto out_free_0;
	}

	r = kvm_arch_hardware_setup();
	if (r < 0)
		goto out_free_0a;

	for_each_online_cpu(cpu) {
		smp_call_function_single(cpu,
				kvm_arch_check_processor_compat,
				&r, 1);
		if (r < 0)
			goto out_free_1;
	}

	r = cpuhp_setup_state_nocalls(CPUHP_AP_KVM_STARTING, "kvm/cpu:starting",
				      kvm_starting_cpu, kvm_dying_cpu);
	if (r)
		goto out_free_2;
	register_reboot_notifier(&kvm_reboot_notifier);

	/* A kmem cache lets us meet the alignment requirements of fx_save. */
	if (!vcpu_align)
		vcpu_align = __alignof__(struct kvm_vcpu);
	kvm_vcpu_cache =
		kmem_cache_create_usercopy("kvm_vcpu", vcpu_size, vcpu_align,
					   SLAB_ACCOUNT,
					   offsetof(struct kvm_vcpu, arch),
					   sizeof_field(struct kvm_vcpu, arch),
					   NULL);
	if (!kvm_vcpu_cache) {
		r = -ENOMEM;
		goto out_free_3;
	}

	r = kvm_async_pf_init();
	if (r)
		goto out_free;

	kvm_chardev_ops.owner = module;
	kvm_vm_fops.owner = module;
	kvm_vcpu_fops.owner = module;

	r = misc_register(&kvm_dev);
	if (r) {
		pr_err("kvm: misc device register failed\n");
		goto out_unreg;
	}

	register_syscore_ops(&kvm_syscore_ops);

	kvm_preempt_ops.sched_in = kvm_sched_in;
	kvm_preempt_ops.sched_out = kvm_sched_out;

	kvm_init_debug();

	r = kvm_vfio_ops_init();
	WARN_ON(r);

	return 0;

out_unreg:
	kvm_async_pf_deinit();
out_free:
	kmem_cache_destroy(kvm_vcpu_cache);
out_free_3:
	unregister_reboot_notifier(&kvm_reboot_notifier);
	cpuhp_remove_state_nocalls(CPUHP_AP_KVM_STARTING);
out_free_2:
out_free_1:
	kvm_arch_hardware_unsetup();
out_free_0a:
	free_cpumask_var(cpus_hardware_enabled);
out_free_0:
	kvm_irqfd_exit();
out_irqfd:
	kvm_arch_exit();
out_fail:
	return r;
}
EXPORT_SYMBOL_GPL(kvm_init);

void kvm_exit(void)
{
	debugfs_remove_recursive(kvm_debugfs_dir);
	misc_deregister(&kvm_dev);
	kmem_cache_destroy(kvm_vcpu_cache);
	kvm_async_pf_deinit();
	unregister_syscore_ops(&kvm_syscore_ops);
	unregister_reboot_notifier(&kvm_reboot_notifier);
	cpuhp_remove_state_nocalls(CPUHP_AP_KVM_STARTING);
	on_each_cpu(hardware_disable_nolock, NULL, 1);
	kvm_arch_hardware_unsetup();
	kvm_arch_exit();
	kvm_irqfd_exit();
	free_cpumask_var(cpus_hardware_enabled);
	kvm_vfio_ops_exit();
}
EXPORT_SYMBOL_GPL(kvm_exit);<|MERGE_RESOLUTION|>--- conflicted
+++ resolved
@@ -4049,13 +4049,8 @@
 	}
 	add_uevent_var(env, "PID=%d", kvm->userspace_pid);
 
-<<<<<<< HEAD
 	if (!IS_ERR_OR_NULL(kvm->debugfs_dentry)) {
-		char *tmp, *p = kmalloc(PATH_MAX, GFP_KERNEL);
-=======
-	if (kvm->debugfs_dentry) {
 		char *tmp, *p = kmalloc(PATH_MAX, GFP_KERNEL_ACCOUNT);
->>>>>>> 4a605bc0
 
 		if (p) {
 			tmp = dentry_path_raw(kvm->debugfs_dentry, p, PATH_MAX);

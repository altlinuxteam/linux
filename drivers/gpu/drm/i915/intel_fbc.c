/*
 * Copyright © 2014 Intel Corporation
 *
 * Permission is hereby granted, free of charge, to any person obtaining a
 * copy of this software and associated documentation files (the "Software"),
 * to deal in the Software without restriction, including without limitation
 * the rights to use, copy, modify, merge, publish, distribute, sublicense,
 * and/or sell copies of the Software, and to permit persons to whom the
 * Software is furnished to do so, subject to the following conditions:
 *
 * The above copyright notice and this permission notice (including the next
 * paragraph) shall be included in all copies or substantial portions of the
 * Software.
 *
 * THE SOFTWARE IS PROVIDED "AS IS", WITHOUT WARRANTY OF ANY KIND, EXPRESS OR
 * IMPLIED, INCLUDING BUT NOT LIMITED TO THE WARRANTIES OF MERCHANTABILITY,
 * FITNESS FOR A PARTICULAR PURPOSE AND NONINFRINGEMENT.  IN NO EVENT SHALL
 * THE AUTHORS OR COPYRIGHT HOLDERS BE LIABLE FOR ANY CLAIM, DAMAGES OR OTHER
 * LIABILITY, WHETHER IN AN ACTION OF CONTRACT, TORT OR OTHERWISE, ARISING
 * FROM, OUT OF OR IN CONNECTION WITH THE SOFTWARE OR THE USE OR OTHER
 * DEALINGS IN THE SOFTWARE.
 */

/**
 * DOC: Frame Buffer Compression (FBC)
 *
 * FBC tries to save memory bandwidth (and so power consumption) by
 * compressing the amount of memory used by the display. It is total
 * transparent to user space and completely handled in the kernel.
 *
 * The benefits of FBC are mostly visible with solid backgrounds and
 * variation-less patterns. It comes from keeping the memory footprint small
 * and having fewer memory pages opened and accessed for refreshing the display.
 *
 * i915 is responsible to reserve stolen memory for FBC and configure its
 * offset on proper registers. The hardware takes care of all
 * compress/decompress. However there are many known cases where we have to
 * forcibly disable it to allow proper screen updates.
 */

#include "intel_drv.h"
#include "i915_drv.h"

static void i8xx_fbc_disable(struct drm_i915_private *dev_priv)
{
	u32 fbc_ctl;

	dev_priv->fbc.enabled = false;

	/* Disable compression */
	fbc_ctl = I915_READ(FBC_CONTROL);
	if ((fbc_ctl & FBC_CTL_EN) == 0)
		return;

	fbc_ctl &= ~FBC_CTL_EN;
	I915_WRITE(FBC_CONTROL, fbc_ctl);

	/* Wait for compressing bit to clear */
	if (wait_for((I915_READ(FBC_STATUS) & FBC_STAT_COMPRESSING) == 0, 10)) {
		DRM_DEBUG_KMS("FBC idle timed out\n");
		return;
	}

	DRM_DEBUG_KMS("disabled FBC\n");
}

static void i8xx_fbc_enable(struct intel_crtc *crtc)
{
	struct drm_i915_private *dev_priv = crtc->base.dev->dev_private;
	struct drm_framebuffer *fb = crtc->base.primary->fb;
	struct drm_i915_gem_object *obj = intel_fb_obj(fb);
	int cfb_pitch;
	int i;
	u32 fbc_ctl;

	dev_priv->fbc.enabled = true;

	/* Note: fbc.threshold == 1 for i8xx */
	cfb_pitch = dev_priv->fbc.uncompressed_size / FBC_LL_SIZE;
	if (fb->pitches[0] < cfb_pitch)
		cfb_pitch = fb->pitches[0];

	/* FBC_CTL wants 32B or 64B units */
	if (IS_GEN2(dev_priv))
		cfb_pitch = (cfb_pitch / 32) - 1;
	else
		cfb_pitch = (cfb_pitch / 64) - 1;

	/* Clear old tags */
	for (i = 0; i < (FBC_LL_SIZE / 32) + 1; i++)
		I915_WRITE(FBC_TAG + (i * 4), 0);

	if (IS_GEN4(dev_priv)) {
		u32 fbc_ctl2;

		/* Set it up... */
		fbc_ctl2 = FBC_CTL_FENCE_DBL | FBC_CTL_IDLE_IMM | FBC_CTL_CPU_FENCE;
		fbc_ctl2 |= FBC_CTL_PLANE(crtc->plane);
		I915_WRITE(FBC_CONTROL2, fbc_ctl2);
		I915_WRITE(FBC_FENCE_OFF, crtc->base.y);
	}

	/* enable it... */
	fbc_ctl = I915_READ(FBC_CONTROL);
	fbc_ctl &= 0x3fff << FBC_CTL_INTERVAL_SHIFT;
	fbc_ctl |= FBC_CTL_EN | FBC_CTL_PERIODIC;
	if (IS_I945GM(dev_priv))
		fbc_ctl |= FBC_CTL_C3_IDLE; /* 945 needs special SR handling */
	fbc_ctl |= (cfb_pitch & 0xff) << FBC_CTL_STRIDE_SHIFT;
	fbc_ctl |= obj->fence_reg;
	I915_WRITE(FBC_CONTROL, fbc_ctl);

	DRM_DEBUG_KMS("enabled FBC, pitch %d, yoff %d, plane %c\n",
		      cfb_pitch, crtc->base.y, plane_name(crtc->plane));
}

static bool i8xx_fbc_enabled(struct drm_i915_private *dev_priv)
{
	return I915_READ(FBC_CONTROL) & FBC_CTL_EN;
}

static void g4x_fbc_enable(struct intel_crtc *crtc)
{
	struct drm_i915_private *dev_priv = crtc->base.dev->dev_private;
	struct drm_framebuffer *fb = crtc->base.primary->fb;
	struct drm_i915_gem_object *obj = intel_fb_obj(fb);
	u32 dpfc_ctl;

	dev_priv->fbc.enabled = true;

	dpfc_ctl = DPFC_CTL_PLANE(crtc->plane) | DPFC_SR_EN;
	if (drm_format_plane_cpp(fb->pixel_format, 0) == 2)
		dpfc_ctl |= DPFC_CTL_LIMIT_2X;
	else
		dpfc_ctl |= DPFC_CTL_LIMIT_1X;
	dpfc_ctl |= DPFC_CTL_FENCE_EN | obj->fence_reg;

	I915_WRITE(DPFC_FENCE_YOFF, crtc->base.y);

	/* enable it... */
	I915_WRITE(DPFC_CONTROL, dpfc_ctl | DPFC_CTL_EN);

	DRM_DEBUG_KMS("enabled fbc on plane %c\n", plane_name(crtc->plane));
}

static void g4x_fbc_disable(struct drm_i915_private *dev_priv)
{
	u32 dpfc_ctl;

	dev_priv->fbc.enabled = false;

	/* Disable compression */
	dpfc_ctl = I915_READ(DPFC_CONTROL);
	if (dpfc_ctl & DPFC_CTL_EN) {
		dpfc_ctl &= ~DPFC_CTL_EN;
		I915_WRITE(DPFC_CONTROL, dpfc_ctl);

		DRM_DEBUG_KMS("disabled FBC\n");
	}
}

static bool g4x_fbc_enabled(struct drm_i915_private *dev_priv)
{
	return I915_READ(DPFC_CONTROL) & DPFC_CTL_EN;
}

static void intel_fbc_nuke(struct drm_i915_private *dev_priv)
{
	I915_WRITE(MSG_FBC_REND_STATE, FBC_REND_NUKE);
	POSTING_READ(MSG_FBC_REND_STATE);
}

static void ilk_fbc_enable(struct intel_crtc *crtc)
{
	struct drm_i915_private *dev_priv = crtc->base.dev->dev_private;
	struct drm_framebuffer *fb = crtc->base.primary->fb;
	struct drm_i915_gem_object *obj = intel_fb_obj(fb);
	u32 dpfc_ctl;
	int threshold = dev_priv->fbc.threshold;

	dev_priv->fbc.enabled = true;

	dpfc_ctl = DPFC_CTL_PLANE(crtc->plane);
	if (drm_format_plane_cpp(fb->pixel_format, 0) == 2)
		threshold++;

	switch (threshold) {
	case 4:
	case 3:
		dpfc_ctl |= DPFC_CTL_LIMIT_4X;
		break;
	case 2:
		dpfc_ctl |= DPFC_CTL_LIMIT_2X;
		break;
	case 1:
		dpfc_ctl |= DPFC_CTL_LIMIT_1X;
		break;
	}
	dpfc_ctl |= DPFC_CTL_FENCE_EN;
	if (IS_GEN5(dev_priv))
		dpfc_ctl |= obj->fence_reg;

	I915_WRITE(ILK_DPFC_FENCE_YOFF, crtc->base.y);
	I915_WRITE(ILK_FBC_RT_BASE, i915_gem_obj_ggtt_offset(obj) | ILK_FBC_RT_VALID);
	/* enable it... */
	I915_WRITE(ILK_DPFC_CONTROL, dpfc_ctl | DPFC_CTL_EN);

	if (IS_GEN6(dev_priv)) {
		I915_WRITE(SNB_DPFC_CTL_SA,
			   SNB_CPU_FENCE_ENABLE | obj->fence_reg);
		I915_WRITE(DPFC_CPU_FENCE_OFFSET, crtc->base.y);
	}

	intel_fbc_nuke(dev_priv);

	DRM_DEBUG_KMS("enabled fbc on plane %c\n", plane_name(crtc->plane));
}

static void ilk_fbc_disable(struct drm_i915_private *dev_priv)
{
	u32 dpfc_ctl;

	dev_priv->fbc.enabled = false;

	/* Disable compression */
	dpfc_ctl = I915_READ(ILK_DPFC_CONTROL);
	if (dpfc_ctl & DPFC_CTL_EN) {
		dpfc_ctl &= ~DPFC_CTL_EN;
		I915_WRITE(ILK_DPFC_CONTROL, dpfc_ctl);

		DRM_DEBUG_KMS("disabled FBC\n");
	}
}

static bool ilk_fbc_enabled(struct drm_i915_private *dev_priv)
{
	return I915_READ(ILK_DPFC_CONTROL) & DPFC_CTL_EN;
}

static void gen7_fbc_enable(struct intel_crtc *crtc)
{
	struct drm_i915_private *dev_priv = crtc->base.dev->dev_private;
	struct drm_framebuffer *fb = crtc->base.primary->fb;
	struct drm_i915_gem_object *obj = intel_fb_obj(fb);
	u32 dpfc_ctl;
	int threshold = dev_priv->fbc.threshold;

	dev_priv->fbc.enabled = true;

	dpfc_ctl = 0;
	if (IS_IVYBRIDGE(dev_priv))
		dpfc_ctl |= IVB_DPFC_CTL_PLANE(crtc->plane);

	if (drm_format_plane_cpp(fb->pixel_format, 0) == 2)
		threshold++;

	switch (threshold) {
	case 4:
	case 3:
		dpfc_ctl |= DPFC_CTL_LIMIT_4X;
		break;
	case 2:
		dpfc_ctl |= DPFC_CTL_LIMIT_2X;
		break;
	case 1:
		dpfc_ctl |= DPFC_CTL_LIMIT_1X;
		break;
	}

	dpfc_ctl |= IVB_DPFC_CTL_FENCE_EN;

	if (dev_priv->fbc.false_color)
		dpfc_ctl |= FBC_CTL_FALSE_COLOR;

	I915_WRITE(ILK_DPFC_CONTROL, dpfc_ctl | DPFC_CTL_EN);

	if (IS_IVYBRIDGE(dev_priv)) {
		/* WaFbcAsynchFlipDisableFbcQueue:ivb */
		I915_WRITE(ILK_DISPLAY_CHICKEN1,
			   I915_READ(ILK_DISPLAY_CHICKEN1) |
			   ILK_FBCQ_DIS);
	} else {
		/* WaFbcAsynchFlipDisableFbcQueue:hsw,bdw */
		I915_WRITE(CHICKEN_PIPESL_1(crtc->pipe),
			   I915_READ(CHICKEN_PIPESL_1(crtc->pipe)) |
			   HSW_FBCQ_DIS);
	}

	I915_WRITE(SNB_DPFC_CTL_SA,
		   SNB_CPU_FENCE_ENABLE | obj->fence_reg);
	I915_WRITE(DPFC_CPU_FENCE_OFFSET, crtc->base.y);

	intel_fbc_nuke(dev_priv);

	DRM_DEBUG_KMS("enabled fbc on plane %c\n", plane_name(crtc->plane));
}

/**
 * intel_fbc_enabled - Is FBC enabled?
 * @dev_priv: i915 device instance
 *
 * This function is used to verify the current state of FBC.
 * FIXME: This should be tracked in the plane config eventually
 *        instead of queried at runtime for most callers.
 */
bool intel_fbc_enabled(struct drm_i915_private *dev_priv)
{
	return dev_priv->fbc.enabled;
}

static void intel_fbc_work_fn(struct work_struct *__work)
{
	struct intel_fbc_work *work =
		container_of(to_delayed_work(__work),
			     struct intel_fbc_work, work);
	struct drm_i915_private *dev_priv = work->crtc->base.dev->dev_private;
	struct drm_framebuffer *crtc_fb = work->crtc->base.primary->fb;

	mutex_lock(&dev_priv->fbc.lock);
	if (work == dev_priv->fbc.fbc_work) {
		/* Double check that we haven't switched fb without cancelling
		 * the prior work.
		 */
		if (crtc_fb == work->fb) {
			dev_priv->fbc.enable_fbc(work->crtc);

			dev_priv->fbc.crtc = work->crtc;
			dev_priv->fbc.fb_id = crtc_fb->base.id;
			dev_priv->fbc.y = work->crtc->base.y;
		}

		dev_priv->fbc.fbc_work = NULL;
	}
	mutex_unlock(&dev_priv->fbc.lock);

	kfree(work);
}

static void intel_fbc_cancel_work(struct drm_i915_private *dev_priv)
{
	WARN_ON(!mutex_is_locked(&dev_priv->fbc.lock));

	if (dev_priv->fbc.fbc_work == NULL)
		return;

	DRM_DEBUG_KMS("cancelling pending FBC enable\n");

	/* Synchronisation is provided by struct_mutex and checking of
	 * dev_priv->fbc.fbc_work, so we can perform the cancellation
	 * entirely asynchronously.
	 */
	if (cancel_delayed_work(&dev_priv->fbc.fbc_work->work))
		/* tasklet was killed before being run, clean up */
		kfree(dev_priv->fbc.fbc_work);

	/* Mark the work as no longer wanted so that if it does
	 * wake-up (because the work was already running and waiting
	 * for our mutex), it will discover that is no longer
	 * necessary to run.
	 */
	dev_priv->fbc.fbc_work = NULL;
}

static void intel_fbc_enable(struct intel_crtc *crtc)
{
	struct intel_fbc_work *work;
	struct drm_i915_private *dev_priv = crtc->base.dev->dev_private;

	WARN_ON(!mutex_is_locked(&dev_priv->fbc.lock));

	intel_fbc_cancel_work(dev_priv);

	work = kzalloc(sizeof(*work), GFP_KERNEL);
	if (work == NULL) {
		DRM_ERROR("Failed to allocate FBC work structure\n");
		dev_priv->fbc.enable_fbc(crtc);
		return;
	}

	work->crtc = crtc;
	work->fb = crtc->base.primary->fb;
	INIT_DELAYED_WORK(&work->work, intel_fbc_work_fn);

	dev_priv->fbc.fbc_work = work;

	/* Delay the actual enabling to let pageflipping cease and the
	 * display to settle before starting the compression. Note that
	 * this delay also serves a second purpose: it allows for a
	 * vblank to pass after disabling the FBC before we attempt
	 * to modify the control registers.
	 *
	 * A more complicated solution would involve tracking vblanks
	 * following the termination of the page-flipping sequence
	 * and indeed performing the enable as a co-routine and not
	 * waiting synchronously upon the vblank.
	 *
	 * WaFbcWaitForVBlankBeforeEnable:ilk,snb
	 */
	schedule_delayed_work(&work->work, msecs_to_jiffies(50));
}

static void __intel_fbc_disable(struct drm_i915_private *dev_priv)
{
	WARN_ON(!mutex_is_locked(&dev_priv->fbc.lock));

	intel_fbc_cancel_work(dev_priv);

	dev_priv->fbc.disable_fbc(dev_priv);
	dev_priv->fbc.crtc = NULL;
}

/**
 * intel_fbc_disable - disable FBC
 * @dev_priv: i915 device instance
 *
 * This function disables FBC.
 */
void intel_fbc_disable(struct drm_i915_private *dev_priv)
{
	if (!dev_priv->fbc.enable_fbc)
		return;

	mutex_lock(&dev_priv->fbc.lock);
	__intel_fbc_disable(dev_priv);
	mutex_unlock(&dev_priv->fbc.lock);
}

/*
 * intel_fbc_disable_crtc - disable FBC if it's associated with crtc
 * @crtc: the CRTC
 *
 * This function disables FBC if it's associated with the provided CRTC.
 */
void intel_fbc_disable_crtc(struct intel_crtc *crtc)
{
	struct drm_i915_private *dev_priv = crtc->base.dev->dev_private;

	if (!dev_priv->fbc.enable_fbc)
		return;

	mutex_lock(&dev_priv->fbc.lock);
	if (dev_priv->fbc.crtc == crtc)
		__intel_fbc_disable(dev_priv);
	mutex_unlock(&dev_priv->fbc.lock);
}

const char *intel_no_fbc_reason_str(enum no_fbc_reason reason)
{
	switch (reason) {
	case FBC_OK:
		return "FBC enabled but currently disabled in hardware";
	case FBC_UNSUPPORTED:
		return "unsupported by this chipset";
	case FBC_NO_OUTPUT:
		return "no output";
	case FBC_STOLEN_TOO_SMALL:
		return "not enough stolen memory";
	case FBC_UNSUPPORTED_MODE:
		return "mode incompatible with compression";
	case FBC_MODE_TOO_LARGE:
		return "mode too large for compression";
	case FBC_BAD_PLANE:
		return "FBC unsupported on plane";
	case FBC_NOT_TILED:
		return "framebuffer not tiled or fenced";
	case FBC_MULTIPLE_PIPES:
		return "more than one pipe active";
	case FBC_MODULE_PARAM:
		return "disabled per module param";
	case FBC_CHIP_DEFAULT:
		return "disabled per chip default";
	case FBC_ROTATION:
		return "rotation unsupported";
	case FBC_IN_DBG_MASTER:
		return "Kernel debugger is active";
	default:
		MISSING_CASE(reason);
		return "unknown reason";
	}
}

static void set_no_fbc_reason(struct drm_i915_private *dev_priv,
			      enum no_fbc_reason reason)
{
	if (dev_priv->fbc.no_fbc_reason == reason)
		return;

	dev_priv->fbc.no_fbc_reason = reason;
	DRM_DEBUG_KMS("Disabling FBC: %s\n", intel_no_fbc_reason_str(reason));
}

static struct drm_crtc *intel_fbc_find_crtc(struct drm_i915_private *dev_priv)
{
	struct drm_crtc *crtc = NULL, *tmp_crtc;
	enum pipe pipe;
	bool pipe_a_only = false;

	if (IS_HASWELL(dev_priv) || INTEL_INFO(dev_priv)->gen >= 8)
		pipe_a_only = true;

	for_each_pipe(dev_priv, pipe) {
		tmp_crtc = dev_priv->pipe_to_crtc_mapping[pipe];

		if (intel_crtc_active(tmp_crtc) &&
		    to_intel_plane_state(tmp_crtc->primary->state)->visible)
			crtc = tmp_crtc;

		if (pipe_a_only)
			break;
	}

	if (!crtc || crtc->primary->fb == NULL)
		return NULL;

	return crtc;
}

static bool multiple_pipes_ok(struct drm_i915_private *dev_priv)
{
	enum pipe pipe;
	int n_pipes = 0;
	struct drm_crtc *crtc;

	if (INTEL_INFO(dev_priv)->gen > 4)
		return true;

	for_each_pipe(dev_priv, pipe) {
		crtc = dev_priv->pipe_to_crtc_mapping[pipe];

		if (intel_crtc_active(crtc) &&
		    to_intel_plane_state(crtc->primary->state)->visible)
			n_pipes++;
	}

	return (n_pipes < 2);
}

static int find_compression_threshold(struct drm_i915_private *dev_priv,
				      struct drm_mm_node *node,
				      int size,
				      int fb_cpp)
{
	int compression_threshold = 1;
	int ret;

	/* HACK: This code depends on what we will do in *_enable_fbc. If that
	 * code changes, this code needs to change as well.
	 *
	 * The enable_fbc code will attempt to use one of our 2 compression
	 * thresholds, therefore, in that case, we only have 1 resort.
	 */

	/* Try to over-allocate to reduce reallocations and fragmentation. */
	ret = i915_gem_stolen_insert_node(dev_priv, node, size <<= 1, 4096);
	if (ret == 0)
		return compression_threshold;

again:
	/* HW's ability to limit the CFB is 1:4 */
	if (compression_threshold > 4 ||
	    (fb_cpp == 2 && compression_threshold == 2))
		return 0;

	ret = i915_gem_stolen_insert_node(dev_priv, node, size >>= 1, 4096);
	if (ret && INTEL_INFO(dev_priv)->gen <= 4) {
		return 0;
	} else if (ret) {
		compression_threshold <<= 1;
		goto again;
	} else {
		return compression_threshold;
	}
}

static int intel_fbc_alloc_cfb(struct drm_i915_private *dev_priv, int size,
			       int fb_cpp)
{
	struct drm_mm_node *uninitialized_var(compressed_llb);
	int ret;

	ret = find_compression_threshold(dev_priv, &dev_priv->fbc.compressed_fb,
					 size, fb_cpp);
	if (!ret)
		goto err_llb;
	else if (ret > 1) {
		DRM_INFO("Reducing the compressed framebuffer size. This may lead to less power savings than a non-reduced-size. Try to increase stolen memory size if available in BIOS.\n");

	}

	dev_priv->fbc.threshold = ret;

	if (INTEL_INFO(dev_priv)->gen >= 5)
		I915_WRITE(ILK_DPFC_CB_BASE, dev_priv->fbc.compressed_fb.start);
	else if (IS_GM45(dev_priv)) {
		I915_WRITE(DPFC_CB_BASE, dev_priv->fbc.compressed_fb.start);
	} else {
		compressed_llb = kzalloc(sizeof(*compressed_llb), GFP_KERNEL);
		if (!compressed_llb)
			goto err_fb;

		ret = i915_gem_stolen_insert_node(dev_priv, compressed_llb,
						  4096, 4096);
		if (ret)
			goto err_fb;

		dev_priv->fbc.compressed_llb = compressed_llb;

		I915_WRITE(FBC_CFB_BASE,
			   dev_priv->mm.stolen_base + dev_priv->fbc.compressed_fb.start);
		I915_WRITE(FBC_LL_BASE,
			   dev_priv->mm.stolen_base + compressed_llb->start);
	}

	dev_priv->fbc.uncompressed_size = size;

	DRM_DEBUG_KMS("reserved %d bytes of contiguous stolen space for FBC\n",
		      size);

	return 0;

err_fb:
	kfree(compressed_llb);
	i915_gem_stolen_remove_node(dev_priv, &dev_priv->fbc.compressed_fb);
err_llb:
	pr_info_once("drm: not enough stolen space for compressed buffer (need %d more bytes), disabling. Hint: you may be able to increase stolen memory size in the BIOS to avoid this.\n", size);
	return -ENOSPC;
}

static void __intel_fbc_cleanup_cfb(struct drm_i915_private *dev_priv)
{
	if (dev_priv->fbc.uncompressed_size == 0)
		return;

	i915_gem_stolen_remove_node(dev_priv, &dev_priv->fbc.compressed_fb);

	if (dev_priv->fbc.compressed_llb) {
		i915_gem_stolen_remove_node(dev_priv,
					    dev_priv->fbc.compressed_llb);
		kfree(dev_priv->fbc.compressed_llb);
	}

	dev_priv->fbc.uncompressed_size = 0;
}

void intel_fbc_cleanup_cfb(struct drm_i915_private *dev_priv)
{
	if (!dev_priv->fbc.enable_fbc)
		return;

	mutex_lock(&dev_priv->fbc.lock);
	__intel_fbc_cleanup_cfb(dev_priv);
	mutex_unlock(&dev_priv->fbc.lock);
}

static int intel_fbc_setup_cfb(struct drm_i915_private *dev_priv, int size,
			       int fb_cpp)
{
	if (size <= dev_priv->fbc.uncompressed_size)
		return 0;

	/* Release any current block */
	__intel_fbc_cleanup_cfb(dev_priv);

	return intel_fbc_alloc_cfb(dev_priv, size, fb_cpp);
}

/**
 * __intel_fbc_update - enable/disable FBC as needed, unlocked
 * @dev_priv: i915 device instance
 *
 * Set up the framebuffer compression hardware at mode set time.  We
 * enable it if possible:
 *   - plane A only (on pre-965)
 *   - no pixel mulitply/line duplication
 *   - no alpha buffer discard
 *   - no dual wide
 *   - framebuffer <= max_hdisplay in width, max_vdisplay in height
 *
 * We can't assume that any compression will take place (worst case),
 * so the compressed buffer has to be the same size as the uncompressed
 * one.  It also must reside (along with the line length buffer) in
 * stolen memory.
 *
 * We need to enable/disable FBC on a global basis.
 */
static void __intel_fbc_update(struct drm_i915_private *dev_priv)
{
	struct drm_crtc *crtc = NULL;
	struct intel_crtc *intel_crtc;
	struct drm_framebuffer *fb;
	struct drm_i915_gem_object *obj;
	const struct drm_display_mode *adjusted_mode;
	unsigned int max_width, max_height;

	WARN_ON(!mutex_is_locked(&dev_priv->fbc.lock));

	/* disable framebuffer compression in vGPU */
	if (intel_vgpu_active(dev_priv->dev))
		i915.enable_fbc = 0;

	if (i915.enable_fbc < 0) {
		set_no_fbc_reason(dev_priv, FBC_CHIP_DEFAULT);
		goto out_disable;
	}

	if (!i915.enable_fbc) {
		set_no_fbc_reason(dev_priv, FBC_MODULE_PARAM);
		goto out_disable;
	}

	/*
	 * If FBC is already on, we just have to verify that we can
	 * keep it that way...
	 * Need to disable if:
	 *   - more than one pipe is active
	 *   - changing FBC params (stride, fence, mode)
	 *   - new fb is too large to fit in compressed buffer
	 *   - going to an unsupported config (interlace, pixel multiply, etc.)
	 */
	crtc = intel_fbc_find_crtc(dev_priv);
	if (!crtc) {
		set_no_fbc_reason(dev_priv, FBC_NO_OUTPUT);
<<<<<<< HEAD
		goto out_disable;
	}

	if (!multiple_pipes_ok(dev_priv)) {
		set_no_fbc_reason(dev_priv, FBC_MULTIPLE_PIPES);
		goto out_disable;
	}
=======
		goto out_disable;
	}

	if (!multiple_pipes_ok(dev_priv)) {
		set_no_fbc_reason(dev_priv, FBC_MULTIPLE_PIPES);
		goto out_disable;
	}
>>>>>>> 75067dde

	intel_crtc = to_intel_crtc(crtc);
	fb = crtc->primary->fb;
	obj = intel_fb_obj(fb);
	adjusted_mode = &intel_crtc->config->base.adjusted_mode;

	if ((adjusted_mode->flags & DRM_MODE_FLAG_INTERLACE) ||
	    (adjusted_mode->flags & DRM_MODE_FLAG_DBLSCAN)) {
		set_no_fbc_reason(dev_priv, FBC_UNSUPPORTED_MODE);
		goto out_disable;
	}

	if (INTEL_INFO(dev_priv)->gen >= 8 || IS_HASWELL(dev_priv)) {
		max_width = 4096;
		max_height = 4096;
	} else if (IS_G4X(dev_priv) || INTEL_INFO(dev_priv)->gen >= 5) {
		max_width = 4096;
		max_height = 2048;
	} else {
		max_width = 2048;
		max_height = 1536;
	}
	if (intel_crtc->config->pipe_src_w > max_width ||
	    intel_crtc->config->pipe_src_h > max_height) {
		set_no_fbc_reason(dev_priv, FBC_MODE_TOO_LARGE);
		goto out_disable;
	}
	if ((INTEL_INFO(dev_priv)->gen < 4 || HAS_DDI(dev_priv)) &&
	    intel_crtc->plane != PLANE_A) {
		set_no_fbc_reason(dev_priv, FBC_BAD_PLANE);
		goto out_disable;
	}

	/* The use of a CPU fence is mandatory in order to detect writes
	 * by the CPU to the scanout and trigger updates to the FBC.
	 */
	if (obj->tiling_mode != I915_TILING_X ||
	    obj->fence_reg == I915_FENCE_REG_NONE) {
		set_no_fbc_reason(dev_priv, FBC_NOT_TILED);
		goto out_disable;
	}
	if (INTEL_INFO(dev_priv)->gen <= 4 && !IS_G4X(dev_priv) &&
	    crtc->primary->state->rotation != BIT(DRM_ROTATE_0)) {
		set_no_fbc_reason(dev_priv, FBC_ROTATION);
		goto out_disable;
	}

	/* If the kernel debugger is active, always disable compression */
	if (in_dbg_master()) {
		set_no_fbc_reason(dev_priv, FBC_IN_DBG_MASTER);
		goto out_disable;
	}

	if (intel_fbc_setup_cfb(dev_priv, obj->base.size,
				drm_format_plane_cpp(fb->pixel_format, 0))) {
		set_no_fbc_reason(dev_priv, FBC_STOLEN_TOO_SMALL);
		goto out_disable;
	}

	/* If the scanout has not changed, don't modify the FBC settings.
	 * Note that we make the fundamental assumption that the fb->obj
	 * cannot be unpinned (and have its GTT offset and fence revoked)
	 * without first being decoupled from the scanout and FBC disabled.
	 */
	if (dev_priv->fbc.crtc == intel_crtc &&
	    dev_priv->fbc.fb_id == fb->base.id &&
	    dev_priv->fbc.y == crtc->y)
		return;

	if (intel_fbc_enabled(dev_priv)) {
		/* We update FBC along two paths, after changing fb/crtc
		 * configuration (modeswitching) and after page-flipping
		 * finishes. For the latter, we know that not only did
		 * we disable the FBC at the start of the page-flip
		 * sequence, but also more than one vblank has passed.
		 *
		 * For the former case of modeswitching, it is possible
		 * to switch between two FBC valid configurations
		 * instantaneously so we do need to disable the FBC
		 * before we can modify its control registers. We also
		 * have to wait for the next vblank for that to take
		 * effect. However, since we delay enabling FBC we can
		 * assume that a vblank has passed since disabling and
		 * that we can safely alter the registers in the deferred
		 * callback.
		 *
		 * In the scenario that we go from a valid to invalid
		 * and then back to valid FBC configuration we have
		 * no strict enforcement that a vblank occurred since
		 * disabling the FBC. However, along all current pipe
		 * disabling paths we do need to wait for a vblank at
		 * some point. And we wait before enabling FBC anyway.
		 */
		DRM_DEBUG_KMS("disabling active FBC for update\n");
		__intel_fbc_disable(dev_priv);
	}

	intel_fbc_enable(intel_crtc);
	dev_priv->fbc.no_fbc_reason = FBC_OK;
	return;

out_disable:
	/* Multiple disables should be harmless */
	if (intel_fbc_enabled(dev_priv)) {
		DRM_DEBUG_KMS("unsupported config, disabling FBC\n");
		__intel_fbc_disable(dev_priv);
	}
	__intel_fbc_cleanup_cfb(dev_priv);
}

/*
 * intel_fbc_update - enable/disable FBC as needed
 * @dev_priv: i915 device instance
 *
 * This function reevaluates the overall state and enables or disables FBC.
 */
void intel_fbc_update(struct drm_i915_private *dev_priv)
{
	if (!dev_priv->fbc.enable_fbc)
		return;

	mutex_lock(&dev_priv->fbc.lock);
	__intel_fbc_update(dev_priv);
	mutex_unlock(&dev_priv->fbc.lock);
}

void intel_fbc_invalidate(struct drm_i915_private *dev_priv,
			  unsigned int frontbuffer_bits,
			  enum fb_op_origin origin)
{
	unsigned int fbc_bits;

	if (!dev_priv->fbc.enable_fbc)
		return;

	if (origin == ORIGIN_GTT)
		return;

	mutex_lock(&dev_priv->fbc.lock);

	if (dev_priv->fbc.enabled)
		fbc_bits = INTEL_FRONTBUFFER_PRIMARY(dev_priv->fbc.crtc->pipe);
	else if (dev_priv->fbc.fbc_work)
		fbc_bits = INTEL_FRONTBUFFER_PRIMARY(
					dev_priv->fbc.fbc_work->crtc->pipe);
	else
		fbc_bits = dev_priv->fbc.possible_framebuffer_bits;

	dev_priv->fbc.busy_bits |= (fbc_bits & frontbuffer_bits);

	if (dev_priv->fbc.busy_bits)
		__intel_fbc_disable(dev_priv);

	mutex_unlock(&dev_priv->fbc.lock);
}

void intel_fbc_flush(struct drm_i915_private *dev_priv,
		     unsigned int frontbuffer_bits, enum fb_op_origin origin)
{
	if (!dev_priv->fbc.enable_fbc)
		return;
<<<<<<< HEAD

	mutex_lock(&dev_priv->fbc.lock);

	if (!dev_priv->fbc.busy_bits)
		goto out;
=======

	if (origin == ORIGIN_GTT)
		return;
>>>>>>> 75067dde

	mutex_lock(&dev_priv->fbc.lock);

	dev_priv->fbc.busy_bits &= ~frontbuffer_bits;

<<<<<<< HEAD
	if (!dev_priv->fbc.busy_bits)
		__intel_fbc_update(dev_priv);

out:
=======
	if (!dev_priv->fbc.busy_bits) {
		__intel_fbc_disable(dev_priv);
		__intel_fbc_update(dev_priv);
	}

>>>>>>> 75067dde
	mutex_unlock(&dev_priv->fbc.lock);
}

/**
 * intel_fbc_init - Initialize FBC
 * @dev_priv: the i915 device
 *
 * This function might be called during PM init process.
 */
void intel_fbc_init(struct drm_i915_private *dev_priv)
{
	enum pipe pipe;

	mutex_init(&dev_priv->fbc.lock);

	if (!HAS_FBC(dev_priv)) {
		dev_priv->fbc.enabled = false;
		dev_priv->fbc.no_fbc_reason = FBC_UNSUPPORTED;
		return;
	}

	for_each_pipe(dev_priv, pipe) {
		dev_priv->fbc.possible_framebuffer_bits |=
				INTEL_FRONTBUFFER_PRIMARY(pipe);

		if (IS_HASWELL(dev_priv) || INTEL_INFO(dev_priv)->gen >= 8)
			break;
	}

	if (INTEL_INFO(dev_priv)->gen >= 7) {
		dev_priv->fbc.fbc_enabled = ilk_fbc_enabled;
		dev_priv->fbc.enable_fbc = gen7_fbc_enable;
		dev_priv->fbc.disable_fbc = ilk_fbc_disable;
	} else if (INTEL_INFO(dev_priv)->gen >= 5) {
		dev_priv->fbc.fbc_enabled = ilk_fbc_enabled;
		dev_priv->fbc.enable_fbc = ilk_fbc_enable;
		dev_priv->fbc.disable_fbc = ilk_fbc_disable;
	} else if (IS_GM45(dev_priv)) {
		dev_priv->fbc.fbc_enabled = g4x_fbc_enabled;
		dev_priv->fbc.enable_fbc = g4x_fbc_enable;
		dev_priv->fbc.disable_fbc = g4x_fbc_disable;
	} else {
		dev_priv->fbc.fbc_enabled = i8xx_fbc_enabled;
		dev_priv->fbc.enable_fbc = i8xx_fbc_enable;
		dev_priv->fbc.disable_fbc = i8xx_fbc_disable;

		/* This value was pulled out of someone's hat */
		I915_WRITE(FBC_CONTROL, 500 << FBC_CTL_INTERVAL_SHIFT);
	}

	dev_priv->fbc.enabled = dev_priv->fbc.fbc_enabled(dev_priv);
}<|MERGE_RESOLUTION|>--- conflicted
+++ resolved
@@ -720,7 +720,6 @@
 	crtc = intel_fbc_find_crtc(dev_priv);
 	if (!crtc) {
 		set_no_fbc_reason(dev_priv, FBC_NO_OUTPUT);
-<<<<<<< HEAD
 		goto out_disable;
 	}
 
@@ -728,15 +727,6 @@
 		set_no_fbc_reason(dev_priv, FBC_MULTIPLE_PIPES);
 		goto out_disable;
 	}
-=======
-		goto out_disable;
-	}
-
-	if (!multiple_pipes_ok(dev_priv)) {
-		set_no_fbc_reason(dev_priv, FBC_MULTIPLE_PIPES);
-		goto out_disable;
-	}
->>>>>>> 75067dde
 
 	intel_crtc = to_intel_crtc(crtc);
 	fb = crtc->primary->fb;
@@ -898,34 +888,19 @@
 {
 	if (!dev_priv->fbc.enable_fbc)
 		return;
-<<<<<<< HEAD
+
+	if (origin == ORIGIN_GTT)
+		return;
 
 	mutex_lock(&dev_priv->fbc.lock);
 
-	if (!dev_priv->fbc.busy_bits)
-		goto out;
-=======
-
-	if (origin == ORIGIN_GTT)
-		return;
->>>>>>> 75067dde
-
-	mutex_lock(&dev_priv->fbc.lock);
-
 	dev_priv->fbc.busy_bits &= ~frontbuffer_bits;
 
-<<<<<<< HEAD
-	if (!dev_priv->fbc.busy_bits)
-		__intel_fbc_update(dev_priv);
-
-out:
-=======
 	if (!dev_priv->fbc.busy_bits) {
 		__intel_fbc_disable(dev_priv);
 		__intel_fbc_update(dev_priv);
 	}
 
->>>>>>> 75067dde
 	mutex_unlock(&dev_priv->fbc.lock);
 }
 

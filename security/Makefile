# SPDX-License-Identifier: GPL-2.0
#
# Makefile for the kernel security code
#

obj-$(CONFIG_KEYS)			+= keys/
subdir-$(CONFIG_SECURITY_SELINUX)	+= selinux
subdir-$(CONFIG_SECURITY_SMACK)		+= smack
subdir-$(CONFIG_SECURITY_TOMOYO)        += tomoyo
subdir-$(CONFIG_SECURITY_APPARMOR)	+= apparmor
subdir-$(CONFIG_SECURITY_YAMA)		+= yama
subdir-$(CONFIG_SECURITY_LOADPIN)	+= loadpin
subdir-$(CONFIG_SECURITY_SAFESETID)    += safesetid
<<<<<<< HEAD
subdir-$(CONFIG_SECURITY_LOCKDOWN_LSM)	+= lockdown
subdir-$(CONFIG_BPF_LSM)		+= bpf
=======
subdir-$(CONFIG_SECURITY_ALTHA)		+= altha
>>>>>>> 5ebf7e03

# always enable default capabilities
obj-y					+= commoncap.o
obj-$(CONFIG_MMU)			+= min_addr.o

# Object file lists
obj-$(CONFIG_SECURITY)			+= security.o
obj-$(CONFIG_SECURITYFS)		+= inode.o
obj-$(CONFIG_SECURITY_SELINUX)		+= selinux/
obj-$(CONFIG_SECURITY_SMACK)		+= smack/
obj-$(CONFIG_SECURITY)			+= lsm_audit.o
obj-$(CONFIG_SECURITY_TOMOYO)		+= tomoyo/
obj-$(CONFIG_SECURITY_APPARMOR)		+= apparmor/
obj-$(CONFIG_SECURITY_YAMA)		+= yama/
obj-$(CONFIG_SECURITY_LOADPIN)		+= loadpin/
obj-$(CONFIG_SECURITY_SAFESETID)       += safesetid/
<<<<<<< HEAD
obj-$(CONFIG_SECURITY_LOCKDOWN_LSM)	+= lockdown/
obj-$(CONFIG_CGROUPS)			+= device_cgroup.o
obj-$(CONFIG_BPF_LSM)			+= bpf/
=======
obj-$(CONFIG_SECURITY_ALTHA)		+= altha/
obj-$(CONFIG_CGROUP_DEVICE)		+= device_cgroup.o
>>>>>>> 5ebf7e03

# Object integrity file lists
subdir-$(CONFIG_INTEGRITY)		+= integrity
obj-$(CONFIG_INTEGRITY)			+= integrity/<|MERGE_RESOLUTION|>--- conflicted
+++ resolved
@@ -11,12 +11,9 @@
 subdir-$(CONFIG_SECURITY_YAMA)		+= yama
 subdir-$(CONFIG_SECURITY_LOADPIN)	+= loadpin
 subdir-$(CONFIG_SECURITY_SAFESETID)    += safesetid
-<<<<<<< HEAD
 subdir-$(CONFIG_SECURITY_LOCKDOWN_LSM)	+= lockdown
 subdir-$(CONFIG_BPF_LSM)		+= bpf
-=======
 subdir-$(CONFIG_SECURITY_ALTHA)		+= altha
->>>>>>> 5ebf7e03
 
 # always enable default capabilities
 obj-y					+= commoncap.o
@@ -33,14 +30,11 @@
 obj-$(CONFIG_SECURITY_YAMA)		+= yama/
 obj-$(CONFIG_SECURITY_LOADPIN)		+= loadpin/
 obj-$(CONFIG_SECURITY_SAFESETID)       += safesetid/
-<<<<<<< HEAD
 obj-$(CONFIG_SECURITY_LOCKDOWN_LSM)	+= lockdown/
 obj-$(CONFIG_CGROUPS)			+= device_cgroup.o
 obj-$(CONFIG_BPF_LSM)			+= bpf/
-=======
 obj-$(CONFIG_SECURITY_ALTHA)		+= altha/
 obj-$(CONFIG_CGROUP_DEVICE)		+= device_cgroup.o
->>>>>>> 5ebf7e03
 
 # Object integrity file lists
 subdir-$(CONFIG_INTEGRITY)		+= integrity

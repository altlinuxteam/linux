--- conflicted
+++ resolved
@@ -696,13 +696,14 @@
 %files checkinstall
 
 %changelog
-<<<<<<< HEAD
+* Thu Sep 09 2021 Kernel Bot <kernelbot@altlinux.org> 2:5.10.63-alt2
+- merge in "Disable all sleep states on BE-M1000 based boards."
+
 * Thu Sep 09 2021 Kernel Bot <kernelbot@altlinux.org> 2:5.10.63-alt1
 - v5.10.63
-=======
+
 * Mon Sep 06 2021 Dmitry Terekhin <jqt4@altlinux.org> 2:5.10.62-alt2
 - Disable all sleep states on BE-M1000 based boards.
->>>>>>> 1fb9531a
 
 * Fri Sep 03 2021 Kernel Bot <kernelbot@altlinux.org> 2:5.10.62-alt1
 - v5.10.62

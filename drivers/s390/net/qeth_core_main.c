--- conflicted
+++ resolved
@@ -5289,11 +5289,7 @@
 		offset = 0;
 	}
 
-<<<<<<< HEAD
-	hdr = element->addr + offset;
-=======
 	hdr = phys_to_virt(element->addr) + offset;
->>>>>>> 2c523b34
 	offset += sizeof(*hdr);
 	skb = NULL;
 
@@ -5451,10 +5447,6 @@
 {
 	int work_done = 0;
 
-<<<<<<< HEAD
-	WARN_ON_ONCE(!budget);
-=======
->>>>>>> 2c523b34
 	*done = false;
 
 	while (budget) {

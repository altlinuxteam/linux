--- conflicted
+++ resolved
@@ -442,11 +442,8 @@
 	struct bat_priv *bat_priv = netdev_priv(soft_device);
 	struct batman_packet *batman_packet;
 	struct batman_if *batman_if;
-<<<<<<< HEAD
 	struct net_device_stats *stats;
 	struct rtnl_link_stats64 temp;
-=======
->>>>>>> b12d1995
 	int ret;
 
 	skb = skb_share_check(skb, GFP_ATOMIC);
@@ -482,15 +479,12 @@
 	if (batman_if->if_status != IF_ACTIVE)
 		goto err_free;
 
-<<<<<<< HEAD
 	stats = (struct net_device_stats *)dev_get_stats(skb->dev, &temp);
 	if (stats) {
 		stats->rx_packets++;
 		stats->rx_bytes += skb->len;
 	}
 
-=======
->>>>>>> b12d1995
 	batman_packet = (struct batman_packet *)skb->data;
 
 	if (batman_packet->version != COMPAT_VERSION) {

/*
 * Handle caching attributes in page tables (PAT)
 *
 * Authors: Venkatesh Pallipadi <venkatesh.pallipadi@intel.com>
 *          Suresh B Siddha <suresh.b.siddha@intel.com>
 *
 * Loosely based on earlier PAT patchset from Eric Biederman and Andi Kleen.
 */

#include <linux/mm.h>
#include <linux/kernel.h>
#include <linux/gfp.h>
#include <linux/fs.h>
#include <linux/bootmem.h>

#include <asm/msr.h>
#include <asm/tlbflush.h>
#include <asm/processor.h>
#include <asm/page.h>
#include <asm/pgtable.h>
#include <asm/pat.h>
#include <asm/e820.h>
#include <asm/cacheflush.h>
#include <asm/fcntl.h>
#include <asm/mtrr.h>
#include <asm/io.h>

#ifdef CONFIG_X86_PAT
int __read_mostly pat_enabled = 1;

void __cpuinit pat_disable(char *reason)
{
	pat_enabled = 0;
	printk(KERN_INFO "%s\n", reason);
}

static int __init nopat(char *str)
{
	pat_disable("PAT support disabled.");
	return 0;
}
early_param("nopat", nopat);
#endif


static int debug_enable;
static int __init pat_debug_setup(char *str)
{
	debug_enable = 1;
	return 0;
}
__setup("debugpat", pat_debug_setup);

#define dprintk(fmt, arg...) \
	do { if (debug_enable) printk(KERN_INFO fmt, ##arg); } while (0)


static u64 __read_mostly boot_pat_state;

enum {
	PAT_UC = 0,		/* uncached */
	PAT_WC = 1,		/* Write combining */
	PAT_WT = 4,		/* Write Through */
	PAT_WP = 5,		/* Write Protected */
	PAT_WB = 6,		/* Write Back (default) */
	PAT_UC_MINUS = 7,	/* UC, but can be overriden by MTRR */
};

#define PAT(x, y)	((u64)PAT_ ## y << ((x)*8))

void pat_init(void)
{
	u64 pat;

	if (!pat_enabled)
		return;

	/* Paranoia check. */
	if (!cpu_has_pat && boot_pat_state) {
		/*
		 * If this happens we are on a secondary CPU, but
		 * switched to PAT on the boot CPU. We have no way to
		 * undo PAT.
		 */
		printk(KERN_ERR "PAT enabled, "
		       "but not supported by secondary CPU\n");
		BUG();
	}

	/* Set PWT to Write-Combining. All other bits stay the same */
	/*
	 * PTE encoding used in Linux:
	 *      PAT
	 *      |PCD
	 *      ||PWT
	 *      |||
	 *      000 WB		_PAGE_CACHE_WB
	 *      001 WC		_PAGE_CACHE_WC
	 *      010 UC-		_PAGE_CACHE_UC_MINUS
	 *      011 UC		_PAGE_CACHE_UC
	 * PAT bit unused
	 */
	pat = PAT(0, WB) | PAT(1, WC) | PAT(2, UC_MINUS) | PAT(3, UC) |
	      PAT(4, WB) | PAT(5, WC) | PAT(6, UC_MINUS) | PAT(7, UC);

	/* Boot CPU check */
	if (!boot_pat_state)
		rdmsrl(MSR_IA32_CR_PAT, boot_pat_state);

	wrmsrl(MSR_IA32_CR_PAT, pat);
	printk(KERN_INFO "x86 PAT enabled: cpu %d, old 0x%Lx, new 0x%Lx\n",
	       smp_processor_id(), boot_pat_state, pat);
}

#undef PAT

static char *cattr_name(unsigned long flags)
{
	switch (flags & _PAGE_CACHE_MASK) {
	case _PAGE_CACHE_UC:		return "uncached";
	case _PAGE_CACHE_UC_MINUS:	return "uncached-minus";
	case _PAGE_CACHE_WB:		return "write-back";
	case _PAGE_CACHE_WC:		return "write-combining";
	default:			return "broken";
	}
}

/*
 * The global memtype list keeps track of memory type for specific
 * physical memory areas. Conflicting memory types in different
 * mappings can cause CPU cache corruption. To avoid this we keep track.
 *
 * The list is sorted based on starting address and can contain multiple
 * entries for each address (this allows reference counting for overlapping
 * areas). All the aliases have the same cache attributes of course.
 * Zero attributes are represented as holes.
 *
 * Currently the data structure is a list because the number of mappings
 * are expected to be relatively small. If this should be a problem
 * it could be changed to a rbtree or similar.
 *
 * memtype_lock protects the whole list.
 */

struct memtype {
	u64 start;
	u64 end;
	unsigned long type;
	struct list_head nd;
};

static LIST_HEAD(memtype_list);
static DEFINE_SPINLOCK(memtype_lock); 	/* protects memtype list */

/*
 * Does intersection of PAT memory type and MTRR memory type and returns
 * the resulting memory type as PAT understands it.
 * (Type in pat and mtrr will not have same value)
 * The intersection is based on "Effective Memory Type" tables in IA-32
 * SDM vol 3a
 */
static unsigned long pat_x_mtrr_type(u64 start, u64 end, unsigned long req_type)
{
	/*
	 * Look for MTRR hint to get the effective type in case where PAT
	 * request is for WB.
	 */
	if (req_type == _PAGE_CACHE_WB) {
		u8 mtrr_type;

		mtrr_type = mtrr_type_lookup(start, end);
		if (mtrr_type == MTRR_TYPE_UNCACHABLE)
			return _PAGE_CACHE_UC;
		if (mtrr_type == MTRR_TYPE_WRCOMB)
			return _PAGE_CACHE_WC;
	}

	return req_type;
}

static int chk_conflict(struct memtype *new, struct memtype *entry,
			unsigned long *type)
{
	if (new->type != entry->type) {
		if (type) {
			new->type = entry->type;
			*type = entry->type;
		} else
			goto conflict;
	}

	 /* check overlaps with more than one entry in the list */
	list_for_each_entry_continue(entry, &memtype_list, nd) {
		if (new->end <= entry->start)
			break;
		else if (new->type != entry->type)
			goto conflict;
	}
	return 0;

 conflict:
	printk(KERN_INFO "%s:%d conflicting memory types "
	       "%Lx-%Lx %s<->%s\n", current->comm, current->pid, new->start,
	       new->end, cattr_name(new->type), cattr_name(entry->type));
	return -EBUSY;
}

/*
 * req_type typically has one of the:
 * - _PAGE_CACHE_WB
 * - _PAGE_CACHE_WC
 * - _PAGE_CACHE_UC_MINUS
 * - _PAGE_CACHE_UC
 *
 * req_type will have a special case value '-1', when requester want to inherit
 * the memory type from mtrr (if WB), existing PAT, defaulting to UC_MINUS.
 *
 * If new_type is NULL, function will return an error if it cannot reserve the
 * region with req_type. If new_type is non-NULL, function will return
 * available type in new_type in case of no error. In case of any error
 * it will return a negative return value.
 */
int reserve_memtype(u64 start, u64 end, unsigned long req_type,
			unsigned long *new_type)
{
	struct memtype *new, *entry;
	unsigned long actual_type;
	struct list_head *where;
	int err = 0;

 	BUG_ON(start >= end); /* end is exclusive */

	if (!pat_enabled) {
		/* This is identical to page table setting without PAT */
		if (new_type) {
			if (req_type == -1)
				*new_type = _PAGE_CACHE_WB;
			else
				*new_type = req_type & _PAGE_CACHE_MASK;
		}
		return 0;
	}

	/* Low ISA region is always mapped WB in page table. No need to track */
	if (is_ISA_range(start, end - 1)) {
		if (new_type)
			*new_type = _PAGE_CACHE_WB;
		return 0;
	}

	if (req_type == -1) {
		/*
		 * Call mtrr_lookup to get the type hint. This is an
		 * optimization for /dev/mem mmap'ers into WB memory (BIOS
		 * tools and ACPI tools). Use WB request for WB memory and use
		 * UC_MINUS otherwise.
		 */
		u8 mtrr_type = mtrr_type_lookup(start, end);

		if (mtrr_type == MTRR_TYPE_WRBACK)
			actual_type = _PAGE_CACHE_WB;
		else
			actual_type = _PAGE_CACHE_UC_MINUS;
	} else
		actual_type = pat_x_mtrr_type(start, end,
					      req_type & _PAGE_CACHE_MASK);

	new  = kmalloc(sizeof(struct memtype), GFP_KERNEL);
	if (!new)
		return -ENOMEM;

	new->start = start;
	new->end = end;
	new->type = actual_type;

	if (new_type)
		*new_type = actual_type;

	spin_lock(&memtype_lock);

	/* Search for existing mapping that overlaps the current range */
	where = NULL;
	list_for_each_entry(entry, &memtype_list, nd) {
		if (end <= entry->start) {
			where = entry->nd.prev;
			break;
		} else if (start <= entry->start) { /* end > entry->start */
			err = chk_conflict(new, entry, new_type);
			if (!err) {
				dprintk("Overlap at 0x%Lx-0x%Lx\n",
					entry->start, entry->end);
				where = entry->nd.prev;
			}
			break;
		} else if (start < entry->end) { /* start > entry->start */
			err = chk_conflict(new, entry, new_type);
			if (!err) {
				dprintk("Overlap at 0x%Lx-0x%Lx\n",
					entry->start, entry->end);
				where = &entry->nd;
			}
			break;
		}
	}

	if (err) {
		printk(KERN_INFO "reserve_memtype failed 0x%Lx-0x%Lx, "
		       "track %s, req %s\n",
		       start, end, cattr_name(new->type), cattr_name(req_type));
		kfree(new);
		spin_unlock(&memtype_lock);
		return err;
	}

	if (where)
		list_add(&new->nd, where);
	else
		list_add_tail(&new->nd, &memtype_list);

	spin_unlock(&memtype_lock);

	dprintk("reserve_memtype added 0x%Lx-0x%Lx, track %s, req %s, ret %s\n",
		start, end, cattr_name(new->type), cattr_name(req_type),
		new_type ? cattr_name(*new_type) : "-");

	return err;
}

int free_memtype(u64 start, u64 end)
{
	struct memtype *entry;
	int err = -EINVAL;

	if (!pat_enabled)
		return 0;

	/* Low ISA region is always mapped WB. No need to track */
	if (is_ISA_range(start, end - 1))
		return 0;

	spin_lock(&memtype_lock);
	list_for_each_entry(entry, &memtype_list, nd) {
		if (entry->start == start && entry->end == end) {
			list_del(&entry->nd);
			kfree(entry);
			err = 0;
			break;
		}
	}
	spin_unlock(&memtype_lock);

	if (err) {
		printk(KERN_INFO "%s:%d freeing invalid memtype %Lx-%Lx\n",
			current->comm, current->pid, start, end);
	}

	dprintk("free_memtype request 0x%Lx-0x%Lx\n", start, end);
	return err;
}


/*
 * /dev/mem mmap interface. The memtype used for mapping varies:
 * - Use UC for mappings with O_SYNC flag
 * - Without O_SYNC flag, if there is any conflict in reserve_memtype,
 *   inherit the memtype from existing mapping.
 * - Else use UC_MINUS memtype (for backward compatibility with existing
 *   X drivers.
 */
pgprot_t phys_mem_access_prot(struct file *file, unsigned long pfn,
				unsigned long size, pgprot_t vma_prot)
{
	return vma_prot;
}

#ifdef CONFIG_NONPROMISC_DEVMEM
/* This check is done in drivers/char/mem.c in case of NONPROMISC_DEVMEM*/
static inline int range_is_allowed(unsigned long pfn, unsigned long size)
{
	return 1;
}
#else
static inline int range_is_allowed(unsigned long pfn, unsigned long size)
{
	u64 from = ((u64)pfn) << PAGE_SHIFT;
	u64 to = from + size;
	u64 cursor = from;

	while (cursor < to) {
		if (!devmem_is_allowed(pfn)) {
			printk(KERN_INFO
		"Program %s tried to access /dev/mem between %Lx->%Lx.\n",
				current->comm, from, to);
			return 0;
		}
		cursor += PAGE_SIZE;
		pfn++;
	}
	return 1;
}
#endif /* CONFIG_NONPROMISC_DEVMEM */

int phys_mem_access_prot_allowed(struct file *file, unsigned long pfn,
				unsigned long size, pgprot_t *vma_prot)
{
	u64 offset = ((u64) pfn) << PAGE_SHIFT;
	unsigned long flags = _PAGE_CACHE_UC_MINUS;
	int retval;

	if (!range_is_allowed(pfn, size))
		return 0;

	if (file->f_flags & O_SYNC) {
		flags = _PAGE_CACHE_UC;
	}

#ifdef CONFIG_X86_32
	/*
	 * On the PPro and successors, the MTRRs are used to set
	 * memory types for physical addresses outside main memory,
	 * so blindly setting UC or PWT on those pages is wrong.
	 * For Pentiums and earlier, the surround logic should disable
	 * caching for the high addresses through the KEN pin, but
	 * we maintain the tradition of paranoia in this code.
	 */
	if (!pat_enabled &&
	    !(boot_cpu_has(X86_FEATURE_MTRR) ||
	      boot_cpu_has(X86_FEATURE_K6_MTRR) ||
	      boot_cpu_has(X86_FEATURE_CYRIX_ARR) ||
	      boot_cpu_has(X86_FEATURE_CENTAUR_MCR)) &&
	    (pfn << PAGE_SHIFT) >= __pa(high_memory)) {
		flags = _PAGE_CACHE_UC;
	}
#endif

	/*
	 * With O_SYNC, we can only take UC mapping. Fail if we cannot.
	 * Without O_SYNC, we want to get
	 * - WB for WB-able memory and no other conflicting mappings
	 * - UC_MINUS for non-WB-able memory with no other conflicting mappings
	 * - Inherit from confliting mappings otherwise
	 */
	if (flags != _PAGE_CACHE_UC_MINUS) {
		retval = reserve_memtype(offset, offset + size, flags, NULL);
	} else {
		retval = reserve_memtype(offset, offset + size, -1, &flags);
	}

	if (retval < 0)
		return 0;

<<<<<<< HEAD
	if (pfn <= max_pfn_mapped &&
=======
	if (((pfn < max_low_pfn_mapped) ||
	     (pfn >= (1UL<<(32 - PAGE_SHIFT)) && pfn < max_pfn_mapped)) &&
>>>>>>> 5b664cb2
	    ioremap_change_attr((unsigned long)__va(offset), size, flags) < 0) {
		free_memtype(offset, offset + size);
		printk(KERN_INFO
		"%s:%d /dev/mem ioremap_change_attr failed %s for %Lx-%Lx\n",
			current->comm, current->pid,
			cattr_name(flags),
			offset, (unsigned long long)(offset + size));
		return 0;
	}

	*vma_prot = __pgprot((pgprot_val(*vma_prot) & ~_PAGE_CACHE_MASK) |
			     flags);
	return 1;
}

void map_devmem(unsigned long pfn, unsigned long size, pgprot_t vma_prot)
{
	u64 addr = (u64)pfn << PAGE_SHIFT;
	unsigned long flags;
	unsigned long want_flags = (pgprot_val(vma_prot) & _PAGE_CACHE_MASK);

	reserve_memtype(addr, addr + size, want_flags, &flags);
	if (flags != want_flags) {
		printk(KERN_INFO
		"%s:%d /dev/mem expected mapping type %s for %Lx-%Lx, got %s\n",
			current->comm, current->pid,
			cattr_name(want_flags),
			addr, (unsigned long long)(addr + size),
			cattr_name(flags));
	}
}

void unmap_devmem(unsigned long pfn, unsigned long size, pgprot_t vma_prot)
{
	u64 addr = (u64)pfn << PAGE_SHIFT;

	free_memtype(addr, addr + size);
}<|MERGE_RESOLUTION|>--- conflicted
+++ resolved
@@ -449,12 +449,8 @@
 	if (retval < 0)
 		return 0;
 
-<<<<<<< HEAD
-	if (pfn <= max_pfn_mapped &&
-=======
 	if (((pfn < max_low_pfn_mapped) ||
 	     (pfn >= (1UL<<(32 - PAGE_SHIFT)) && pfn < max_pfn_mapped)) &&
->>>>>>> 5b664cb2
 	    ioremap_change_attr((unsigned long)__va(offset), size, flags) < 0) {
 		free_memtype(offset, offset + size);
 		printk(KERN_INFO
